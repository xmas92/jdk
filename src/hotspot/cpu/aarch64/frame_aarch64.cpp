/*
 * Copyright (c) 1997, 2022, Oracle and/or its affiliates. All rights reserved.
 * Copyright (c) 2014, 2020, Red Hat Inc. All rights reserved.
 * DO NOT ALTER OR REMOVE COPYRIGHT NOTICES OR THIS FILE HEADER.
 *
 * This code is free software; you can redistribute it and/or modify it
 * under the terms of the GNU General Public License version 2 only, as
 * published by the Free Software Foundation.
 *
 * This code is distributed in the hope that it will be useful, but WITHOUT
 * ANY WARRANTY; without even the implied warranty of MERCHANTABILITY or
 * FITNESS FOR A PARTICULAR PURPOSE.  See the GNU General Public License
 * version 2 for more details (a copy is included in the LICENSE file that
 * accompanied this code).
 *
 * You should have received a copy of the GNU General Public License version
 * 2 along with this work; if not, write to the Free Software Foundation,
 * Inc., 51 Franklin St, Fifth Floor, Boston, MA 02110-1301 USA.
 *
 * Please contact Oracle, 500 Oracle Parkway, Redwood Shores, CA 94065 USA
 * or visit www.oracle.com if you need additional information or have any
 * questions.
 *
 */

#include "precompiled.hpp"
#include "compiler/oopMap.hpp"
#include "interpreter/interpreter.hpp"
#include "memory/resourceArea.hpp"
#include "memory/universe.hpp"
#include "oops/markWord.hpp"
#include "oops/method.hpp"
#include "oops/oop.inline.hpp"
#include "prims/methodHandles.hpp"
#include "runtime/frame.inline.hpp"
#include "runtime/handles.inline.hpp"
#include "runtime/javaCalls.hpp"
#include "runtime/monitorChunk.hpp"
#include "runtime/os.inline.hpp"
#include "runtime/signature.hpp"
#include "runtime/stackWatermarkSet.hpp"
#include "runtime/stubCodeGenerator.hpp"
#include "runtime/stubRoutines.hpp"
#include "vmreg_aarch64.inline.hpp"
#ifdef COMPILER1
#include "c1/c1_Runtime1.hpp"
#include "runtime/vframeArray.hpp"
#endif

#ifdef ASSERT
void RegisterMap::check_location_valid() {
}
#endif


// Profiling/safepoint support

bool frame::safe_for_sender(JavaThread *thread) {
  address   sp = (address)_sp;
  address   fp = (address)_fp;
  address   unextended_sp = (address)_unextended_sp;

  // consider stack guards when trying to determine "safe" stack pointers
  // sp must be within the usable part of the stack (not in guards)
  if (!thread->is_in_usable_stack(sp)) {
    return false;
  }

  // When we are running interpreted code the machine stack pointer, SP, is
  // set low enough so that the Java expression stack can grow and shrink
  // without ever exceeding the machine stack bounds.  So, ESP >= SP.

  // When we call out of an interpreted method, SP is incremented so that
  // the space between SP and ESP is removed.  The SP saved in the callee's
  // frame is the SP *before* this increment.  So, when we walk a stack of
  // interpreter frames the sender's SP saved in a frame might be less than
  // the SP at the point of call.

  // So unextended sp must be within the stack but we need not to check
  // that unextended sp >= sp
  if (!thread->is_in_full_stack_checked(unextended_sp)) {
    return false;
  }

  // an fp must be within the stack and above (but not equal) sp
  // second evaluation on fp+ is added to handle situation where fp is -1
  bool fp_safe = thread->is_in_stack_range_excl(fp, sp) &&
                 thread->is_in_full_stack_checked(fp + (return_addr_offset * sizeof(void*)));

  // We know sp/unextended_sp are safe only fp is questionable here

  // If the current frame is known to the code cache then we can attempt to
  // to construct the sender and do some validation of it. This goes a long way
  // toward eliminating issues when we get in frame construction code

  if (_cb != NULL ) {

    // First check if frame is complete and tester is reliable
    // Unfortunately we can only check frame complete for runtime stubs and nmethod
    // other generic buffer blobs are more problematic so we just assume they are
    // ok. adapter blobs never have a frame complete and are never ok.

    if (!_cb->is_frame_complete_at(_pc)) {
      if (_cb->is_nmethod() || _cb->is_adapter_blob() || _cb->is_runtime_stub()) {
        return false;
      }
    }

    // Could just be some random pointer within the codeBlob
    if (!_cb->code_contains(_pc)) {
      return false;
    }

    // Entry frame checks
    if (is_entry_frame()) {
      // an entry frame must have a valid fp.
      return fp_safe && is_entry_frame_valid(thread);
    }

    intptr_t* sender_sp = NULL;
    intptr_t* sender_unextended_sp = NULL;
    address   sender_pc = NULL;
    intptr_t* saved_fp =  NULL;

    if (is_interpreted_frame()) {
      // fp must be safe
      if (!fp_safe) {
        return false;
      }

      // for interpreted frames, the value below is the sender "raw" sp,
      // which can be different from the sender unextended sp (the sp seen
      // by the sender) because of current frame local variables
      sender_sp = (intptr_t*) addr_at(sender_sp_offset);
      sender_unextended_sp = (intptr_t*) this->fp()[interpreter_frame_sender_sp_offset];
      saved_fp = (intptr_t*) this->fp()[link_offset];
      sender_pc = pauth_strip_verifiable((address) this->fp()[return_addr_offset], (address)saved_fp);

    } else {
      // must be some sort of compiled/runtime frame
      // fp does not have to be safe (although it could be check for c1?)

      // check for a valid frame_size, otherwise we are unlikely to get a valid sender_pc
      if (_cb->frame_size() <= 0) {
        return false;
      }

      sender_sp = _unextended_sp + _cb->frame_size();
      // Is sender_sp safe?
      if (!thread->is_in_full_stack_checked((address)sender_sp)) {
        return false;
      }
      sender_unextended_sp = sender_sp;
      // Note: frame::sender_sp_offset is only valid for compiled frame
      saved_fp = (intptr_t*) *(sender_sp - frame::sender_sp_offset);
      sender_pc = pauth_strip_verifiable((address) *(sender_sp-1), (address)saved_fp);
    }


    // If the potential sender is the interpreter then we can do some more checking
    if (Interpreter::contains(sender_pc)) {

      // fp is always saved in a recognizable place in any code we generate. However
      // only if the sender is interpreted/call_stub (c1 too?) are we certain that the saved fp
      // is really a frame pointer.

      if (!thread->is_in_stack_range_excl((address)saved_fp, (address)sender_sp)) {
        return false;
      }

      // construct the potential sender

      frame sender(sender_sp, sender_unextended_sp, saved_fp, sender_pc);

      return sender.is_interpreted_frame_valid(thread);

    }

    // We must always be able to find a recognizable pc
    CodeBlob* sender_blob = CodeCache::find_blob_unsafe(sender_pc);
    if (sender_pc == NULL ||  sender_blob == NULL) {
      return false;
    }

    // Could be a zombie method
    if (sender_blob->is_zombie() || sender_blob->is_unloaded()) {
      return false;
    }

    // Could just be some random pointer within the codeBlob
    if (!sender_blob->code_contains(sender_pc)) {
      return false;
    }

    // We should never be able to see an adapter if the current frame is something from code cache
    if (sender_blob->is_adapter_blob()) {
      return false;
    }

    // Could be the call_stub
    if (StubRoutines::returns_to_call_stub(sender_pc)) {
      if (!thread->is_in_stack_range_excl((address)saved_fp, (address)sender_sp)) {
        return false;
      }

      // construct the potential sender

      frame sender(sender_sp, sender_unextended_sp, saved_fp, sender_pc);

      // Validate the JavaCallWrapper an entry frame must have
      address jcw = (address)sender.entry_frame_call_wrapper();

      return thread->is_in_stack_range_excl(jcw, (address)sender.fp());
    }

    CompiledMethod* nm = sender_blob->as_compiled_method_or_null();
    if (nm != NULL) {
      if (nm->is_deopt_mh_entry(sender_pc) || nm->is_deopt_entry(sender_pc) ||
          nm->method()->is_method_handle_intrinsic()) {
        return false;
      }
    }

    // If the frame size is 0 something (or less) is bad because every nmethod has a non-zero frame size
    // because the return address counts against the callee's frame.

    if (sender_blob->frame_size() <= 0) {
      assert(!sender_blob->is_compiled(), "should count return address at least");
      return false;
    }

    // We should never be able to see anything here except an nmethod. If something in the
    // code cache (current frame) is called by an entity within the code cache that entity
    // should not be anything but the call stub (already covered), the interpreter (already covered)
    // or an nmethod.

    if (!sender_blob->is_compiled()) {
        return false;
    }

    // Could put some more validation for the potential non-interpreted sender
    // frame we'd create by calling sender if I could think of any. Wait for next crash in forte...

    // One idea is seeing if the sender_pc we have is one that we'd expect to call to current cb

    // We've validated the potential sender that would be created
    return true;
  }

  // Must be native-compiled frame. Since sender will try and use fp to find
  // linkages it must be safe

  if (!fp_safe) {
    return false;
  }

  // Will the pc we fetch be non-zero (which we'll find at the oldest frame)

  if ( (address) this->fp()[return_addr_offset] == NULL) return false;


  // could try and do some more potential verification of native frame if we could think of some...

  return true;

}

void frame::patch_pc(Thread* thread, address pc) {
  assert(_cb == CodeCache::find_blob(pc), "unexpected pc");
  address* pc_addr = &(((address*) sp())[-1]);
<<<<<<< HEAD

=======
  address signing_sp = (((address*) sp())[-2]);
  address signed_pc = pauth_sign_return_address(pc, (address)signing_sp);
  address pc_old = pauth_strip_verifiable(*pc_addr, (address)signing_sp);
>>>>>>> ce18ff85
  if (TracePcPatching) {
    tty->print("patch_pc at address " INTPTR_FORMAT " [" INTPTR_FORMAT " -> " INTPTR_FORMAT "]",
                  p2i(pc_addr), p2i(pc_old), p2i(pc));
    if (VM_Version::use_rop_protection()) {
      tty->print(" [signed " INTPTR_FORMAT " -> " INTPTR_FORMAT "]", p2i(*pc_addr), p2i(signed_pc));
    }
    tty->print_cr("");
  }

<<<<<<< HEAD
  assert(!Continuation::is_return_barrier_entry(*pc_addr), "return barrier");

  // Only generated code frames should be patched, therefore the return address will not be signed.
  assert(pauth_ptr_is_raw(*pc_addr), "cannot be signed");
  // Either the return address is the original one or we are going to
  // patch in the same address that's already there.
  assert(_pc == *pc_addr || pc == *pc_addr || *pc_addr == 0, "");
  DEBUG_ONLY(address old_pc = _pc;)
  *pc_addr = pc;
  _pc = pc; // must be set before call to get_deopt_original_pc
=======
  // Either the return address is the original one or we are going to
  // patch in the same address that's already there.
  assert(_pc == pc_old || pc == pc_old, "must be");
  *pc_addr = signed_pc;
>>>>>>> ce18ff85
  address original_pc = CompiledMethod::get_deopt_original_pc(this);
  if (original_pc != NULL) {
    assert(original_pc == old_pc, "expected original PC to be stored before patching");
    _deopt_state = is_deoptimized;
    _pc = original_pc;
  } else {
    _deopt_state = not_deoptimized;
  }
}

intptr_t* frame::entry_frame_argument_at(int offset) const {
  // convert offset to index to deal with tsi
  int index = (Interpreter::expr_offset_in_bytes(offset)/wordSize);
  // Entry frame's arguments are always in relation to unextended_sp()
  return &unextended_sp()[index];
}

// sender_sp
intptr_t* frame::interpreter_frame_sender_sp() const {
  assert(is_interpreted_frame(), "interpreted frame expected");
  return (intptr_t*) at(interpreter_frame_sender_sp_offset);
}

void frame::set_interpreter_frame_sender_sp(intptr_t* sender_sp) {
  assert(is_interpreted_frame(), "interpreted frame expected");
  ptr_at_put(interpreter_frame_sender_sp_offset, (intptr_t) sender_sp);
}


// monitor elements

BasicObjectLock* frame::interpreter_frame_monitor_begin() const {
  return (BasicObjectLock*) addr_at(interpreter_frame_monitor_block_bottom_offset);
}

template BasicObjectLock* frame::interpreter_frame_monitor_end<frame::addressing::ABSOLUTE>() const;
template BasicObjectLock* frame::interpreter_frame_monitor_end<frame::addressing::RELATIVE>() const;

template <frame::addressing pointers>
BasicObjectLock* frame::interpreter_frame_monitor_end() const {
  BasicObjectLock* result = (BasicObjectLock*) at<pointers>(interpreter_frame_monitor_block_top_offset);
  // make sure the pointer points inside the frame
  assert(sp() <= (intptr_t*) result, "monitor end should be above the stack pointer");
  assert((intptr_t*) result < fp(),  "monitor end should be strictly below the frame pointer");
  return result;
}

void frame::interpreter_frame_set_monitor_end(BasicObjectLock* value) {
  *((BasicObjectLock**)addr_at(interpreter_frame_monitor_block_top_offset)) = value;
}

// Used by template based interpreter deoptimization
void frame::interpreter_frame_set_last_sp(intptr_t* sp) {
    *((intptr_t**)addr_at(interpreter_frame_last_sp_offset)) = sp;
}

frame frame::sender_for_entry_frame(RegisterMap* map) const {
  assert(map != NULL, "map must be set");
  // Java frame called from C; skip all C frames and return top C
  // frame of that chunk as the sender
  JavaFrameAnchor* jfa = entry_frame_call_wrapper()->anchor();
  assert(!entry_frame_is_first(), "next Java fp must be non zero");
  assert(jfa->last_Java_sp() > sp(), "must be above this frame on stack");
  // Since we are walking the stack now this nested anchor is obviously walkable
  // even if it wasn't when it was stacked.
  if (!jfa->walkable()) {
    // Capture _last_Java_pc (if needed) and mark anchor walkable.
    jfa->capture_last_Java_pc();
  }
  map->clear();
  assert(map->include_argument_oops(), "should be set by clear");
  vmassert(jfa->last_Java_pc() != NULL, "not walkable");
  frame fr(jfa->last_Java_sp(), jfa->last_Java_fp(), jfa->last_Java_pc());
  fr.set_sp_is_trusted();

  return fr;
}

OptimizedEntryBlob::FrameData* OptimizedEntryBlob::frame_data_for_frame(const frame& frame) const {
  ShouldNotCallThis();
  return nullptr;
}

bool frame::optimized_entry_frame_is_first() const {
  ShouldNotCallThis();
  return false;
}

frame frame::sender_for_optimized_entry_frame(RegisterMap* map) const {
  ShouldNotCallThis();
  return {};
}

//------------------------------------------------------------------------------
// frame::verify_deopt_original_pc
//
// Verifies the calculated original PC of a deoptimization PC for the
// given unextended SP.
#ifdef ASSERT
void frame::verify_deopt_original_pc(CompiledMethod* nm, intptr_t* unextended_sp) {
  frame fr;

  // This is ugly but it's better than to change {get,set}_original_pc
  // to take an SP value as argument.  And it's only a debugging
  // method anyway.
  fr._unextended_sp = unextended_sp;

  address original_pc = nm->get_original_pc(&fr);
  assert(nm->insts_contains_inclusive(original_pc),
         "original PC must be in the main code section of the the compiled method (or must be immediately following it)");
}
#endif

//------------------------------------------------------------------------------
// frame::adjust_unextended_sp
#ifdef ASSERT
void frame::adjust_unextended_sp() {
  // On aarch64, sites calling method handle intrinsics and lambda forms are treated
  // as any other call site. Therefore, no special action is needed when we are
  // returning to any of these call sites.

  if (_cb != NULL) {
    CompiledMethod* sender_cm = _cb->as_compiled_method_or_null();
    if (sender_cm != NULL) {
      // If the sender PC is a deoptimization point, get the original PC.
      if (sender_cm->is_deopt_entry(_pc) ||
          sender_cm->is_deopt_mh_entry(_pc)) {
        verify_deopt_original_pc(sender_cm, _unextended_sp);
      }
    }
  }
}
#endif


//------------------------------------------------------------------------------
// frame::sender_for_interpreter_frame
frame frame::sender_for_interpreter_frame(RegisterMap* map) const {
  // SP is the raw SP from the sender after adapter or interpreter
  // extension.
  intptr_t* sender_sp = this->sender_sp();

  // This is the sp before any possible extension (adapter/locals).
  intptr_t* unextended_sp = interpreter_frame_sender_sp();
  intptr_t* sender_fp = link();

#if COMPILER2_OR_JVMCI
  if (map->update_map()) {
    update_map_with_saved_link(map, (intptr_t**) addr_at(link_offset));
  }
#endif // COMPILER2_OR_JVMCI

<<<<<<< HEAD
  // Use the raw version of pc - the interpreter should not have signed it.
  address sender_pc = this->sender_pc_maybe_signed();

  if (Continuation::is_return_barrier_entry(sender_pc)) {
    if (map->walk_cont()) { // about to walk into an h-stack
      return Continuation::top_frame(*this, map);
    } else {
      Continuation::fix_continuation_bottom_sender(map->thread(), *this, &sender_pc, &unextended_sp);
=======
  // For ROP protection, Interpreter will have signed the sender_pc, but there is no requirement to authenticate it here.
  address sender_pc = pauth_strip_verifiable(sender_pc_maybe_signed(), (address)link());

  return frame(sender_sp, unextended_sp, link(), sender_pc);
}

//------------------------------------------------------------------------------
// frame::sender_for_compiled_frame
frame frame::sender_for_compiled_frame(RegisterMap* map) const {
  // When the sp of a compiled frame is correct, we can get the correct sender sp
  // by unextended sp + frame size.
  // For the following two scenarios, the sp of a compiled frame is correct:
  //  a) This compiled frame is built from the anchor.
  //  b) This compiled frame is built from a callee frame, and the callee frame can
  //    calculate its sp correctly.
  //
  // For b), if the callee frame is a native code frame (such as leaf call), the sp of
  // the compiled frame cannot be calculated correctly. There is currently no suitable
  // solution to solve this problem perfectly. But when PreserveFramePointer is enabled,
  // we can get the correct sender sp by fp + 2 (that is sender_sp()).

  assert(_cb->frame_size() >= 0, "must have non-zero frame size");
  intptr_t* l_sender_sp = (!PreserveFramePointer || _sp_is_trusted) ? unextended_sp() + _cb->frame_size()
                                                                    : sender_sp();
  intptr_t* unextended_sp = l_sender_sp;

  // the return_address is always the word on the stack

  // For ROP protection, C1/C2 will have signed the sender_pc, but there is no requirement to authenticate it here.
  address sender_pc = pauth_strip_verifiable((address) *(l_sender_sp-1), (address) *(l_sender_sp-2));

  intptr_t** saved_fp_addr = (intptr_t**) (l_sender_sp - frame::sender_sp_offset);

  // assert (sender_sp() == l_sender_sp, "should be");
  // assert (*saved_fp_addr == link(), "should be");

  if (map->update_map()) {
    // Tell GC to use argument oopmaps for some runtime stubs that need it.
    // For C1, the runtime stub might not have oop maps, so set this flag
    // outside of update_register_map.
    map->set_include_argument_oops(_cb->caller_must_gc_arguments(map->thread()));
    if (_cb->oop_maps() != NULL) {
      OopMapSet::update_register_map(this, map);
>>>>>>> ce18ff85
    }
  }

<<<<<<< HEAD
  return frame(sender_sp, unextended_sp, sender_fp, sender_pc);
=======
  return frame(l_sender_sp, unextended_sp, *saved_fp_addr, sender_pc);
}

//------------------------------------------------------------------------------
// frame::sender_raw
frame frame::sender_raw(RegisterMap* map) const {
  // Default is we done have to follow them. The sender_for_xxx will
  // update it accordingly
   map->set_include_argument_oops(false);

  if (is_entry_frame())
    return sender_for_entry_frame(map);
  if (is_interpreted_frame())
    return sender_for_interpreter_frame(map);
  assert(_cb == CodeCache::find_blob(pc()),"Must be the same");

  // This test looks odd: why is it not is_compiled_frame() ?  That's
  // because stubs also have OOP maps.
  if (_cb != NULL) {
    return sender_for_compiled_frame(map);
  }

  // Must be native-compiled frame, i.e. the marshaling code for native
  // methods that exists in the core system.

  // Native code may or may not have signed the return address, we have no way to be sure or what
  // signing methods they used. Instead, just ensure the stripped value is used.

  return frame(sender_sp(), link(), sender_pc());
}

frame frame::sender(RegisterMap* map) const {
  frame result = sender_raw(map);

  if (map->process_frames()) {
    StackWatermarkSet::on_iteration(map->thread(), result);
  }

  return result;
>>>>>>> ce18ff85
}

bool frame::is_interpreted_frame_valid(JavaThread* thread) const {
  assert(is_interpreted_frame(), "Not an interpreted frame");
  // These are reasonable sanity checks
  if (fp() == 0 || (intptr_t(fp()) & (wordSize-1)) != 0) {
    return false;
  }
  if (sp() == 0 || (intptr_t(sp()) & (wordSize-1)) != 0) {
    return false;
  }
  if (fp() + interpreter_frame_initial_sp_offset < sp()) {
    return false;
  }
  // These are hacks to keep us out of trouble.
  // The problem with these is that they mask other problems
  if (fp() <= sp()) {        // this attempts to deal with unsigned comparison above
    return false;
  }

  // do some validation of frame elements

  // first the method

  Method* m = *interpreter_frame_method_addr();

  // validate the method we'd find in this potential sender
  if (!Method::is_valid_method(m)) return false;

  // stack frames shouldn't be much larger than max_stack elements
  // this test requires the use of unextended_sp which is the sp as seen by
  // the current frame, and not sp which is the "raw" pc which could point
  // further because of local variables of the callee method inserted after
  // method arguments
  if (fp() - unextended_sp() > 1024 + m->max_stack()*Interpreter::stackElementSize) {
    return false;
  }

  // validate bci/bcx

  address  bcp    = interpreter_frame_bcp();
  if (m->validate_bci_from_bcp(bcp) < 0) {
    return false;
  }

  // validate constantPoolCache*
  ConstantPoolCache* cp = *interpreter_frame_cache_addr();
  if (MetaspaceObj::is_valid(cp) == false) return false;

  // validate locals

  address locals =  (address) *interpreter_frame_locals_addr();
  return thread->is_in_stack_range_incl(locals, (address)fp());
}

BasicType frame::interpreter_frame_result(oop* oop_result, jvalue* value_result) {
  assert(is_interpreted_frame(), "interpreted frame expected");
  Method* method = interpreter_frame_method();
  BasicType type = method->result_type();

  intptr_t* tos_addr;
  if (method->is_native()) {
    // TODO : ensure AARCH64 does the same as Intel here i.e. push v0 then r0
    // Prior to calling into the runtime to report the method_exit the possible
    // return value is pushed to the native stack. If the result is a jfloat/jdouble
    // then ST0 is saved before EAX/EDX. See the note in generate_native_result
    tos_addr = (intptr_t*)sp();
    if (type == T_FLOAT || type == T_DOUBLE) {
      // This is times two because we do a push(ltos) after pushing XMM0
      // and that takes two interpreter stack slots.
      tos_addr += 2 * Interpreter::stackElementWords;
    }
  } else {
    tos_addr = (intptr_t*)interpreter_frame_tos_address();
  }

  switch (type) {
    case T_OBJECT  :
    case T_ARRAY   : {
      oop obj;
      if (method->is_native()) {
        obj = cast_to_oop(at(interpreter_frame_oop_temp_offset));
      } else {
        oop* obj_p = (oop*)tos_addr;
        obj = (obj_p == NULL) ? (oop)NULL : *obj_p;
      }
      assert(Universe::is_in_heap_or_null(obj), "sanity check");
      *oop_result = obj;
      break;
    }
    case T_BOOLEAN : value_result->z = *(jboolean*)tos_addr; break;
    case T_BYTE    : value_result->b = *(jbyte*)tos_addr; break;
    case T_CHAR    : value_result->c = *(jchar*)tos_addr; break;
    case T_SHORT   : value_result->s = *(jshort*)tos_addr; break;
    case T_INT     : value_result->i = *(jint*)tos_addr; break;
    case T_LONG    : value_result->j = *(jlong*)tos_addr; break;
    case T_FLOAT   : {
        value_result->f = *(jfloat*)tos_addr;
      break;
    }
    case T_DOUBLE  : value_result->d = *(jdouble*)tos_addr; break;
    case T_VOID    : /* Nothing to do */ break;
    default        : ShouldNotReachHere();
  }

  return type;
}

template intptr_t* frame::interpreter_frame_tos_at<frame::addressing::ABSOLUTE>(jint offset) const;
template intptr_t* frame::interpreter_frame_tos_at<frame::addressing::RELATIVE>(jint offset) const;

template <frame::addressing pointers>
intptr_t* frame::interpreter_frame_tos_at(jint offset) const {
  int index = (Interpreter::expr_offset_in_bytes(offset)/wordSize);
  return &interpreter_frame_tos_address<pointers>()[index];
}

#ifndef PRODUCT

#define DESCRIBE_FP_OFFSET(name) \
  values.describe(frame_no, fp() + frame::name##_offset, #name)

void frame::describe_pd(FrameValues& values, int frame_no) {
  if (is_interpreted_frame()) {
    DESCRIBE_FP_OFFSET(interpreter_frame_sender_sp);
    DESCRIBE_FP_OFFSET(interpreter_frame_last_sp);
    DESCRIBE_FP_OFFSET(interpreter_frame_method);
    DESCRIBE_FP_OFFSET(interpreter_frame_mdp);
    DESCRIBE_FP_OFFSET(interpreter_frame_mirror);
    DESCRIBE_FP_OFFSET(interpreter_frame_cache);
    DESCRIBE_FP_OFFSET(interpreter_frame_locals);
    DESCRIBE_FP_OFFSET(interpreter_frame_bcp);
    DESCRIBE_FP_OFFSET(interpreter_frame_initial_sp);
  }

  if (is_java_frame()) {
    address ret_pc = *(address*)(real_fp() - return_addr_offset);
    values.describe(frame_no, real_fp() - return_addr_offset, Continuation::is_return_barrier_entry(ret_pc) ? "return address (return barrier)" : "return address");
    values.describe(-1, real_fp() - sender_sp_offset, "saved fp", 2);
  }
}

void frame::describe_top_pd(FrameValues& values) {
  address ret_pc_callee = *(address*)(sp() - return_addr_offset);
  values.describe(-1, sp() - return_addr_offset, Continuation::is_return_barrier_entry(ret_pc_callee) ? "return address (return barrier)" : "return address");
  values.describe(-1, sp() - sender_sp_offset, "saved fp", 2);
}
#endif

intptr_t *frame::initial_deoptimization_info() {
  // Not used on aarch64, but we must return something.
  return NULL;
}

#undef DESCRIBE_FP_OFFSET

#define DESCRIBE_FP_OFFSET(name)                     \
  {                                                  \
    uintptr_t *p = (uintptr_t *)fp;                  \
    printf(INTPTR_FORMAT " " INTPTR_FORMAT " %s\n",  \
           (uintptr_t)(p + frame::name##_offset),    \
           p[frame::name##_offset], #name);          \
  }

static THREAD_LOCAL uintptr_t nextfp;
static THREAD_LOCAL uintptr_t nextpc;
static THREAD_LOCAL uintptr_t nextsp;
static THREAD_LOCAL RegisterMap *reg_map;

static void printbc(Method *m, intptr_t bcx) {
  const char *name;
  char buf[16];
  if (m->validate_bci_from_bcp((address)bcx) < 0
      || !m->contains((address)bcx)) {
    name = "???";
    snprintf(buf, sizeof buf, "(bad)");
  } else {
    int bci = m->bci_from((address)bcx);
    snprintf(buf, sizeof buf, "%d", bci);
    name = Bytecodes::name(m->code_at(bci));
  }
  ResourceMark rm;
  printf("%s : %s ==> %s\n", m->name_and_sig_as_C_string(), buf, name);
}

void internal_pf(uintptr_t sp, uintptr_t fp, uintptr_t pc, uintptr_t bcx) {
  if (! fp)
    return;

  DESCRIBE_FP_OFFSET(return_addr);
  DESCRIBE_FP_OFFSET(link);
  DESCRIBE_FP_OFFSET(interpreter_frame_sender_sp);
  DESCRIBE_FP_OFFSET(interpreter_frame_last_sp);
  DESCRIBE_FP_OFFSET(interpreter_frame_method);
  DESCRIBE_FP_OFFSET(interpreter_frame_mdp);
  DESCRIBE_FP_OFFSET(interpreter_frame_cache);
  DESCRIBE_FP_OFFSET(interpreter_frame_locals);
  DESCRIBE_FP_OFFSET(interpreter_frame_bcp);
  DESCRIBE_FP_OFFSET(interpreter_frame_initial_sp);
  uintptr_t *p = (uintptr_t *)fp;

  // We want to see all frames, native and Java.  For compiled and
  // interpreted frames we have special information that allows us to
  // unwind them; for everything else we assume that the native frame
  // pointer chain is intact.
  frame this_frame((intptr_t*)sp, (intptr_t*)fp, (address)pc);
  if (this_frame.is_compiled_frame() ||
      this_frame.is_interpreted_frame()) {
    frame sender = this_frame.sender(reg_map);
    nextfp = (uintptr_t)sender.fp();
    nextpc = (uintptr_t)sender.pc();
    nextsp = (uintptr_t)sender.unextended_sp();
  } else {
    nextfp = p[frame::link_offset];
    nextpc = p[frame::return_addr_offset];
    nextsp = (uintptr_t)&p[frame::sender_sp_offset];
  }

  if (bcx == -1ULL)
    bcx = p[frame::interpreter_frame_bcp_offset];

  if (Interpreter::contains((address)pc)) {
    Method* m = (Method*)p[frame::interpreter_frame_method_offset];
    if(m && m->is_method()) {
      printbc(m, bcx);
    } else
      printf("not a Method\n");
  } else {
    CodeBlob *cb = CodeCache::find_blob((address)pc);
    if (cb != NULL) {
      if (cb->is_nmethod()) {
        ResourceMark rm;
        nmethod* nm = (nmethod*)cb;
        printf("nmethod %s\n", nm->method()->name_and_sig_as_C_string());
      } else if (cb->name()) {
        printf("CodeBlob %s\n", cb->name());
      }
    }
  }
}

extern "C" void npf() {
  CodeBlob *cb = CodeCache::find_blob((address)nextpc);
  // C2 does not always chain the frame pointers when it can, instead
  // preferring to use fixed offsets from SP, so a simple leave() does
  // not work.  Instead, it adds the frame size to SP then pops FP and
  // LR.  We have to do the same thing to get a good call chain.
  if (cb && cb->frame_size())
    nextfp = nextsp + wordSize * (cb->frame_size() - 2);
  internal_pf (nextsp, nextfp, nextpc, -1);
}

extern "C" void pf(uintptr_t sp, uintptr_t fp, uintptr_t pc,
                   uintptr_t bcx, uintptr_t thread) {
  if (!reg_map) {
    reg_map = NEW_C_HEAP_OBJ(RegisterMap, mtInternal);
    ::new (reg_map) RegisterMap((JavaThread*)thread, false);
  } else {
    *reg_map = RegisterMap((JavaThread*)thread, false);
  }

  {
    CodeBlob *cb = CodeCache::find_blob((address)pc);
    if (cb && cb->frame_size())
      fp = sp + wordSize * (cb->frame_size() - 2);
  }
  internal_pf(sp, fp, pc, bcx);
}

// support for printing out where we are in a Java method
// needs to be passed current fp and bcp register values
// prints method name, bc index and bytecode name
extern "C" void pm(uintptr_t fp, uintptr_t bcx) {
  DESCRIBE_FP_OFFSET(interpreter_frame_method);
  uintptr_t *p = (uintptr_t *)fp;
  Method* m = (Method*)p[frame::interpreter_frame_method_offset];
  printbc(m, bcx);
}

#ifndef PRODUCT
// This is a generic constructor which is only used by pns() in debug.cpp.
frame::frame(void* sp, void* fp, void* pc) {
  init((intptr_t*)sp, (intptr_t*)fp, (address)pc);
}

#endif

void JavaFrameAnchor::make_walkable(JavaThread* thread) {
  // last frame set?
  if (last_Java_sp() == NULL) return;
  // already walkable?
  if (walkable()) return;
  vmassert(Thread::current() == (Thread*)thread, "not current thread");
  vmassert(last_Java_sp() != NULL, "not called from Java code?");
  vmassert(last_Java_pc() == NULL, "already walkable");
  capture_last_Java_pc();
  vmassert(walkable(), "something went wrong");
}

void JavaFrameAnchor::capture_last_Java_pc() {
  vmassert(_last_Java_sp != NULL, "no last frame set");
  vmassert(_last_Java_pc == NULL, "already walkable");
  _last_Java_pc = (address)_last_Java_sp[-1];
}<|MERGE_RESOLUTION|>--- conflicted
+++ resolved
@@ -268,13 +268,10 @@
 void frame::patch_pc(Thread* thread, address pc) {
   assert(_cb == CodeCache::find_blob(pc), "unexpected pc");
   address* pc_addr = &(((address*) sp())[-1]);
-<<<<<<< HEAD
-
-=======
   address signing_sp = (((address*) sp())[-2]);
   address signed_pc = pauth_sign_return_address(pc, (address)signing_sp);
   address pc_old = pauth_strip_verifiable(*pc_addr, (address)signing_sp);
->>>>>>> ce18ff85
+
   if (TracePcPatching) {
     tty->print("patch_pc at address " INTPTR_FORMAT " [" INTPTR_FORMAT " -> " INTPTR_FORMAT "]",
                   p2i(pc_addr), p2i(pc_old), p2i(pc));
@@ -284,23 +281,14 @@
     tty->print_cr("");
   }
 
-<<<<<<< HEAD
-  assert(!Continuation::is_return_barrier_entry(*pc_addr), "return barrier");
-
-  // Only generated code frames should be patched, therefore the return address will not be signed.
-  assert(pauth_ptr_is_raw(*pc_addr), "cannot be signed");
+  assert(!Continuation::is_return_barrier_entry(pc_old), "return barrier");
+
   // Either the return address is the original one or we are going to
   // patch in the same address that's already there.
-  assert(_pc == *pc_addr || pc == *pc_addr || *pc_addr == 0, "");
+  assert(_pc == pc_old || pc == pc_old || pc_old == 0, "");
   DEBUG_ONLY(address old_pc = _pc;)
-  *pc_addr = pc;
+  *pc_addr = signed_pc;
   _pc = pc; // must be set before call to get_deopt_original_pc
-=======
-  // Either the return address is the original one or we are going to
-  // patch in the same address that's already there.
-  assert(_pc == pc_old || pc == pc_old, "must be");
-  *pc_addr = signed_pc;
->>>>>>> ce18ff85
   address original_pc = CompiledMethod::get_deopt_original_pc(this);
   if (original_pc != NULL) {
     assert(original_pc == old_pc, "expected original PC to be stored before patching");
@@ -453,106 +441,18 @@
   }
 #endif // COMPILER2_OR_JVMCI
 
-<<<<<<< HEAD
-  // Use the raw version of pc - the interpreter should not have signed it.
-  address sender_pc = this->sender_pc_maybe_signed();
+  // For ROP protection, Interpreter will have signed the sender_pc, but there is no requirement to authenticate it here.
+  address sender_pc = pauth_strip_verifiable(sender_pc_maybe_signed(), (address)link());
 
   if (Continuation::is_return_barrier_entry(sender_pc)) {
     if (map->walk_cont()) { // about to walk into an h-stack
       return Continuation::top_frame(*this, map);
     } else {
       Continuation::fix_continuation_bottom_sender(map->thread(), *this, &sender_pc, &unextended_sp);
-=======
-  // For ROP protection, Interpreter will have signed the sender_pc, but there is no requirement to authenticate it here.
-  address sender_pc = pauth_strip_verifiable(sender_pc_maybe_signed(), (address)link());
-
-  return frame(sender_sp, unextended_sp, link(), sender_pc);
-}
-
-//------------------------------------------------------------------------------
-// frame::sender_for_compiled_frame
-frame frame::sender_for_compiled_frame(RegisterMap* map) const {
-  // When the sp of a compiled frame is correct, we can get the correct sender sp
-  // by unextended sp + frame size.
-  // For the following two scenarios, the sp of a compiled frame is correct:
-  //  a) This compiled frame is built from the anchor.
-  //  b) This compiled frame is built from a callee frame, and the callee frame can
-  //    calculate its sp correctly.
-  //
-  // For b), if the callee frame is a native code frame (such as leaf call), the sp of
-  // the compiled frame cannot be calculated correctly. There is currently no suitable
-  // solution to solve this problem perfectly. But when PreserveFramePointer is enabled,
-  // we can get the correct sender sp by fp + 2 (that is sender_sp()).
-
-  assert(_cb->frame_size() >= 0, "must have non-zero frame size");
-  intptr_t* l_sender_sp = (!PreserveFramePointer || _sp_is_trusted) ? unextended_sp() + _cb->frame_size()
-                                                                    : sender_sp();
-  intptr_t* unextended_sp = l_sender_sp;
-
-  // the return_address is always the word on the stack
-
-  // For ROP protection, C1/C2 will have signed the sender_pc, but there is no requirement to authenticate it here.
-  address sender_pc = pauth_strip_verifiable((address) *(l_sender_sp-1), (address) *(l_sender_sp-2));
-
-  intptr_t** saved_fp_addr = (intptr_t**) (l_sender_sp - frame::sender_sp_offset);
-
-  // assert (sender_sp() == l_sender_sp, "should be");
-  // assert (*saved_fp_addr == link(), "should be");
-
-  if (map->update_map()) {
-    // Tell GC to use argument oopmaps for some runtime stubs that need it.
-    // For C1, the runtime stub might not have oop maps, so set this flag
-    // outside of update_register_map.
-    map->set_include_argument_oops(_cb->caller_must_gc_arguments(map->thread()));
-    if (_cb->oop_maps() != NULL) {
-      OopMapSet::update_register_map(this, map);
->>>>>>> ce18ff85
-    }
-  }
-
-<<<<<<< HEAD
+    }
+  }
+
   return frame(sender_sp, unextended_sp, sender_fp, sender_pc);
-=======
-  return frame(l_sender_sp, unextended_sp, *saved_fp_addr, sender_pc);
-}
-
-//------------------------------------------------------------------------------
-// frame::sender_raw
-frame frame::sender_raw(RegisterMap* map) const {
-  // Default is we done have to follow them. The sender_for_xxx will
-  // update it accordingly
-   map->set_include_argument_oops(false);
-
-  if (is_entry_frame())
-    return sender_for_entry_frame(map);
-  if (is_interpreted_frame())
-    return sender_for_interpreter_frame(map);
-  assert(_cb == CodeCache::find_blob(pc()),"Must be the same");
-
-  // This test looks odd: why is it not is_compiled_frame() ?  That's
-  // because stubs also have OOP maps.
-  if (_cb != NULL) {
-    return sender_for_compiled_frame(map);
-  }
-
-  // Must be native-compiled frame, i.e. the marshaling code for native
-  // methods that exists in the core system.
-
-  // Native code may or may not have signed the return address, we have no way to be sure or what
-  // signing methods they used. Instead, just ensure the stripped value is used.
-
-  return frame(sender_sp(), link(), sender_pc());
-}
-
-frame frame::sender(RegisterMap* map) const {
-  frame result = sender_raw(map);
-
-  if (map->process_frames()) {
-    StackWatermarkSet::on_iteration(map->thread(), result);
-  }
-
-  return result;
->>>>>>> ce18ff85
 }
 
 bool frame::is_interpreted_frame_valid(JavaThread* thread) const {
