--- conflicted
+++ resolved
@@ -118,26 +118,12 @@
   // The object's monitor m is unlocked iff m->owner == nullptr,
   // otherwise m->owner may contain a thread or a stack address.
   //
-  // Try to CAS m->owner from null to current thread.
+  // Try to CAS m->owner from null to current thread id.
+  Register tid = flag;
+  mv(tid, Address(xthread, JavaThread::lock_id_offset()));
   add(tmp, disp_hdr, (in_bytes(ObjectMonitor::owner_offset()) - markWord::monitor_value));
-<<<<<<< HEAD
-  Register tid = t0;
-  mv(tid, Address(xthread, JavaThread::lock_id_offset()));
-  cmpxchg(/*memory address*/tmp, /*expected value*/zr, /*new value*/tid, Assembler::int64, Assembler::aq,
-          Assembler::rl, /*result*/flag); // cas succeeds if flag == zr(expected)
-
-  if (LockingMode != LM_LIGHTWEIGHT) {
-    // Store a non-null value into the box to avoid looking like a re-entrant
-    // lock. The fast-path monitor unlock code checks for
-    // markWord::monitor_value so use markWord::unused_mark which has the
-    // relevant bit set, and also matches ObjectSynchronizer::slow_enter.
-    mv(tmp, (address)markWord::unused_mark().value());
-    sd(tmp, Address(box, BasicLock::displaced_header_offset_in_bytes()));
-  }
-=======
-  cmpxchg(/*memory address*/tmp, /*expected value*/zr, /*new value*/xthread, Assembler::int64,
+  cmpxchg(/*memory address*/tmp, /*expected value*/zr, /*new value*/tid, Assembler::int64,
           Assembler::aq, Assembler::rl, /*result*/tmp3Reg); // cas succeeds if tmp3Reg == zr(expected)
->>>>>>> 98f0b866
 
   // Store a non-null value into the box to avoid looking like a re-entrant
   // lock. The fast-path monitor unlock code checks for
@@ -146,13 +132,9 @@
   mv(tmp, (address)markWord::unused_mark().value());
   sd(tmp, Address(box, BasicLock::displaced_header_offset_in_bytes()));
 
-<<<<<<< HEAD
-  bne(flag, tid, cont); // Check for recursive locking
-=======
   beqz(tmp3Reg, locked); // CAS success means locking succeeded
 
-  bne(tmp3Reg, xthread, slow_path); // Check for recursive locking
->>>>>>> 98f0b866
+  bne(tmp3Reg, tid, slow_path); // Check for recursive locking
 
   // Recursive lock case
   increment(Address(disp_hdr, in_bytes(ObjectMonitor::recursions_offset()) - markWord::monitor_value), 1, tmp2Reg, tmp3Reg);
@@ -187,7 +169,7 @@
   Register disp_hdr = tmp1Reg;
   Register tmp = tmp2Reg;
   Label object_has_monitor;
-  // Finish fast lock successfully. MUST branch to with flag == 0
+  // Finish fast lock successfully. MUST branch to vwith flag == 0
   Label unlocked;
   // Finish fast lock unsuccessfully. slow_path MUST branch to with flag != 0
   Label slow_path;
@@ -231,20 +213,6 @@
   STATIC_ASSERT(markWord::monitor_value <= INT_MAX);
   add(tmp, tmp, -(int)markWord::monitor_value); // monitor
 
-<<<<<<< HEAD
-  if (LockingMode == LM_LIGHTWEIGHT) {
-    // If the owner is anonymous, we need to fix it -- in an outline stub.
-    Register tmp2 = disp_hdr;
-    ld(tmp2, Address(tmp, ObjectMonitor::owner_offset()));
-    mv(t0, (int64_t)ObjectMonitor::ANONYMOUS_OWNER);
-    C2HandleAnonOMOwnerStub* stub = new (Compile::current()->comp_arena()) C2HandleAnonOMOwnerStub(tmp, tmp2);
-    Compile::current()->output()->add_stub(stub);
-    beq(t0, tmp2, stub->entry(), /* is_far */ true);
-    bind(stub->continuation());
-  }
-
-=======
->>>>>>> 98f0b866
   ld(disp_hdr, Address(tmp, ObjectMonitor::recursions_offset()));
 
   Label notRecursive;
@@ -366,13 +334,15 @@
     // Compute owner address.
     la(tmp2_owner_addr, Address(tmp1_tagged_monitor, (in_bytes(ObjectMonitor::owner_offset()) - monitor_tag)));
 
-    // CAS owner (null => current thread).
-    cmpxchg(/*addr*/ tmp2_owner_addr, /*expected*/ zr, /*new*/ xthread, Assembler::int64,
+    // CAS owner (null => current thread id).
+    Register tid = flag;
+    mv(tid, Address(xthread, JavaThread::lock_id_offset()));
+    cmpxchg(/*addr*/ tmp2_owner_addr, /*expected*/ zr, /*new*/ tid, Assembler::int64,
             /*acquire*/ Assembler::aq, /*release*/ Assembler::relaxed, /*result*/ tmp3_owner);
     beqz(tmp3_owner, locked);
 
     // Check if recursive.
-    bne(tmp3_owner, xthread, slow_path);
+    bne(tmp3_owner, tid, slow_path);
 
     // Recursive.
     increment(Address(tmp1_tagged_monitor, in_bytes(ObjectMonitor::recursions_offset()) - monitor_tag), 1, tmp2, tmp3);
@@ -523,7 +493,9 @@
     // The owner may be anonymous and we removed the last obj entry in
     // the lock-stack. This loses the information about the owner.
     // Write the thread to the owner field so the runtime knows the owner.
-    sd(xthread, Address(tmp2_owner_addr));
+    Register tid = flag;
+    mv(tid, Address(xthread, JavaThread::lock_id_offset()));
+    sd(tid, Address(tmp2_owner_addr));
     j(slow_path);
 
     bind(release);
