/*
 * Copyright (c) 1997, 2018, Oracle and/or its affiliates. All rights reserved.
 * DO NOT ALTER OR REMOVE COPYRIGHT NOTICES OR THIS FILE HEADER.
 *
 * This code is free software; you can redistribute it and/or modify it
 * under the terms of the GNU General Public License version 2 only, as
 * published by the Free Software Foundation.
 *
 * This code is distributed in the hope that it will be useful, but WITHOUT
 * ANY WARRANTY; without even the implied warranty of MERCHANTABILITY or
 * FITNESS FOR A PARTICULAR PURPOSE.  See the GNU General Public License
 * version 2 for more details (a copy is included in the LICENSE file that
 * accompanied this code).
 *
 * You should have received a copy of the GNU General Public License version
 * 2 along with this work; if not, write to the Free Software Foundation,
 * Inc., 51 Franklin St, Fifth Floor, Boston, MA 02110-1301 USA.
 *
 * Please contact Oracle, 500 Oracle Parkway, Redwood Shores, CA 94065 USA
 * or visit www.oracle.com if you need additional information or have any
 * questions.
 *
 */

#include "precompiled.hpp"
#include "jvm.h"
#include "asm/macroAssembler.inline.hpp"
#include "compiler/disassembler.hpp"
#include "gc/shared/collectedHeap.inline.hpp"
#include "gc/shared/barrierSet.hpp"
#include "gc/shared/barrierSetAssembler.hpp"
#include "interpreter/interpreter.hpp"
#include "memory/resourceArea.hpp"
#include "memory/universe.hpp"
#include "oops/klass.inline.hpp"
#include "prims/methodHandles.hpp"
#include "runtime/biasedLocking.hpp"
#include "runtime/interfaceSupport.inline.hpp"
#include "runtime/jniHandles.inline.hpp"
#include "runtime/objectMonitor.hpp"
#include "runtime/os.inline.hpp"
#include "runtime/safepoint.hpp"
#include "runtime/safepointMechanism.hpp"
#include "runtime/sharedRuntime.hpp"
#include "runtime/stubRoutines.hpp"
#include "utilities/align.hpp"
#include "utilities/macros.hpp"
#ifdef COMPILER2
#include "opto/intrinsicnode.hpp"
#endif

#ifdef PRODUCT
#define BLOCK_COMMENT(str) /* nothing */
#define STOP(error) stop(error)
#else
#define BLOCK_COMMENT(str) block_comment(str)
#define STOP(error) block_comment(error); stop(error)
#endif

// Convert the raw encoding form into the form expected by the
// constructor for Address.
Address Address::make_raw(int base, int index, int scale, int disp, relocInfo::relocType disp_reloc) {
  assert(scale == 0, "not supported");
  RelocationHolder rspec;
  if (disp_reloc != relocInfo::none) {
    rspec = Relocation::spec_simple(disp_reloc);
  }

  Register rindex = as_Register(index);
  if (rindex != G0) {
    Address madr(as_Register(base), rindex);
    madr._rspec = rspec;
    return madr;
  } else {
    Address madr(as_Register(base), disp);
    madr._rspec = rspec;
    return madr;
  }
}

Address Argument::address_in_frame() const {
  // Warning: In LP64 mode disp will occupy more than 10 bits, but
  //          op codes such as ld or ldx, only access disp() to get
  //          their simm13 argument.
  int disp = ((_number - Argument::n_register_parameters + frame::memory_parameter_word_sp_offset) * BytesPerWord) + STACK_BIAS;
  if (is_in())
    return Address(FP, disp); // In argument.
  else
    return Address(SP, disp); // Out argument.
}

static const char* argumentNames[][2] = {
  {"A0","P0"}, {"A1","P1"}, {"A2","P2"}, {"A3","P3"}, {"A4","P4"},
  {"A5","P5"}, {"A6","P6"}, {"A7","P7"}, {"A8","P8"}, {"A9","P9"},
  {"A(n>9)","P(n>9)"}
};

const char* Argument::name() const {
  int nofArgs = sizeof argumentNames / sizeof argumentNames[0];
  int num = number();
  if (num >= nofArgs)  num = nofArgs - 1;
  return argumentNames[num][is_in() ? 1 : 0];
}

#ifdef ASSERT
// On RISC, there's no benefit to verifying instruction boundaries.
bool AbstractAssembler::pd_check_instruction_mark() { return false; }
#endif

// Patch instruction inst at offset inst_pos to refer to dest_pos
// and return the resulting instruction.
// We should have pcs, not offsets, but since all is relative, it will work out
// OK.
int MacroAssembler::patched_branch(int dest_pos, int inst, int inst_pos) {
  int m; // mask for displacement field
  int v; // new value for displacement field
  const int word_aligned_ones = -4;
  switch (inv_op(inst)) {
  default: ShouldNotReachHere();
  case call_op:    m = wdisp(word_aligned_ones, 0, 30);  v = wdisp(dest_pos, inst_pos, 30); break;
  case branch_op:
    switch (inv_op2(inst)) {
      case fbp_op2:    m = wdisp(  word_aligned_ones, 0, 19);  v = wdisp(  dest_pos, inst_pos, 19); break;
      case bp_op2:     m = wdisp(  word_aligned_ones, 0, 19);  v = wdisp(  dest_pos, inst_pos, 19); break;
      case fb_op2:     m = wdisp(  word_aligned_ones, 0, 22);  v = wdisp(  dest_pos, inst_pos, 22); break;
      case br_op2:     m = wdisp(  word_aligned_ones, 0, 22);  v = wdisp(  dest_pos, inst_pos, 22); break;
      case bpr_op2: {
        if (is_cbcond(inst)) {
          m = wdisp10(word_aligned_ones, 0);
          v = wdisp10(dest_pos, inst_pos);
        } else {
          m = wdisp16(word_aligned_ones, 0);
          v = wdisp16(dest_pos, inst_pos);
        }
        break;
      }
      default: ShouldNotReachHere();
    }
  }
  return  inst & ~m  |  v;
}

// Return the offset of the branch destionation of instruction inst
// at offset pos.
// Should have pcs, but since all is relative, it works out.
int MacroAssembler::branch_destination(int inst, int pos) {
  int r;
  switch (inv_op(inst)) {
  default: ShouldNotReachHere();
  case call_op:        r = inv_wdisp(inst, pos, 30);  break;
  case branch_op:
    switch (inv_op2(inst)) {
      case fbp_op2:    r = inv_wdisp(  inst, pos, 19);  break;
      case bp_op2:     r = inv_wdisp(  inst, pos, 19);  break;
      case fb_op2:     r = inv_wdisp(  inst, pos, 22);  break;
      case br_op2:     r = inv_wdisp(  inst, pos, 22);  break;
      case bpr_op2: {
        if (is_cbcond(inst)) {
          r = inv_wdisp10(inst, pos);
        } else {
          r = inv_wdisp16(inst, pos);
        }
        break;
      }
      default: ShouldNotReachHere();
    }
  }
  return r;
}

void MacroAssembler::resolve_jobject(Register value, Register tmp) {
  Label done, not_weak;
  br_null(value, false, Assembler::pn, done); // Use NULL as-is.
  delayed()->andcc(value, JNIHandles::weak_tag_mask, G0); // Test for jweak
  brx(Assembler::zero, true, Assembler::pt, not_weak);
  delayed()->nop();
  access_load_at(T_OBJECT, IN_ROOT | ON_PHANTOM_OOP_REF,
                 Address(value, -JNIHandles::weak_tag_value), value, tmp);
  verify_oop(value);
  br (Assembler::always, true, Assembler::pt, done);
  delayed()->nop();
  bind(not_weak);
  access_load_at(T_OBJECT, IN_ROOT | IN_CONCURRENT_ROOT,
                 Address(value, 0), value, tmp);
  verify_oop(value);
  bind(done);
}

void MacroAssembler::null_check(Register reg, int offset) {
  if (needs_explicit_null_check((intptr_t)offset)) {
    // provoke OS NULL exception if reg = NULL by
    // accessing M[reg] w/o changing any registers
    ld_ptr(reg, 0, G0);
  }
  else {
    // nothing to do, (later) access of M[reg + offset]
    // will provoke OS NULL exception if reg = NULL
  }
}

// Ring buffer jumps


void MacroAssembler::jmp2(Register r1, Register r2, const char* file, int line ) {
  assert_not_delayed();
  jmpl(r1, r2, G0);
}
void MacroAssembler::jmp(Register r1, int offset, const char* file, int line ) {
  assert_not_delayed();
  jmp(r1, offset);
}

// This code sequence is relocatable to any address, even on LP64.
void MacroAssembler::jumpl(const AddressLiteral& addrlit, Register temp, Register d, int offset, const char* file, int line) {
  assert_not_delayed();
  // Force fixed length sethi because NativeJump and NativeFarCall don't handle
  // variable length instruction streams.
  patchable_sethi(addrlit, temp);
  Address a(temp, addrlit.low10() + offset);  // Add the offset to the displacement.
  jmpl(a.base(), a.disp(), d);
}

void MacroAssembler::jump(const AddressLiteral& addrlit, Register temp, int offset, const char* file, int line) {
  jumpl(addrlit, temp, G0, offset, file, line);
}


// Conditional breakpoint (for assertion checks in assembly code)
void MacroAssembler::breakpoint_trap(Condition c, CC cc) {
  trap(c, cc, G0, ST_RESERVED_FOR_USER_0);
}

// We want to use ST_BREAKPOINT here, but the debugger is confused by it.
void MacroAssembler::breakpoint_trap() {
  trap(ST_RESERVED_FOR_USER_0);
}

// Write serialization page so VM thread can do a pseudo remote membar
// We use the current thread pointer to calculate a thread specific
// offset to write to within the page. This minimizes bus traffic
// due to cache line collision.
void MacroAssembler::serialize_memory(Register thread, Register tmp1, Register tmp2) {
  srl(thread, os::get_serialize_page_shift_count(), tmp2);
  if (Assembler::is_simm13(os::vm_page_size())) {
    and3(tmp2, (os::vm_page_size() - sizeof(int)), tmp2);
  }
  else {
    set((os::vm_page_size() - sizeof(int)), tmp1);
    and3(tmp2, tmp1, tmp2);
  }
  set(os::get_memory_serialize_page(), tmp1);
  st(G0, tmp1, tmp2);
}


void MacroAssembler::safepoint_poll(Label& slow_path, bool a, Register thread_reg, Register temp_reg) {
  if (SafepointMechanism::uses_thread_local_poll()) {
    ldx(Address(thread_reg, Thread::polling_page_offset()), temp_reg, 0);
    // Armed page has poll bit set.
    and3(temp_reg, SafepointMechanism::poll_bit(), temp_reg);
    br_notnull(temp_reg, a, Assembler::pn, slow_path);
  } else {
    AddressLiteral sync_state(SafepointSynchronize::address_of_state());

    load_contents(sync_state, temp_reg);
    cmp(temp_reg, SafepointSynchronize::_not_synchronized);
    br(Assembler::notEqual, a, Assembler::pn, slow_path);
  }
}

void MacroAssembler::enter() {
  Unimplemented();
}

void MacroAssembler::leave() {
  Unimplemented();
}

// Calls to C land

#ifdef ASSERT
// a hook for debugging
static Thread* reinitialize_thread() {
  return Thread::current();
}
#else
#define reinitialize_thread Thread::current
#endif

#ifdef ASSERT
address last_get_thread = NULL;
#endif

// call this when G2_thread is not known to be valid
void MacroAssembler::get_thread() {
  save_frame(0);                // to avoid clobbering O0
  mov(G1, L0);                  // avoid clobbering G1
  mov(G5_method, L1);           // avoid clobbering G5
  mov(G3, L2);                  // avoid clobbering G3 also
  mov(G4, L5);                  // avoid clobbering G4
#ifdef ASSERT
  AddressLiteral last_get_thread_addrlit(&last_get_thread);
  set(last_get_thread_addrlit, L3);
  rdpc(L4);
  inc(L4, 3 * BytesPerInstWord); // skip rdpc + inc + st_ptr to point L4 at call  st_ptr(L4, L3, 0);
#endif
  call(CAST_FROM_FN_PTR(address, reinitialize_thread), relocInfo::runtime_call_type);
  delayed()->nop();
  mov(L0, G1);
  mov(L1, G5_method);
  mov(L2, G3);
  mov(L5, G4);
  restore(O0, 0, G2_thread);
}

static Thread* verify_thread_subroutine(Thread* gthread_value) {
  Thread* correct_value = Thread::current();
  guarantee(gthread_value == correct_value, "G2_thread value must be the thread");
  return correct_value;
}

void MacroAssembler::verify_thread() {
  if (VerifyThread) {
    // NOTE: this chops off the heads of the 64-bit O registers.
    // make sure G2_thread contains the right value
    save_frame_and_mov(0, Lmethod, Lmethod);   // to avoid clobbering O0 (and propagate Lmethod)
    mov(G1, L1);                // avoid clobbering G1
    // G2 saved below
    mov(G3, L3);                // avoid clobbering G3
    mov(G4, L4);                // avoid clobbering G4
    mov(G5_method, L5);         // avoid clobbering G5_method
    call(CAST_FROM_FN_PTR(address,verify_thread_subroutine), relocInfo::runtime_call_type);
    delayed()->mov(G2_thread, O0);

    mov(L1, G1);                // Restore G1
    // G2 restored below
    mov(L3, G3);                // restore G3
    mov(L4, G4);                // restore G4
    mov(L5, G5_method);         // restore G5_method
    restore(O0, 0, G2_thread);
  }
}


void MacroAssembler::save_thread(const Register thread_cache) {
  verify_thread();
  if (thread_cache->is_valid()) {
    assert(thread_cache->is_local() || thread_cache->is_in(), "bad volatile");
    mov(G2_thread, thread_cache);
  }
  if (VerifyThread) {
    // smash G2_thread, as if the VM were about to anyway
    set(0x67676767, G2_thread);
  }
}


void MacroAssembler::restore_thread(const Register thread_cache) {
  if (thread_cache->is_valid()) {
    assert(thread_cache->is_local() || thread_cache->is_in(), "bad volatile");
    mov(thread_cache, G2_thread);
    verify_thread();
  } else {
    // do it the slow way
    get_thread();
  }
}


// %%% maybe get rid of [re]set_last_Java_frame
void MacroAssembler::set_last_Java_frame(Register last_java_sp, Register last_Java_pc) {
  assert_not_delayed();
  Address flags(G2_thread, JavaThread::frame_anchor_offset() +
                           JavaFrameAnchor::flags_offset());
  Address pc_addr(G2_thread, JavaThread::last_Java_pc_offset());

  // Always set last_Java_pc and flags first because once last_Java_sp is visible
  // has_last_Java_frame is true and users will look at the rest of the fields.
  // (Note: flags should always be zero before we get here so doesn't need to be set.)

#ifdef ASSERT
  // Verify that flags was zeroed on return to Java
  Label PcOk;
  save_frame(0);                // to avoid clobbering O0
  ld_ptr(pc_addr, L0);
  br_null_short(L0, Assembler::pt, PcOk);
  STOP("last_Java_pc not zeroed before leaving Java");
  bind(PcOk);

  // Verify that flags was zeroed on return to Java
  Label FlagsOk;
  ld(flags, L0);
  tst(L0);
  br(Assembler::zero, false, Assembler::pt, FlagsOk);
  delayed() -> restore();
  STOP("flags not zeroed before leaving Java");
  bind(FlagsOk);
#endif /* ASSERT */
  //
  // When returning from calling out from Java mode the frame anchor's last_Java_pc
  // will always be set to NULL. It is set here so that if we are doing a call to
  // native (not VM) that we capture the known pc and don't have to rely on the
  // native call having a standard frame linkage where we can find the pc.

  if (last_Java_pc->is_valid()) {
    st_ptr(last_Java_pc, pc_addr);
  }

#ifdef ASSERT
  // Make sure that we have an odd stack
  Label StackOk;
  andcc(last_java_sp, 0x01, G0);
  br(Assembler::notZero, false, Assembler::pt, StackOk);
  delayed()->nop();
  STOP("Stack Not Biased in set_last_Java_frame");
  bind(StackOk);
#endif // ASSERT
  assert( last_java_sp != G4_scratch, "bad register usage in set_last_Java_frame");
  add( last_java_sp, STACK_BIAS, G4_scratch );
  st_ptr(G4_scratch, G2_thread, JavaThread::last_Java_sp_offset());
}

void MacroAssembler::reset_last_Java_frame(void) {
  assert_not_delayed();

  Address sp_addr(G2_thread, JavaThread::last_Java_sp_offset());
  Address pc_addr(G2_thread, JavaThread::frame_anchor_offset() + JavaFrameAnchor::last_Java_pc_offset());
  Address flags  (G2_thread, JavaThread::frame_anchor_offset() + JavaFrameAnchor::flags_offset());

#ifdef ASSERT
  // check that it WAS previously set
    save_frame_and_mov(0, Lmethod, Lmethod);     // Propagate Lmethod to helper frame
    ld_ptr(sp_addr, L0);
    tst(L0);
    breakpoint_trap(Assembler::zero, Assembler::ptr_cc);
    restore();
#endif // ASSERT

  st_ptr(G0, sp_addr);
  // Always return last_Java_pc to zero
  st_ptr(G0, pc_addr);
  // Always null flags after return to Java
  st(G0, flags);
}


void MacroAssembler::call_VM_base(
  Register        oop_result,
  Register        thread_cache,
  Register        last_java_sp,
  address         entry_point,
  int             number_of_arguments,
  bool            check_exceptions)
{
  assert_not_delayed();

  // determine last_java_sp register
  if (!last_java_sp->is_valid()) {
    last_java_sp = SP;
  }
  // debugging support
  assert(number_of_arguments >= 0   , "cannot have negative number of arguments");

  // 64-bit last_java_sp is biased!
  set_last_Java_frame(last_java_sp, noreg);
  if (VerifyThread)  mov(G2_thread, O0); // about to be smashed; pass early
  save_thread(thread_cache);
  // do the call
  call(entry_point, relocInfo::runtime_call_type);
  if (!VerifyThread)
    delayed()->mov(G2_thread, O0);  // pass thread as first argument
  else
    delayed()->nop();             // (thread already passed)
  restore_thread(thread_cache);
  reset_last_Java_frame();

  // check for pending exceptions. use Gtemp as scratch register.
  if (check_exceptions) {
    check_and_forward_exception(Gtemp);
  }

#ifdef ASSERT
  set(badHeapWordVal, G3);
  set(badHeapWordVal, G4);
  set(badHeapWordVal, G5);
#endif

  // get oop result if there is one and reset the value in the thread
  if (oop_result->is_valid()) {
    get_vm_result(oop_result);
  }
}

void MacroAssembler::check_and_forward_exception(Register scratch_reg)
{
  Label L;

  check_and_handle_popframe(scratch_reg);
  check_and_handle_earlyret(scratch_reg);

  Address exception_addr(G2_thread, Thread::pending_exception_offset());
  ld_ptr(exception_addr, scratch_reg);
  br_null_short(scratch_reg, pt, L);
  // we use O7 linkage so that forward_exception_entry has the issuing PC
  call(StubRoutines::forward_exception_entry(), relocInfo::runtime_call_type);
  delayed()->nop();
  bind(L);
}


void MacroAssembler::check_and_handle_popframe(Register scratch_reg) {
}


void MacroAssembler::check_and_handle_earlyret(Register scratch_reg) {
}


void MacroAssembler::call_VM(Register oop_result, address entry_point, int number_of_arguments, bool check_exceptions) {
  call_VM_base(oop_result, noreg, noreg, entry_point, number_of_arguments, check_exceptions);
}


void MacroAssembler::call_VM(Register oop_result, address entry_point, Register arg_1, bool check_exceptions) {
  // O0 is reserved for the thread
  mov(arg_1, O1);
  call_VM(oop_result, entry_point, 1, check_exceptions);
}


void MacroAssembler::call_VM(Register oop_result, address entry_point, Register arg_1, Register arg_2, bool check_exceptions) {
  // O0 is reserved for the thread
  mov(arg_1, O1);
  mov(arg_2, O2); assert(arg_2 != O1, "smashed argument");
  call_VM(oop_result, entry_point, 2, check_exceptions);
}


void MacroAssembler::call_VM(Register oop_result, address entry_point, Register arg_1, Register arg_2, Register arg_3, bool check_exceptions) {
  // O0 is reserved for the thread
  mov(arg_1, O1);
  mov(arg_2, O2); assert(arg_2 != O1,                "smashed argument");
  mov(arg_3, O3); assert(arg_3 != O1 && arg_3 != O2, "smashed argument");
  call_VM(oop_result, entry_point, 3, check_exceptions);
}



// Note: The following call_VM overloadings are useful when a "save"
// has already been performed by a stub, and the last Java frame is
// the previous one.  In that case, last_java_sp must be passed as FP
// instead of SP.


void MacroAssembler::call_VM(Register oop_result, Register last_java_sp, address entry_point, int number_of_arguments, bool check_exceptions) {
  call_VM_base(oop_result, noreg, last_java_sp, entry_point, number_of_arguments, check_exceptions);
}


void MacroAssembler::call_VM(Register oop_result, Register last_java_sp, address entry_point, Register arg_1, bool check_exceptions) {
  // O0 is reserved for the thread
  mov(arg_1, O1);
  call_VM(oop_result, last_java_sp, entry_point, 1, check_exceptions);
}


void MacroAssembler::call_VM(Register oop_result, Register last_java_sp, address entry_point, Register arg_1, Register arg_2, bool check_exceptions) {
  // O0 is reserved for the thread
  mov(arg_1, O1);
  mov(arg_2, O2); assert(arg_2 != O1, "smashed argument");
  call_VM(oop_result, last_java_sp, entry_point, 2, check_exceptions);
}


void MacroAssembler::call_VM(Register oop_result, Register last_java_sp, address entry_point, Register arg_1, Register arg_2, Register arg_3, bool check_exceptions) {
  // O0 is reserved for the thread
  mov(arg_1, O1);
  mov(arg_2, O2); assert(arg_2 != O1,                "smashed argument");
  mov(arg_3, O3); assert(arg_3 != O1 && arg_3 != O2, "smashed argument");
  call_VM(oop_result, last_java_sp, entry_point, 3, check_exceptions);
}



void MacroAssembler::call_VM_leaf_base(Register thread_cache, address entry_point, int number_of_arguments) {
  assert_not_delayed();
  save_thread(thread_cache);
  // do the call
  call(entry_point, relocInfo::runtime_call_type);
  delayed()->nop();
  restore_thread(thread_cache);
#ifdef ASSERT
  set(badHeapWordVal, G3);
  set(badHeapWordVal, G4);
  set(badHeapWordVal, G5);
#endif
}


void MacroAssembler::call_VM_leaf(Register thread_cache, address entry_point, int number_of_arguments) {
  call_VM_leaf_base(thread_cache, entry_point, number_of_arguments);
}


void MacroAssembler::call_VM_leaf(Register thread_cache, address entry_point, Register arg_1) {
  mov(arg_1, O0);
  call_VM_leaf(thread_cache, entry_point, 1);
}


void MacroAssembler::call_VM_leaf(Register thread_cache, address entry_point, Register arg_1, Register arg_2) {
  mov(arg_1, O0);
  mov(arg_2, O1); assert(arg_2 != O0, "smashed argument");
  call_VM_leaf(thread_cache, entry_point, 2);
}


void MacroAssembler::call_VM_leaf(Register thread_cache, address entry_point, Register arg_1, Register arg_2, Register arg_3) {
  mov(arg_1, O0);
  mov(arg_2, O1); assert(arg_2 != O0,                "smashed argument");
  mov(arg_3, O2); assert(arg_3 != O0 && arg_3 != O1, "smashed argument");
  call_VM_leaf(thread_cache, entry_point, 3);
}


void MacroAssembler::get_vm_result(Register oop_result) {
  verify_thread();
  Address vm_result_addr(G2_thread, JavaThread::vm_result_offset());
  ld_ptr(    vm_result_addr, oop_result);
  st_ptr(G0, vm_result_addr);
  verify_oop(oop_result);
}


void MacroAssembler::get_vm_result_2(Register metadata_result) {
  verify_thread();
  Address vm_result_addr_2(G2_thread, JavaThread::vm_result_2_offset());
  ld_ptr(vm_result_addr_2, metadata_result);
  st_ptr(G0, vm_result_addr_2);
}


// We require that C code which does not return a value in vm_result will
// leave it undisturbed.
void MacroAssembler::set_vm_result(Register oop_result) {
  verify_thread();
  Address vm_result_addr(G2_thread, JavaThread::vm_result_offset());
  verify_oop(oop_result);

# ifdef ASSERT
    // Check that we are not overwriting any other oop.
    save_frame_and_mov(0, Lmethod, Lmethod);     // Propagate Lmethod
    ld_ptr(vm_result_addr, L0);
    tst(L0);
    restore();
    breakpoint_trap(notZero, Assembler::ptr_cc);
    // }
# endif

  st_ptr(oop_result, vm_result_addr);
}


void MacroAssembler::ic_call(address entry, bool emit_delay, jint method_index) {
  RelocationHolder rspec = virtual_call_Relocation::spec(pc(), method_index);
  patchable_set((intptr_t)Universe::non_oop_word(), G5_inline_cache_reg);
  relocate(rspec);
  call(entry, relocInfo::none);
  if (emit_delay) {
    delayed()->nop();
  }
}


void MacroAssembler::internal_sethi(const AddressLiteral& addrlit, Register d, bool ForceRelocatable) {
  address save_pc;
  int shiftcnt;
#ifdef VALIDATE_PIPELINE
  assert_no_delay("Cannot put two instructions in delay-slot.");
#endif
  v9_dep();
  save_pc = pc();

  int msb32 = (int) (addrlit.value() >> 32);
  int lsb32 = (int) (addrlit.value());

  if (msb32 == 0 && lsb32 >= 0) {
    Assembler::sethi(lsb32, d, addrlit.rspec());
  }
  else if (msb32 == -1) {
    Assembler::sethi(~lsb32, d, addrlit.rspec());
    xor3(d, ~low10(~0), d);
  }
  else {
    Assembler::sethi(msb32, d, addrlit.rspec());  // msb 22-bits
    if (msb32 & 0x3ff)                            // Any bits?
      or3(d, msb32 & 0x3ff, d);                   // msb 32-bits are now in lsb 32
    if (lsb32 & 0xFFFFFC00) {                     // done?
      if ((lsb32 >> 20) & 0xfff) {                // Any bits set?
        sllx(d, 12, d);                           // Make room for next 12 bits
        or3(d, (lsb32 >> 20) & 0xfff, d);         // Or in next 12
        shiftcnt = 0;                             // We already shifted
      }
      else
        shiftcnt = 12;
      if ((lsb32 >> 10) & 0x3ff) {
        sllx(d, shiftcnt + 10, d);                // Make room for last 10 bits
        or3(d, (lsb32 >> 10) & 0x3ff, d);         // Or in next 10
        shiftcnt = 0;
      }
      else
        shiftcnt = 10;
      sllx(d, shiftcnt + 10, d);                  // Shift leaving disp field 0'd
    }
    else
      sllx(d, 32, d);
  }
  // Pad out the instruction sequence so it can be patched later.
  if (ForceRelocatable || (addrlit.rtype() != relocInfo::none &&
                           addrlit.rtype() != relocInfo::runtime_call_type)) {
    while (pc() < (save_pc + (7 * BytesPerInstWord)))
      nop();
  }
}


void MacroAssembler::sethi(const AddressLiteral& addrlit, Register d) {
  internal_sethi(addrlit, d, false);
}


void MacroAssembler::patchable_sethi(const AddressLiteral& addrlit, Register d) {
  internal_sethi(addrlit, d, true);
}


int MacroAssembler::insts_for_sethi(address a, bool worst_case) {
  if (worst_case)  return 7;
  intptr_t iaddr = (intptr_t) a;
  int msb32 = (int) (iaddr >> 32);
  int lsb32 = (int) (iaddr);
  int count;
  if (msb32 == 0 && lsb32 >= 0)
    count = 1;
  else if (msb32 == -1)
    count = 2;
  else {
    count = 2;
    if (msb32 & 0x3ff)
      count++;
    if (lsb32 & 0xFFFFFC00 ) {
      if ((lsb32 >> 20) & 0xfff)  count += 2;
      if ((lsb32 >> 10) & 0x3ff)  count += 2;
    }
  }
  return count;
}

int MacroAssembler::worst_case_insts_for_set() {
  return insts_for_sethi(NULL, true) + 1;
}


// Keep in sync with MacroAssembler::insts_for_internal_set
void MacroAssembler::internal_set(const AddressLiteral& addrlit, Register d, bool ForceRelocatable) {
  intptr_t value = addrlit.value();

  if (!ForceRelocatable && addrlit.rspec().type() == relocInfo::none) {
    // can optimize
    if (-4096 <= value && value <= 4095) {
      or3(G0, value, d); // setsw (this leaves upper 32 bits sign-extended)
      return;
    }
    if (inv_hi22(hi22(value)) == value) {
      sethi(addrlit, d);
      return;
    }
  }
  assert_no_delay("Cannot put two instructions in delay-slot.");
  internal_sethi(addrlit, d, ForceRelocatable);
  if (ForceRelocatable || addrlit.rspec().type() != relocInfo::none || addrlit.low10() != 0) {
    add(d, addrlit.low10(), d, addrlit.rspec());
  }
}

// Keep in sync with MacroAssembler::internal_set
int MacroAssembler::insts_for_internal_set(intptr_t value) {
  // can optimize
  if (-4096 <= value && value <= 4095) {
    return 1;
  }
  if (inv_hi22(hi22(value)) == value) {
    return insts_for_sethi((address) value);
  }
  int count = insts_for_sethi((address) value);
  AddressLiteral al(value);
  if (al.low10() != 0) {
    count++;
  }
  return count;
}

void MacroAssembler::set(const AddressLiteral& al, Register d) {
  internal_set(al, d, false);
}

void MacroAssembler::set(intptr_t value, Register d) {
  AddressLiteral al(value);
  internal_set(al, d, false);
}

void MacroAssembler::set(address addr, Register d, RelocationHolder const& rspec) {
  AddressLiteral al(addr, rspec);
  internal_set(al, d, false);
}

void MacroAssembler::patchable_set(const AddressLiteral& al, Register d) {
  internal_set(al, d, true);
}

void MacroAssembler::patchable_set(intptr_t value, Register d) {
  AddressLiteral al(value);
  internal_set(al, d, true);
}


void MacroAssembler::set64(jlong value, Register d, Register tmp) {
  assert_not_delayed();
  v9_dep();

  int hi = (int)(value >> 32);
  int lo = (int)(value & ~0);
  int bits_33to2 = (int)((value >> 2) & ~0);
  // (Matcher::isSimpleConstant64 knows about the following optimizations.)
  if (Assembler::is_simm13(lo) && value == lo) {
    or3(G0, lo, d);
  } else if (hi == 0) {
    Assembler::sethi(lo, d);   // hardware version zero-extends to upper 32
    if (low10(lo) != 0)
      or3(d, low10(lo), d);
  }
  else if ((hi >> 2) == 0) {
    Assembler::sethi(bits_33to2, d);  // hardware version zero-extends to upper 32
    sllx(d, 2, d);
    if (low12(lo) != 0)
      or3(d, low12(lo), d);
  }
  else if (hi == -1) {
    Assembler::sethi(~lo, d);  // hardware version zero-extends to upper 32
    xor3(d, low10(lo) ^ ~low10(~0), d);
  }
  else if (lo == 0) {
    if (Assembler::is_simm13(hi)) {
      or3(G0, hi, d);
    } else {
      Assembler::sethi(hi, d);   // hardware version zero-extends to upper 32
      if (low10(hi) != 0)
        or3(d, low10(hi), d);
    }
    sllx(d, 32, d);
  }
  else {
    Assembler::sethi(hi, tmp);
    Assembler::sethi(lo,   d); // macro assembler version sign-extends
    if (low10(hi) != 0)
      or3 (tmp, low10(hi), tmp);
    if (low10(lo) != 0)
      or3 (  d, low10(lo),   d);
    sllx(tmp, 32, tmp);
    or3 (d, tmp, d);
  }
}

int MacroAssembler::insts_for_set64(jlong value) {
  v9_dep();

  int hi = (int) (value >> 32);
  int lo = (int) (value & ~0);
  int count = 0;

  // (Matcher::isSimpleConstant64 knows about the following optimizations.)
  if (Assembler::is_simm13(lo) && value == lo) {
    count++;
  } else if (hi == 0) {
    count++;
    if (low10(lo) != 0)
      count++;
  }
  else if (hi == -1) {
    count += 2;
  }
  else if (lo == 0) {
    if (Assembler::is_simm13(hi)) {
      count++;
    } else {
      count++;
      if (low10(hi) != 0)
        count++;
    }
    count++;
  }
  else {
    count += 2;
    if (low10(hi) != 0)
      count++;
    if (low10(lo) != 0)
      count++;
    count += 2;
  }
  return count;
}

// compute size in bytes of sparc frame, given
// number of extraWords
int MacroAssembler::total_frame_size_in_bytes(int extraWords) {

  int nWords = frame::memory_parameter_word_sp_offset;

  nWords += extraWords;

  if (nWords & 1) ++nWords; // round up to double-word

  return nWords * BytesPerWord;
}


// save_frame: given number of "extra" words in frame,
// issue approp. save instruction (p 200, v8 manual)

void MacroAssembler::save_frame(int extraWords) {
  int delta = -total_frame_size_in_bytes(extraWords);
  if (is_simm13(delta)) {
    save(SP, delta, SP);
  } else {
    set(delta, G3_scratch);
    save(SP, G3_scratch, SP);
  }
}


void MacroAssembler::save_frame_c1(int size_in_bytes) {
  if (is_simm13(-size_in_bytes)) {
    save(SP, -size_in_bytes, SP);
  } else {
    set(-size_in_bytes, G3_scratch);
    save(SP, G3_scratch, SP);
  }
}


void MacroAssembler::save_frame_and_mov(int extraWords,
                                        Register s1, Register d1,
                                        Register s2, Register d2) {
  assert_not_delayed();

  // The trick here is to use precisely the same memory word
  // that trap handlers also use to save the register.
  // This word cannot be used for any other purpose, but
  // it works fine to save the register's value, whether or not
  // an interrupt flushes register windows at any given moment!
  Address s1_addr;
  if (s1->is_valid() && (s1->is_in() || s1->is_local())) {
    s1_addr = s1->address_in_saved_window();
    st_ptr(s1, s1_addr);
  }

  Address s2_addr;
  if (s2->is_valid() && (s2->is_in() || s2->is_local())) {
    s2_addr = s2->address_in_saved_window();
    st_ptr(s2, s2_addr);
  }

  save_frame(extraWords);

  if (s1_addr.base() == SP) {
    ld_ptr(s1_addr.after_save(), d1);
  } else if (s1->is_valid()) {
    mov(s1->after_save(), d1);
  }

  if (s2_addr.base() == SP) {
    ld_ptr(s2_addr.after_save(), d2);
  } else if (s2->is_valid()) {
    mov(s2->after_save(), d2);
  }
}


AddressLiteral MacroAssembler::allocate_metadata_address(Metadata* obj) {
  assert(oop_recorder() != NULL, "this assembler needs a Recorder");
  int index = oop_recorder()->allocate_metadata_index(obj);
  RelocationHolder rspec = metadata_Relocation::spec(index);
  return AddressLiteral((address)obj, rspec);
}

AddressLiteral MacroAssembler::constant_metadata_address(Metadata* obj) {
  assert(oop_recorder() != NULL, "this assembler needs a Recorder");
  int index = oop_recorder()->find_index(obj);
  RelocationHolder rspec = metadata_Relocation::spec(index);
  return AddressLiteral((address)obj, rspec);
}


AddressLiteral MacroAssembler::constant_oop_address(jobject obj) {
#ifdef ASSERT
  {
    ThreadInVMfromUnknown tiv;
    assert(oop_recorder() != NULL, "this assembler needs an OopRecorder");
    assert(Universe::heap()->is_in_reserved(JNIHandles::resolve(obj)), "not an oop");
  }
#endif
  int oop_index = oop_recorder()->find_index(obj);
  return AddressLiteral(obj, oop_Relocation::spec(oop_index));
}

void  MacroAssembler::set_narrow_oop(jobject obj, Register d) {
  assert(oop_recorder() != NULL, "this assembler needs an OopRecorder");
  int oop_index = oop_recorder()->find_index(obj);
  RelocationHolder rspec = oop_Relocation::spec(oop_index);

  assert_not_delayed();
  // Relocation with special format (see relocInfo_sparc.hpp).
  relocate(rspec, 1);
  // Assembler::sethi(0x3fffff, d);
  emit_int32( op(branch_op) | rd(d) | op2(sethi_op2) | hi22(0x3fffff) );
  // Don't add relocation for 'add'. Do patching during 'sethi' processing.
  add(d, 0x3ff, d);

}

void  MacroAssembler::set_narrow_klass(Klass* k, Register d) {
  assert(oop_recorder() != NULL, "this assembler needs an OopRecorder");
  int klass_index = oop_recorder()->find_index(k);
  RelocationHolder rspec = metadata_Relocation::spec(klass_index);
  narrowOop encoded_k = Klass::encode_klass(k);

  assert_not_delayed();
  // Relocation with special format (see relocInfo_sparc.hpp).
  relocate(rspec, 1);
  // Assembler::sethi(encoded_k, d);
  emit_int32( op(branch_op) | rd(d) | op2(sethi_op2) | hi22(encoded_k) );
  // Don't add relocation for 'add'. Do patching during 'sethi' processing.
  add(d, low10(encoded_k), d);

}

void MacroAssembler::align(int modulus) {
  while (offset() % modulus != 0) nop();
}

void RegistersForDebugging::print(outputStream* s) {
  FlagSetting fs(Debugging, true);
  int j;
  for (j = 0; j < 8; ++j) {
    if (j != 6) { s->print("i%d = ", j); os::print_location(s, i[j]); }
    else        { s->print( "fp = "   ); os::print_location(s, i[j]); }
  }
  s->cr();

  for (j = 0;  j < 8;  ++j) {
    s->print("l%d = ", j); os::print_location(s, l[j]);
  }
  s->cr();

  for (j = 0; j < 8; ++j) {
    if (j != 6) { s->print("o%d = ", j); os::print_location(s, o[j]); }
    else        { s->print( "sp = "   ); os::print_location(s, o[j]); }
  }
  s->cr();

  for (j = 0; j < 8; ++j) {
    s->print("g%d = ", j); os::print_location(s, g[j]);
  }
  s->cr();

  // print out floats with compression
  for (j = 0; j < 32; ) {
    jfloat val = f[j];
    int last = j;
    for ( ;  last+1 < 32;  ++last ) {
      char b1[1024], b2[1024];
      sprintf(b1, "%f", val);
      sprintf(b2, "%f", f[last+1]);
      if (strcmp(b1, b2))
        break;
    }
    s->print("f%d", j);
    if ( j != last )  s->print(" - f%d", last);
    s->print(" = %f", val);
    s->fill_to(25);
    s->print_cr(" (0x%x)", *(int*)&val);
    j = last + 1;
  }
  s->cr();

  // and doubles (evens only)
  for (j = 0; j < 32; ) {
    jdouble val = d[j];
    int last = j;
    for ( ;  last+1 < 32;  ++last ) {
      char b1[1024], b2[1024];
      sprintf(b1, "%f", val);
      sprintf(b2, "%f", d[last+1]);
      if (strcmp(b1, b2))
        break;
    }
    s->print("d%d", 2 * j);
    if ( j != last )  s->print(" - d%d", last);
    s->print(" = %f", val);
    s->fill_to(30);
    s->print("(0x%x)", *(int*)&val);
    s->fill_to(42);
    s->print_cr("(0x%x)", *(1 + (int*)&val));
    j = last + 1;
  }
  s->cr();
}

void RegistersForDebugging::save_registers(MacroAssembler* a) {
  a->sub(FP, align_up(sizeof(RegistersForDebugging), sizeof(jdouble)) - STACK_BIAS, O0);
  a->flushw();
  int i;
  for (i = 0; i < 8; ++i) {
    a->ld_ptr(as_iRegister(i)->address_in_saved_window().after_save(), L1);  a->st_ptr( L1, O0, i_offset(i));
    a->ld_ptr(as_lRegister(i)->address_in_saved_window().after_save(), L1);  a->st_ptr( L1, O0, l_offset(i));
    a->st_ptr(as_oRegister(i)->after_save(), O0, o_offset(i));
    a->st_ptr(as_gRegister(i)->after_save(), O0, g_offset(i));
  }
  for (i = 0;  i < 32; ++i) {
    a->stf(FloatRegisterImpl::S, as_FloatRegister(i), O0, f_offset(i));
  }
  for (i = 0; i < 64; i += 2) {
    a->stf(FloatRegisterImpl::D, as_FloatRegister(i), O0, d_offset(i));
  }
}

void RegistersForDebugging::restore_registers(MacroAssembler* a, Register r) {
  for (int i = 1; i < 8;  ++i) {
    a->ld_ptr(r, g_offset(i), as_gRegister(i));
  }
  for (int j = 0; j < 32; ++j) {
    a->ldf(FloatRegisterImpl::S, O0, f_offset(j), as_FloatRegister(j));
  }
  for (int k = 0; k < 64; k += 2) {
    a->ldf(FloatRegisterImpl::D, O0, d_offset(k), as_FloatRegister(k));
  }
}


// pushes double TOS element of FPU stack on CPU stack; pops from FPU stack
void MacroAssembler::push_fTOS() {
  // %%%%%% need to implement this
}

// pops double TOS element from CPU stack and pushes on FPU stack
void MacroAssembler::pop_fTOS() {
  // %%%%%% need to implement this
}

void MacroAssembler::empty_FPU_stack() {
  // %%%%%% need to implement this
}

void MacroAssembler::_verify_oop(Register reg, const char* msg, const char * file, int line) {
  // plausibility check for oops
  if (!VerifyOops) return;

  if (reg == G0)  return;       // always NULL, which is always an oop

  BLOCK_COMMENT("verify_oop {");
  char buffer[64];
#ifdef COMPILER1
  if (CommentedAssembly) {
    snprintf(buffer, sizeof(buffer), "verify_oop at %d", offset());
    block_comment(buffer);
  }
#endif

  const char* real_msg = NULL;
  {
    ResourceMark rm;
    stringStream ss;
    ss.print("%s at offset %d (%s:%d)", msg, offset(), file, line);
    real_msg = code_string(ss.as_string());
  }

  // Call indirectly to solve generation ordering problem
  AddressLiteral a(StubRoutines::verify_oop_subroutine_entry_address());

  // Make some space on stack above the current register window.
  // Enough to hold 8 64-bit registers.
  add(SP,-8*8,SP);

  // Save some 64-bit registers; a normal 'save' chops the heads off
  // of 64-bit longs in the 32-bit build.
  stx(O0,SP,frame::register_save_words*wordSize+STACK_BIAS+0*8);
  stx(O1,SP,frame::register_save_words*wordSize+STACK_BIAS+1*8);
  mov(reg,O0); // Move arg into O0; arg might be in O7 which is about to be crushed
  stx(O7,SP,frame::register_save_words*wordSize+STACK_BIAS+7*8);

  // Size of set() should stay the same
  patchable_set((intptr_t)real_msg, O1);
  // Load address to call to into O7
  load_ptr_contents(a, O7);
  // Register call to verify_oop_subroutine
  callr(O7, G0);
  delayed()->nop();
  // recover frame size
  add(SP, 8*8,SP);
  BLOCK_COMMENT("} verify_oop");
}

void MacroAssembler::_verify_oop_addr(Address addr, const char* msg, const char * file, int line) {
  // plausibility check for oops
  if (!VerifyOops) return;

  const char* real_msg = NULL;
  {
    ResourceMark rm;
    stringStream ss;
    ss.print("%s at SP+%d (%s:%d)", msg, addr.disp(), file, line);
    real_msg = code_string(ss.as_string());
  }

  // Call indirectly to solve generation ordering problem
  AddressLiteral a(StubRoutines::verify_oop_subroutine_entry_address());

  // Make some space on stack above the current register window.
  // Enough to hold 8 64-bit registers.
  add(SP,-8*8,SP);

  // Save some 64-bit registers; a normal 'save' chops the heads off
  // of 64-bit longs in the 32-bit build.
  stx(O0,SP,frame::register_save_words*wordSize+STACK_BIAS+0*8);
  stx(O1,SP,frame::register_save_words*wordSize+STACK_BIAS+1*8);
  ld_ptr(addr.base(), addr.disp() + 8*8, O0); // Load arg into O0; arg might be in O7 which is about to be crushed
  stx(O7,SP,frame::register_save_words*wordSize+STACK_BIAS+7*8);

  // Size of set() should stay the same
  patchable_set((intptr_t)real_msg, O1);
  // Load address to call to into O7
  load_ptr_contents(a, O7);
  // Register call to verify_oop_subroutine
  callr(O7, G0);
  delayed()->nop();
  // recover frame size
  add(SP, 8*8,SP);
}

// side-door communication with signalHandler in os_solaris.cpp
address MacroAssembler::_verify_oop_implicit_branch[3] = { NULL };

// This macro is expanded just once; it creates shared code.  Contract:
// receives an oop in O0.  Must restore O0 & O7 from TLS.  Must not smash ANY
// registers, including flags.  May not use a register 'save', as this blows
// the high bits of the O-regs if they contain Long values.  Acts as a 'leaf'
// call.
void MacroAssembler::verify_oop_subroutine() {
  // Leaf call; no frame.
  Label succeed, fail, null_or_fail;

  // O0 and O7 were saved already (O0 in O0's TLS home, O7 in O5's TLS home).
  // O0 is now the oop to be checked.  O7 is the return address.
  Register O0_obj = O0;

  // Save some more registers for temps.
  stx(O2,SP,frame::register_save_words*wordSize+STACK_BIAS+2*8);
  stx(O3,SP,frame::register_save_words*wordSize+STACK_BIAS+3*8);
  stx(O4,SP,frame::register_save_words*wordSize+STACK_BIAS+4*8);
  stx(O5,SP,frame::register_save_words*wordSize+STACK_BIAS+5*8);

  // Save flags
  Register O5_save_flags = O5;
  rdccr( O5_save_flags );

  { // count number of verifies
    Register O2_adr   = O2;
    Register O3_accum = O3;
    inc_counter(StubRoutines::verify_oop_count_addr(), O2_adr, O3_accum);
  }

  Register O2_mask = O2;
  Register O3_bits = O3;
  Register O4_temp = O4;

  // mark lower end of faulting range
  assert(_verify_oop_implicit_branch[0] == NULL, "set once");
  _verify_oop_implicit_branch[0] = pc();

  // We can't check the mark oop because it could be in the process of
  // locking or unlocking while this is running.
  set(Universe::verify_oop_mask (), O2_mask);
  set(Universe::verify_oop_bits (), O3_bits);

  // assert((obj & oop_mask) == oop_bits);
  and3(O0_obj, O2_mask, O4_temp);
  cmp_and_brx_short(O4_temp, O3_bits, notEqual, pn, null_or_fail);

  if ((NULL_WORD & Universe::verify_oop_mask()) == Universe::verify_oop_bits()) {
    // the null_or_fail case is useless; must test for null separately
    br_null_short(O0_obj, pn, succeed);
  }

  // Check the Klass* of this object for being in the right area of memory.
  // Cannot do the load in the delay above slot in case O0 is null
  load_klass(O0_obj, O0_obj);
  // assert((klass != NULL)
  br_null_short(O0_obj, pn, fail);

  wrccr( O5_save_flags ); // Restore CCR's

  // mark upper end of faulting range
  _verify_oop_implicit_branch[1] = pc();

  //-----------------------
  // all tests pass
  bind(succeed);

  // Restore prior 64-bit registers
  ldx(SP,frame::register_save_words*wordSize+STACK_BIAS+0*8,O0);
  ldx(SP,frame::register_save_words*wordSize+STACK_BIAS+1*8,O1);
  ldx(SP,frame::register_save_words*wordSize+STACK_BIAS+2*8,O2);
  ldx(SP,frame::register_save_words*wordSize+STACK_BIAS+3*8,O3);
  ldx(SP,frame::register_save_words*wordSize+STACK_BIAS+4*8,O4);
  ldx(SP,frame::register_save_words*wordSize+STACK_BIAS+5*8,O5);

  retl();                       // Leaf return; restore prior O7 in delay slot
  delayed()->ldx(SP,frame::register_save_words*wordSize+STACK_BIAS+7*8,O7);

  //-----------------------
  bind(null_or_fail);           // nulls are less common but OK
  br_null(O0_obj, false, pt, succeed);
  delayed()->wrccr( O5_save_flags ); // Restore CCR's

  //-----------------------
  // report failure:
  bind(fail);
  _verify_oop_implicit_branch[2] = pc();

  wrccr( O5_save_flags ); // Restore CCR's

  save_frame(align_up(sizeof(RegistersForDebugging) / BytesPerWord, 2));

  // stop_subroutine expects message pointer in I1.
  mov(I1, O1);

  // Restore prior 64-bit registers
  ldx(FP,frame::register_save_words*wordSize+STACK_BIAS+0*8,I0);
  ldx(FP,frame::register_save_words*wordSize+STACK_BIAS+1*8,I1);
  ldx(FP,frame::register_save_words*wordSize+STACK_BIAS+2*8,I2);
  ldx(FP,frame::register_save_words*wordSize+STACK_BIAS+3*8,I3);
  ldx(FP,frame::register_save_words*wordSize+STACK_BIAS+4*8,I4);
  ldx(FP,frame::register_save_words*wordSize+STACK_BIAS+5*8,I5);

  // factor long stop-sequence into subroutine to save space
  assert(StubRoutines::Sparc::stop_subroutine_entry_address(), "hasn't been generated yet");

  // call indirectly to solve generation ordering problem
  AddressLiteral al(StubRoutines::Sparc::stop_subroutine_entry_address());
  load_ptr_contents(al, O5);
  jmpl(O5, 0, O7);
  delayed()->nop();
}


void MacroAssembler::stop(const char* msg) {
  // save frame first to get O7 for return address
  // add one word to size in case struct is odd number of words long
  // It must be doubleword-aligned for storing doubles into it.

    save_frame(align_up(sizeof(RegistersForDebugging) / BytesPerWord, 2));

    // stop_subroutine expects message pointer in I1.
    // Size of set() should stay the same
    patchable_set((intptr_t)msg, O1);

    // factor long stop-sequence into subroutine to save space
    assert(StubRoutines::Sparc::stop_subroutine_entry_address(), "hasn't been generated yet");

    // call indirectly to solve generation ordering problem
    AddressLiteral a(StubRoutines::Sparc::stop_subroutine_entry_address());
    load_ptr_contents(a, O5);
    jmpl(O5, 0, O7);
    delayed()->nop();

    breakpoint_trap();   // make stop actually stop rather than writing
                         // unnoticeable results in the output files.

    // restore(); done in callee to save space!
}


void MacroAssembler::warn(const char* msg) {
  save_frame(align_up(sizeof(RegistersForDebugging) / BytesPerWord, 2));
  RegistersForDebugging::save_registers(this);
  mov(O0, L0);
  // Size of set() should stay the same
  patchable_set((intptr_t)msg, O0);
  call( CAST_FROM_FN_PTR(address, warning) );
  delayed()->nop();
//  ret();
//  delayed()->restore();
  RegistersForDebugging::restore_registers(this, L0);
  restore();
}


void MacroAssembler::untested(const char* what) {
  // We must be able to turn interactive prompting off
  // in order to run automated test scripts on the VM
  // Use the flag ShowMessageBoxOnError

  const char* b = NULL;
  {
    ResourceMark rm;
    stringStream ss;
    ss.print("untested: %s", what);
    b = code_string(ss.as_string());
  }
  if (ShowMessageBoxOnError) { STOP(b); }
  else                       { warn(b); }
}


void MacroAssembler::unimplemented(const char* what) {
  const char* buf = NULL;
  {
    ResourceMark rm;
    stringStream ss;
    ss.print("unimplemented: %s", what);
    buf = code_string(ss.as_string());
  }
  stop(buf);
}


void MacroAssembler::stop_subroutine() {
  RegistersForDebugging::save_registers(this);

  // for the sake of the debugger, stick a PC on the current frame
  // (this assumes that the caller has performed an extra "save")
  mov(I7, L7);
  add(O7, -7 * BytesPerInt, I7);

  save_frame(); // one more save to free up another O7 register
  mov(I0, O1); // addr of reg save area

  // We expect pointer to message in I1. Caller must set it up in O1
  mov(I1, O0); // get msg
  call (CAST_FROM_FN_PTR(address, MacroAssembler::debug), relocInfo::runtime_call_type);
  delayed()->nop();

  restore();

  RegistersForDebugging::restore_registers(this, O0);

  save_frame(0);
  call(CAST_FROM_FN_PTR(address,breakpoint));
  delayed()->nop();
  restore();

  mov(L7, I7);
  retl();
  delayed()->restore(); // see stop above
}


void MacroAssembler::debug(char* msg, RegistersForDebugging* regs) {
  if ( ShowMessageBoxOnError ) {
    JavaThread* thread = JavaThread::current();
    JavaThreadState saved_state = thread->thread_state();
    thread->set_thread_state(_thread_in_vm);
      {
        // In order to get locks work, we need to fake a in_VM state
        ttyLocker ttyl;
        ::tty->print_cr("EXECUTION STOPPED: %s\n", msg);
        if (CountBytecodes || TraceBytecodes || StopInterpreterAt) {
        BytecodeCounter::print();
        }
        if (os::message_box(msg, "Execution stopped, print registers?"))
          regs->print(::tty);
      }
    BREAKPOINT;
      ThreadStateTransition::transition(JavaThread::current(), _thread_in_vm, saved_state);
  }
  else {
     ::tty->print_cr("=============== DEBUG MESSAGE: %s ================\n", msg);
  }
  assert(false, "DEBUG MESSAGE: %s", msg);
}


void MacroAssembler::calc_mem_param_words(Register Rparam_words, Register Rresult) {
  subcc( Rparam_words, Argument::n_register_parameters, Rresult); // how many mem words?
  Label no_extras;
  br( negative, true, pt, no_extras ); // if neg, clear reg
  delayed()->set(0, Rresult);          // annuled, so only if taken
  bind( no_extras );
}


void MacroAssembler::calc_frame_size(Register Rextra_words, Register Rresult) {
  add(Rextra_words, frame::memory_parameter_word_sp_offset, Rresult);
  bclr(1, Rresult);
  sll(Rresult, LogBytesPerWord, Rresult);  // Rresult has total frame bytes
}


void MacroAssembler::calc_frame_size_and_save(Register Rextra_words, Register Rresult) {
  calc_frame_size(Rextra_words, Rresult);
  neg(Rresult);
  save(SP, Rresult, SP);
}


// ---------------------------------------------------------
Assembler::RCondition cond2rcond(Assembler::Condition c) {
  switch (c) {
    /*case zero: */
    case Assembler::equal:        return Assembler::rc_z;
    case Assembler::lessEqual:    return Assembler::rc_lez;
    case Assembler::less:         return Assembler::rc_lz;
    /*case notZero:*/
    case Assembler::notEqual:     return Assembler::rc_nz;
    case Assembler::greater:      return Assembler::rc_gz;
    case Assembler::greaterEqual: return Assembler::rc_gez;
  }
  ShouldNotReachHere();
  return Assembler::rc_z;
}

// compares (32 bit) register with zero and branches.  NOT FOR USE WITH 64-bit POINTERS
void MacroAssembler::cmp_zero_and_br(Condition c, Register s1, Label& L, bool a, Predict p) {
  tst(s1);
  br (c, a, p, L);
}

// Compares a pointer register with zero and branches on null.
// Does a test & branch on 32-bit systems and a register-branch on 64-bit.
void MacroAssembler::br_null( Register s1, bool a, Predict p, Label& L ) {
  assert_not_delayed();
  bpr( rc_z, a, p, s1, L );
}

void MacroAssembler::br_notnull( Register s1, bool a, Predict p, Label& L ) {
  assert_not_delayed();
  bpr( rc_nz, a, p, s1, L );
}

// Compare registers and branch with nop in delay slot or cbcond without delay slot.

// Compare integer (32 bit) values (icc only).
void MacroAssembler::cmp_and_br_short(Register s1, Register s2, Condition c,
                                      Predict p, Label& L) {
  assert_not_delayed();
  if (use_cbcond(L)) {
    Assembler::cbcond(c, icc, s1, s2, L);
  } else {
    cmp(s1, s2);
    br(c, false, p, L);
    delayed()->nop();
  }
}

// Compare integer (32 bit) values (icc only).
void MacroAssembler::cmp_and_br_short(Register s1, int simm13a, Condition c,
                                      Predict p, Label& L) {
  assert_not_delayed();
  if (is_simm(simm13a,5) && use_cbcond(L)) {
    Assembler::cbcond(c, icc, s1, simm13a, L);
  } else {
    cmp(s1, simm13a);
    br(c, false, p, L);
    delayed()->nop();
  }
}

// Branch that tests xcc in LP64 and icc in !LP64
void MacroAssembler::cmp_and_brx_short(Register s1, Register s2, Condition c,
                                       Predict p, Label& L) {
  assert_not_delayed();
  if (use_cbcond(L)) {
    Assembler::cbcond(c, ptr_cc, s1, s2, L);
  } else {
    cmp(s1, s2);
    brx(c, false, p, L);
    delayed()->nop();
  }
}

// Branch that tests xcc in LP64 and icc in !LP64
void MacroAssembler::cmp_and_brx_short(Register s1, int simm13a, Condition c,
                                       Predict p, Label& L) {
  assert_not_delayed();
  if (is_simm(simm13a,5) && use_cbcond(L)) {
    Assembler::cbcond(c, ptr_cc, s1, simm13a, L);
  } else {
    cmp(s1, simm13a);
    brx(c, false, p, L);
    delayed()->nop();
  }
}

// Short branch version for compares a pointer with zero.

void MacroAssembler::br_null_short(Register s1, Predict p, Label& L) {
  assert_not_delayed();
  if (use_cbcond(L)) {
    Assembler::cbcond(zero, ptr_cc, s1, 0, L);
  } else {
    br_null(s1, false, p, L);
    delayed()->nop();
  }
}

void MacroAssembler::br_notnull_short(Register s1, Predict p, Label& L) {
  assert_not_delayed();
  if (use_cbcond(L)) {
    Assembler::cbcond(notZero, ptr_cc, s1, 0, L);
  } else {
    br_notnull(s1, false, p, L);
    delayed()->nop();
  }
}

// Unconditional short branch
void MacroAssembler::ba_short(Label& L) {
  assert_not_delayed();
  if (use_cbcond(L)) {
    Assembler::cbcond(equal, icc, G0, G0, L);
  } else {
    br(always, false, pt, L);
    delayed()->nop();
  }
}

// Branch if 'icc' says zero or not (i.e. icc.z == 1|0).

void MacroAssembler::br_icc_zero(bool iszero, Predict p, Label &L) {
  assert_not_delayed();
  Condition cf = (iszero ? Assembler::zero : Assembler::notZero);
  br(cf, false, p, L);
  delayed()->nop();
}

// instruction sequences factored across compiler & interpreter


void MacroAssembler::lcmp( Register Ra_hi, Register Ra_low,
                           Register Rb_hi, Register Rb_low,
                           Register Rresult) {

  Label check_low_parts, done;

  cmp(Ra_hi, Rb_hi );  // compare hi parts
  br(equal, true, pt, check_low_parts);
  delayed()->cmp(Ra_low, Rb_low); // test low parts

  // And, with an unsigned comparison, it does not matter if the numbers
  // are negative or not.
  // E.g., -2 cmp -1: the low parts are 0xfffffffe and 0xffffffff.
  // The second one is bigger (unsignedly).

  // Other notes:  The first move in each triplet can be unconditional
  // (and therefore probably prefetchable).
  // And the equals case for the high part does not need testing,
  // since that triplet is reached only after finding the high halves differ.

  mov(-1, Rresult);
  ba(done);
  delayed()->movcc(greater, false, icc,  1, Rresult);

  bind(check_low_parts);

  mov(                               -1, Rresult);
  movcc(equal,           false, icc,  0, Rresult);
  movcc(greaterUnsigned, false, icc,  1, Rresult);

  bind(done);
}

void MacroAssembler::lneg( Register Rhi, Register Rlow ) {
  subcc(  G0, Rlow, Rlow );
  subc(   G0, Rhi,  Rhi  );
}

void MacroAssembler::lshl( Register Rin_high,  Register Rin_low,
                           Register Rcount,
                           Register Rout_high, Register Rout_low,
                           Register Rtemp ) {


  Register Ralt_count = Rtemp;
  Register Rxfer_bits = Rtemp;

  assert( Ralt_count != Rin_high
      &&  Ralt_count != Rin_low
      &&  Ralt_count != Rcount
      &&  Rxfer_bits != Rin_low
      &&  Rxfer_bits != Rin_high
      &&  Rxfer_bits != Rcount
      &&  Rxfer_bits != Rout_low
      &&  Rout_low   != Rin_high,
        "register alias checks");

  Label big_shift, done;

  // This code can be optimized to use the 64 bit shifts in V9.
  // Here we use the 32 bit shifts.

  and3( Rcount, 0x3f, Rcount);     // take least significant 6 bits
  subcc(Rcount,   31, Ralt_count);
  br(greater, true, pn, big_shift);
  delayed()->dec(Ralt_count);

  // shift < 32 bits, Ralt_count = Rcount-31

  // We get the transfer bits by shifting right by 32-count the low
  // register. This is done by shifting right by 31-count and then by one
  // more to take care of the special (rare) case where count is zero
  // (shifting by 32 would not work).

  neg(Ralt_count);

  // The order of the next two instructions is critical in the case where
  // Rin and Rout are the same and should not be reversed.

  srl(Rin_low, Ralt_count, Rxfer_bits); // shift right by 31-count
  if (Rcount != Rout_low) {
    sll(Rin_low, Rcount, Rout_low); // low half
  }
  sll(Rin_high, Rcount, Rout_high);
  if (Rcount == Rout_low) {
    sll(Rin_low, Rcount, Rout_low); // low half
  }
  srl(Rxfer_bits, 1, Rxfer_bits ); // shift right by one more
  ba(done);
  delayed()->or3(Rout_high, Rxfer_bits, Rout_high);   // new hi value: or in shifted old hi part and xfer from low

  // shift >= 32 bits, Ralt_count = Rcount-32
  bind(big_shift);
  sll(Rin_low, Ralt_count, Rout_high  );
  clr(Rout_low);

  bind(done);
}


void MacroAssembler::lshr( Register Rin_high,  Register Rin_low,
                           Register Rcount,
                           Register Rout_high, Register Rout_low,
                           Register Rtemp ) {

  Register Ralt_count = Rtemp;
  Register Rxfer_bits = Rtemp;

  assert( Ralt_count != Rin_high
      &&  Ralt_count != Rin_low
      &&  Ralt_count != Rcount
      &&  Rxfer_bits != Rin_low
      &&  Rxfer_bits != Rin_high
      &&  Rxfer_bits != Rcount
      &&  Rxfer_bits != Rout_high
      &&  Rout_high  != Rin_low,
        "register alias checks");

  Label big_shift, done;

  // This code can be optimized to use the 64 bit shifts in V9.
  // Here we use the 32 bit shifts.

  and3( Rcount, 0x3f, Rcount);     // take least significant 6 bits
  subcc(Rcount,   31, Ralt_count);
  br(greater, true, pn, big_shift);
  delayed()->dec(Ralt_count);

  // shift < 32 bits, Ralt_count = Rcount-31

  // We get the transfer bits by shifting left by 32-count the high
  // register. This is done by shifting left by 31-count and then by one
  // more to take care of the special (rare) case where count is zero
  // (shifting by 32 would not work).

  neg(Ralt_count);
  if (Rcount != Rout_low) {
    srl(Rin_low, Rcount, Rout_low);
  }

  // The order of the next two instructions is critical in the case where
  // Rin and Rout are the same and should not be reversed.

  sll(Rin_high, Ralt_count, Rxfer_bits); // shift left by 31-count
  sra(Rin_high,     Rcount, Rout_high ); // high half
  sll(Rxfer_bits,        1, Rxfer_bits); // shift left by one more
  if (Rcount == Rout_low) {
    srl(Rin_low, Rcount, Rout_low);
  }
  ba(done);
  delayed()->or3(Rout_low, Rxfer_bits, Rout_low); // new low value: or shifted old low part and xfer from high

  // shift >= 32 bits, Ralt_count = Rcount-32
  bind(big_shift);

  sra(Rin_high, Ralt_count, Rout_low);
  sra(Rin_high,         31, Rout_high); // sign into hi

  bind( done );
}



void MacroAssembler::lushr( Register Rin_high,  Register Rin_low,
                            Register Rcount,
                            Register Rout_high, Register Rout_low,
                            Register Rtemp ) {

  Register Ralt_count = Rtemp;
  Register Rxfer_bits = Rtemp;

  assert( Ralt_count != Rin_high
      &&  Ralt_count != Rin_low
      &&  Ralt_count != Rcount
      &&  Rxfer_bits != Rin_low
      &&  Rxfer_bits != Rin_high
      &&  Rxfer_bits != Rcount
      &&  Rxfer_bits != Rout_high
      &&  Rout_high  != Rin_low,
        "register alias checks");

  Label big_shift, done;

  // This code can be optimized to use the 64 bit shifts in V9.
  // Here we use the 32 bit shifts.

  and3( Rcount, 0x3f, Rcount);     // take least significant 6 bits
  subcc(Rcount,   31, Ralt_count);
  br(greater, true, pn, big_shift);
  delayed()->dec(Ralt_count);

  // shift < 32 bits, Ralt_count = Rcount-31

  // We get the transfer bits by shifting left by 32-count the high
  // register. This is done by shifting left by 31-count and then by one
  // more to take care of the special (rare) case where count is zero
  // (shifting by 32 would not work).

  neg(Ralt_count);
  if (Rcount != Rout_low) {
    srl(Rin_low, Rcount, Rout_low);
  }

  // The order of the next two instructions is critical in the case where
  // Rin and Rout are the same and should not be reversed.

  sll(Rin_high, Ralt_count, Rxfer_bits); // shift left by 31-count
  srl(Rin_high,     Rcount, Rout_high ); // high half
  sll(Rxfer_bits,        1, Rxfer_bits); // shift left by one more
  if (Rcount == Rout_low) {
    srl(Rin_low, Rcount, Rout_low);
  }
  ba(done);
  delayed()->or3(Rout_low, Rxfer_bits, Rout_low); // new low value: or shifted old low part and xfer from high

  // shift >= 32 bits, Ralt_count = Rcount-32
  bind(big_shift);

  srl(Rin_high, Ralt_count, Rout_low);
  clr(Rout_high);

  bind( done );
}

void MacroAssembler::lcmp( Register Ra, Register Rb, Register Rresult) {
  cmp(Ra, Rb);
  mov(-1, Rresult);
  movcc(equal,   false, xcc,  0, Rresult);
  movcc(greater, false, xcc,  1, Rresult);
}


void MacroAssembler::load_sized_value(Address src, Register dst, size_t size_in_bytes, bool is_signed) {
  switch (size_in_bytes) {
  case  8:  ld_long(src, dst); break;
  case  4:  ld(     src, dst); break;
  case  2:  is_signed ? ldsh(src, dst) : lduh(src, dst); break;
  case  1:  is_signed ? ldsb(src, dst) : ldub(src, dst); break;
  default:  ShouldNotReachHere();
  }
}

void MacroAssembler::store_sized_value(Register src, Address dst, size_t size_in_bytes) {
  switch (size_in_bytes) {
  case  8:  st_long(src, dst); break;
  case  4:  st(     src, dst); break;
  case  2:  sth(    src, dst); break;
  case  1:  stb(    src, dst); break;
  default:  ShouldNotReachHere();
  }
}


void MacroAssembler::float_cmp( bool is_float, int unordered_result,
                                FloatRegister Fa, FloatRegister Fb,
                                Register Rresult) {
  if (is_float) {
    fcmp(FloatRegisterImpl::S, fcc0, Fa, Fb);
  } else {
    fcmp(FloatRegisterImpl::D, fcc0, Fa, Fb);
  }

  if (unordered_result == 1) {
    mov(                                    -1, Rresult);
    movcc(f_equal,              true, fcc0,  0, Rresult);
    movcc(f_unorderedOrGreater, true, fcc0,  1, Rresult);
  } else {
    mov(                                    -1, Rresult);
    movcc(f_equal,              true, fcc0,  0, Rresult);
    movcc(f_greater,            true, fcc0,  1, Rresult);
  }
}


void MacroAssembler::save_all_globals_into_locals() {
  mov(G1,L1);
  mov(G2,L2);
  mov(G3,L3);
  mov(G4,L4);
  mov(G5,L5);
  mov(G6,L6);
  mov(G7,L7);
}

void MacroAssembler::restore_globals_from_locals() {
  mov(L1,G1);
  mov(L2,G2);
  mov(L3,G3);
  mov(L4,G4);
  mov(L5,G5);
  mov(L6,G6);
  mov(L7,G7);
}

RegisterOrConstant MacroAssembler::delayed_value_impl(intptr_t* delayed_value_addr,
                                                      Register tmp,
                                                      int offset) {
  intptr_t value = *delayed_value_addr;
  if (value != 0)
    return RegisterOrConstant(value + offset);

  // load indirectly to solve generation ordering problem
  AddressLiteral a(delayed_value_addr);
  load_ptr_contents(a, tmp);

#ifdef ASSERT
  tst(tmp);
  breakpoint_trap(zero, xcc);
#endif

  if (offset != 0)
    add(tmp, offset, tmp);

  return RegisterOrConstant(tmp);
}


RegisterOrConstant MacroAssembler::regcon_andn_ptr(RegisterOrConstant s1, RegisterOrConstant s2, RegisterOrConstant d, Register temp) {
  assert(d.register_or_noreg() != G0, "lost side effect");
  if ((s2.is_constant() && s2.as_constant() == 0) ||
      (s2.is_register() && s2.as_register() == G0)) {
    // Do nothing, just move value.
    if (s1.is_register()) {
      if (d.is_constant())  d = temp;
      mov(s1.as_register(), d.as_register());
      return d;
    } else {
      return s1;
    }
  }

  if (s1.is_register()) {
    assert_different_registers(s1.as_register(), temp);
    if (d.is_constant())  d = temp;
    andn(s1.as_register(), ensure_simm13_or_reg(s2, temp), d.as_register());
    return d;
  } else {
    if (s2.is_register()) {
      assert_different_registers(s2.as_register(), temp);
      if (d.is_constant())  d = temp;
      set(s1.as_constant(), temp);
      andn(temp, s2.as_register(), d.as_register());
      return d;
    } else {
      intptr_t res = s1.as_constant() & ~s2.as_constant();
      return res;
    }
  }
}

RegisterOrConstant MacroAssembler::regcon_inc_ptr(RegisterOrConstant s1, RegisterOrConstant s2, RegisterOrConstant d, Register temp) {
  assert(d.register_or_noreg() != G0, "lost side effect");
  if ((s2.is_constant() && s2.as_constant() == 0) ||
      (s2.is_register() && s2.as_register() == G0)) {
    // Do nothing, just move value.
    if (s1.is_register()) {
      if (d.is_constant())  d = temp;
      mov(s1.as_register(), d.as_register());
      return d;
    } else {
      return s1;
    }
  }

  if (s1.is_register()) {
    assert_different_registers(s1.as_register(), temp);
    if (d.is_constant())  d = temp;
    add(s1.as_register(), ensure_simm13_or_reg(s2, temp), d.as_register());
    return d;
  } else {
    if (s2.is_register()) {
      assert_different_registers(s2.as_register(), temp);
      if (d.is_constant())  d = temp;
      add(s2.as_register(), ensure_simm13_or_reg(s1, temp), d.as_register());
      return d;
    } else {
      intptr_t res = s1.as_constant() + s2.as_constant();
      return res;
    }
  }
}

RegisterOrConstant MacroAssembler::regcon_sll_ptr(RegisterOrConstant s1, RegisterOrConstant s2, RegisterOrConstant d, Register temp) {
  assert(d.register_or_noreg() != G0, "lost side effect");
  if (!is_simm13(s2.constant_or_zero()))
    s2 = (s2.as_constant() & 0xFF);
  if ((s2.is_constant() && s2.as_constant() == 0) ||
      (s2.is_register() && s2.as_register() == G0)) {
    // Do nothing, just move value.
    if (s1.is_register()) {
      if (d.is_constant())  d = temp;
      mov(s1.as_register(), d.as_register());
      return d;
    } else {
      return s1;
    }
  }

  if (s1.is_register()) {
    assert_different_registers(s1.as_register(), temp);
    if (d.is_constant())  d = temp;
    sll_ptr(s1.as_register(), ensure_simm13_or_reg(s2, temp), d.as_register());
    return d;
  } else {
    if (s2.is_register()) {
      assert_different_registers(s2.as_register(), temp);
      if (d.is_constant())  d = temp;
      set(s1.as_constant(), temp);
      sll_ptr(temp, s2.as_register(), d.as_register());
      return d;
    } else {
      intptr_t res = s1.as_constant() << s2.as_constant();
      return res;
    }
  }
}


// Look up the method for a megamorphic invokeinterface call.
// The target method is determined by <intf_klass, itable_index>.
// The receiver klass is in recv_klass.
// On success, the result will be in method_result, and execution falls through.
// On failure, execution transfers to the given label.
void MacroAssembler::lookup_interface_method(Register recv_klass,
                                             Register intf_klass,
                                             RegisterOrConstant itable_index,
                                             Register method_result,
                                             Register scan_temp,
                                             Register sethi_temp,
                                             Label& L_no_such_interface,
                                             bool return_method) {
  assert_different_registers(recv_klass, intf_klass, method_result, scan_temp);
  assert(!return_method || itable_index.is_constant() || itable_index.as_register() == method_result,
         "caller must use same register for non-constant itable index as for method");

  Label L_no_such_interface_restore;
  bool did_save = false;
  if (scan_temp == noreg || sethi_temp == noreg) {
    Register recv_2 = recv_klass->is_global() ? recv_klass : L0;
    Register intf_2 = intf_klass->is_global() ? intf_klass : L1;
    assert(method_result->is_global(), "must be able to return value");
    scan_temp  = L2;
    sethi_temp = L3;
    save_frame_and_mov(0, recv_klass, recv_2, intf_klass, intf_2);
    recv_klass = recv_2;
    intf_klass = intf_2;
    did_save = true;
  }

  // Compute start of first itableOffsetEntry (which is at the end of the vtable)
  int vtable_base = in_bytes(Klass::vtable_start_offset());
  int scan_step   = itableOffsetEntry::size() * wordSize;
  int vte_size    = vtableEntry::size_in_bytes();

  lduw(recv_klass, in_bytes(Klass::vtable_length_offset()), scan_temp);
  // %%% We should store the aligned, prescaled offset in the klassoop.
  // Then the next several instructions would fold away.

  int itb_offset = vtable_base;
  int itb_scale = exact_log2(vtableEntry::size_in_bytes());
  sll(scan_temp, itb_scale,  scan_temp);
  add(scan_temp, itb_offset, scan_temp);
  add(recv_klass, scan_temp, scan_temp);

  if (return_method) {
    // Adjust recv_klass by scaled itable_index, so we can free itable_index.
    RegisterOrConstant itable_offset = itable_index;
    itable_offset = regcon_sll_ptr(itable_index, exact_log2(itableMethodEntry::size() * wordSize), itable_offset);
    itable_offset = regcon_inc_ptr(itable_offset, itableMethodEntry::method_offset_in_bytes(), itable_offset);
    add(recv_klass, ensure_simm13_or_reg(itable_offset, sethi_temp), recv_klass);
  }

  // for (scan = klass->itable(); scan->interface() != NULL; scan += scan_step) {
  //   if (scan->interface() == intf) {
  //     result = (klass + scan->offset() + itable_index);
  //   }
  // }
  Label L_search, L_found_method;

  for (int peel = 1; peel >= 0; peel--) {
    // %%%% Could load both offset and interface in one ldx, if they were
    // in the opposite order.  This would save a load.
    ld_ptr(scan_temp, itableOffsetEntry::interface_offset_in_bytes(), method_result);

    // Check that this entry is non-null.  A null entry means that
    // the receiver class doesn't implement the interface, and wasn't the
    // same as when the caller was compiled.
    bpr(Assembler::rc_z, false, Assembler::pn, method_result, did_save ? L_no_such_interface_restore : L_no_such_interface);
    delayed()->cmp(method_result, intf_klass);

    if (peel) {
      brx(Assembler::equal,    false, Assembler::pt, L_found_method);
    } else {
      brx(Assembler::notEqual, false, Assembler::pn, L_search);
      // (invert the test to fall through to found_method...)
    }
    delayed()->add(scan_temp, scan_step, scan_temp);

    if (!peel)  break;

    bind(L_search);
  }

  bind(L_found_method);

  if (return_method) {
    // Got a hit.
    int ito_offset = itableOffsetEntry::offset_offset_in_bytes();
    // scan_temp[-scan_step] points to the vtable offset we need
    ito_offset -= scan_step;
    lduw(scan_temp, ito_offset, scan_temp);
    ld_ptr(recv_klass, scan_temp, method_result);
  }

  if (did_save) {
    Label L_done;
    ba(L_done);
    delayed()->restore();

    bind(L_no_such_interface_restore);
    ba(L_no_such_interface);
    delayed()->restore();

    bind(L_done);
  }
}


// virtual method calling
void MacroAssembler::lookup_virtual_method(Register recv_klass,
                                           RegisterOrConstant vtable_index,
                                           Register method_result) {
  assert_different_registers(recv_klass, method_result, vtable_index.register_or_noreg());
  Register sethi_temp = method_result;
  const int base = in_bytes(Klass::vtable_start_offset()) +
                   // method pointer offset within the vtable entry:
                   vtableEntry::method_offset_in_bytes();
  RegisterOrConstant vtable_offset = vtable_index;
  // Each of the following three lines potentially generates an instruction.
  // But the total number of address formation instructions will always be
  // at most two, and will often be zero.  In any case, it will be optimal.
  // If vtable_index is a register, we will have (sll_ptr N,x; inc_ptr B,x; ld_ptr k,x).
  // If vtable_index is a constant, we will have at most (set B+X<<N,t; ld_ptr k,t).
  vtable_offset = regcon_sll_ptr(vtable_index, exact_log2(vtableEntry::size_in_bytes()), vtable_offset);
  vtable_offset = regcon_inc_ptr(vtable_offset, base, vtable_offset, sethi_temp);
  Address vtable_entry_addr(recv_klass, ensure_simm13_or_reg(vtable_offset, sethi_temp));
  ld_ptr(vtable_entry_addr, method_result);
}


void MacroAssembler::check_klass_subtype(Register sub_klass,
                                         Register super_klass,
                                         Register temp_reg,
                                         Register temp2_reg,
                                         Label& L_success) {
  Register sub_2 = sub_klass;
  Register sup_2 = super_klass;
  if (!sub_2->is_global())  sub_2 = L0;
  if (!sup_2->is_global())  sup_2 = L1;
  bool did_save = false;
  if (temp_reg == noreg || temp2_reg == noreg) {
    temp_reg = L2;
    temp2_reg = L3;
    save_frame_and_mov(0, sub_klass, sub_2, super_klass, sup_2);
    sub_klass = sub_2;
    super_klass = sup_2;
    did_save = true;
  }
  Label L_failure, L_pop_to_failure, L_pop_to_success;
  check_klass_subtype_fast_path(sub_klass, super_klass,
                                temp_reg, temp2_reg,
                                (did_save ? &L_pop_to_success : &L_success),
                                (did_save ? &L_pop_to_failure : &L_failure), NULL);

  if (!did_save)
    save_frame_and_mov(0, sub_klass, sub_2, super_klass, sup_2);
  check_klass_subtype_slow_path(sub_2, sup_2,
                                L2, L3, L4, L5,
                                NULL, &L_pop_to_failure);

  // on success:
  bind(L_pop_to_success);
  restore();
  ba_short(L_success);

  // on failure:
  bind(L_pop_to_failure);
  restore();
  bind(L_failure);
}


void MacroAssembler::check_klass_subtype_fast_path(Register sub_klass,
                                                   Register super_klass,
                                                   Register temp_reg,
                                                   Register temp2_reg,
                                                   Label* L_success,
                                                   Label* L_failure,
                                                   Label* L_slow_path,
                                        RegisterOrConstant super_check_offset) {
  int sc_offset = in_bytes(Klass::secondary_super_cache_offset());
  int sco_offset = in_bytes(Klass::super_check_offset_offset());

  bool must_load_sco  = (super_check_offset.constant_or_zero() == -1);
  bool need_slow_path = (must_load_sco ||
                         super_check_offset.constant_or_zero() == sco_offset);

  assert_different_registers(sub_klass, super_klass, temp_reg);
  if (super_check_offset.is_register()) {
    assert_different_registers(sub_klass, super_klass, temp_reg,
                               super_check_offset.as_register());
  } else if (must_load_sco) {
    assert(temp2_reg != noreg, "supply either a temp or a register offset");
  }

  Label L_fallthrough;
  int label_nulls = 0;
  if (L_success == NULL)   { L_success   = &L_fallthrough; label_nulls++; }
  if (L_failure == NULL)   { L_failure   = &L_fallthrough; label_nulls++; }
  if (L_slow_path == NULL) { L_slow_path = &L_fallthrough; label_nulls++; }
  assert(label_nulls <= 1 ||
         (L_slow_path == &L_fallthrough && label_nulls <= 2 && !need_slow_path),
         "at most one NULL in the batch, usually");

  // If the pointers are equal, we are done (e.g., String[] elements).
  // This self-check enables sharing of secondary supertype arrays among
  // non-primary types such as array-of-interface.  Otherwise, each such
  // type would need its own customized SSA.
  // We move this check to the front of the fast path because many
  // type checks are in fact trivially successful in this manner,
  // so we get a nicely predicted branch right at the start of the check.
  cmp(super_klass, sub_klass);
  brx(Assembler::equal, false, Assembler::pn, *L_success);
  delayed()->nop();

  // Check the supertype display:
  if (must_load_sco) {
    // The super check offset is always positive...
    lduw(super_klass, sco_offset, temp2_reg);
    super_check_offset = RegisterOrConstant(temp2_reg);
    // super_check_offset is register.
    assert_different_registers(sub_klass, super_klass, temp_reg, super_check_offset.as_register());
  }
  ld_ptr(sub_klass, super_check_offset, temp_reg);
  cmp(super_klass, temp_reg);

  // This check has worked decisively for primary supers.
  // Secondary supers are sought in the super_cache ('super_cache_addr').
  // (Secondary supers are interfaces and very deeply nested subtypes.)
  // This works in the same check above because of a tricky aliasing
  // between the super_cache and the primary super display elements.
  // (The 'super_check_addr' can address either, as the case requires.)
  // Note that the cache is updated below if it does not help us find
  // what we need immediately.
  // So if it was a primary super, we can just fail immediately.
  // Otherwise, it's the slow path for us (no success at this point).

  // Hacked ba(), which may only be used just before L_fallthrough.
#define FINAL_JUMP(label)            \
  if (&(label) != &L_fallthrough) {  \
    ba(label);  delayed()->nop();    \
  }

  if (super_check_offset.is_register()) {
    brx(Assembler::equal, false, Assembler::pn, *L_success);
    delayed()->cmp(super_check_offset.as_register(), sc_offset);

    if (L_failure == &L_fallthrough) {
      brx(Assembler::equal, false, Assembler::pt, *L_slow_path);
      delayed()->nop();
    } else {
      brx(Assembler::notEqual, false, Assembler::pn, *L_failure);
      delayed()->nop();
      FINAL_JUMP(*L_slow_path);
    }
  } else if (super_check_offset.as_constant() == sc_offset) {
    // Need a slow path; fast failure is impossible.
    if (L_slow_path == &L_fallthrough) {
      brx(Assembler::equal, false, Assembler::pt, *L_success);
      delayed()->nop();
    } else {
      brx(Assembler::notEqual, false, Assembler::pn, *L_slow_path);
      delayed()->nop();
      FINAL_JUMP(*L_success);
    }
  } else {
    // No slow path; it's a fast decision.
    if (L_failure == &L_fallthrough) {
      brx(Assembler::equal, false, Assembler::pt, *L_success);
      delayed()->nop();
    } else {
      brx(Assembler::notEqual, false, Assembler::pn, *L_failure);
      delayed()->nop();
      FINAL_JUMP(*L_success);
    }
  }

  bind(L_fallthrough);

#undef FINAL_JUMP
}


void MacroAssembler::check_klass_subtype_slow_path(Register sub_klass,
                                                   Register super_klass,
                                                   Register count_temp,
                                                   Register scan_temp,
                                                   Register scratch_reg,
                                                   Register coop_reg,
                                                   Label* L_success,
                                                   Label* L_failure) {
  assert_different_registers(sub_klass, super_klass,
                             count_temp, scan_temp, scratch_reg, coop_reg);

  Label L_fallthrough, L_loop;
  int label_nulls = 0;
  if (L_success == NULL)   { L_success   = &L_fallthrough; label_nulls++; }
  if (L_failure == NULL)   { L_failure   = &L_fallthrough; label_nulls++; }
  assert(label_nulls <= 1, "at most one NULL in the batch");

  // a couple of useful fields in sub_klass:
  int ss_offset = in_bytes(Klass::secondary_supers_offset());
  int sc_offset = in_bytes(Klass::secondary_super_cache_offset());

  // Do a linear scan of the secondary super-klass chain.
  // This code is rarely used, so simplicity is a virtue here.

#ifndef PRODUCT
  int* pst_counter = &SharedRuntime::_partial_subtype_ctr;
  inc_counter((address) pst_counter, count_temp, scan_temp);
#endif

  // We will consult the secondary-super array.
  ld_ptr(sub_klass, ss_offset, scan_temp);

  Register search_key = super_klass;

  // Load the array length.  (Positive movl does right thing on LP64.)
  lduw(scan_temp, Array<Klass*>::length_offset_in_bytes(), count_temp);

  // Check for empty secondary super list
  tst(count_temp);

  // In the array of super classes elements are pointer sized.
  int element_size = wordSize;

  // Top of search loop
  bind(L_loop);
  br(Assembler::equal, false, Assembler::pn, *L_failure);
  delayed()->add(scan_temp, element_size, scan_temp);

  // Skip the array header in all array accesses.
  int elem_offset = Array<Klass*>::base_offset_in_bytes();
  elem_offset -= element_size;   // the scan pointer was pre-incremented also

  // Load next super to check
    ld_ptr( scan_temp, elem_offset, scratch_reg );

  // Look for Rsuper_klass on Rsub_klass's secondary super-class-overflow list
  cmp(scratch_reg, search_key);

  // A miss means we are NOT a subtype and need to keep looping
  brx(Assembler::notEqual, false, Assembler::pn, L_loop);
  delayed()->deccc(count_temp); // decrement trip counter in delay slot

  // Success.  Cache the super we found and proceed in triumph.
  st_ptr(super_klass, sub_klass, sc_offset);

  if (L_success != &L_fallthrough) {
    ba(*L_success);
    delayed()->nop();
  }

  bind(L_fallthrough);
}


RegisterOrConstant MacroAssembler::argument_offset(RegisterOrConstant arg_slot,
                                                   Register temp_reg,
                                                   int extra_slot_offset) {
  // cf. TemplateTable::prepare_invoke(), if (load_receiver).
  int stackElementSize = Interpreter::stackElementSize;
  int offset = extra_slot_offset * stackElementSize;
  if (arg_slot.is_constant()) {
    offset += arg_slot.as_constant() * stackElementSize;
    return offset;
  } else {
    assert(temp_reg != noreg, "must specify");
    sll_ptr(arg_slot.as_register(), exact_log2(stackElementSize), temp_reg);
    if (offset != 0)
      add(temp_reg, offset, temp_reg);
    return temp_reg;
  }
}


Address MacroAssembler::argument_address(RegisterOrConstant arg_slot,
                                         Register temp_reg,
                                         int extra_slot_offset) {
  return Address(Gargs, argument_offset(arg_slot, temp_reg, extra_slot_offset));
}


void MacroAssembler::biased_locking_enter(Register obj_reg, Register mark_reg,
                                          Register temp_reg,
                                          Label& done, Label* slow_case,
                                          BiasedLockingCounters* counters) {
  assert(UseBiasedLocking, "why call this otherwise?");

  if (PrintBiasedLockingStatistics) {
    assert_different_registers(obj_reg, mark_reg, temp_reg, O7);
    if (counters == NULL)
      counters = BiasedLocking::counters();
  }

  Label cas_label;

  // Biased locking
  // See whether the lock is currently biased toward our thread and
  // whether the epoch is still valid
  // Note that the runtime guarantees sufficient alignment of JavaThread
  // pointers to allow age to be placed into low bits
  assert(markOopDesc::age_shift == markOopDesc::lock_bits + markOopDesc::biased_lock_bits, "biased locking makes assumptions about bit layout");
  and3(mark_reg, markOopDesc::biased_lock_mask_in_place, temp_reg);
  cmp_and_brx_short(temp_reg, markOopDesc::biased_lock_pattern, Assembler::notEqual, Assembler::pn, cas_label);

  load_klass(obj_reg, temp_reg);
  ld_ptr(Address(temp_reg, Klass::prototype_header_offset()), temp_reg);
  or3(G2_thread, temp_reg, temp_reg);
  xor3(mark_reg, temp_reg, temp_reg);
  andcc(temp_reg, ~((int) markOopDesc::age_mask_in_place), temp_reg);
  if (counters != NULL) {
    cond_inc(Assembler::equal, (address) counters->biased_lock_entry_count_addr(), mark_reg, temp_reg);
    // Reload mark_reg as we may need it later
    ld_ptr(Address(obj_reg, oopDesc::mark_offset_in_bytes()), mark_reg);
  }
  brx(Assembler::equal, true, Assembler::pt, done);
  delayed()->nop();

  Label try_revoke_bias;
  Label try_rebias;
  Address mark_addr = Address(obj_reg, oopDesc::mark_offset_in_bytes());
  assert(mark_addr.disp() == 0, "cas must take a zero displacement");

  // At this point we know that the header has the bias pattern and
  // that we are not the bias owner in the current epoch. We need to
  // figure out more details about the state of the header in order to
  // know what operations can be legally performed on the object's
  // header.

  // If the low three bits in the xor result aren't clear, that means
  // the prototype header is no longer biased and we have to revoke
  // the bias on this object.
  btst(markOopDesc::biased_lock_mask_in_place, temp_reg);
  brx(Assembler::notZero, false, Assembler::pn, try_revoke_bias);

  // Biasing is still enabled for this data type. See whether the
  // epoch of the current bias is still valid, meaning that the epoch
  // bits of the mark word are equal to the epoch bits of the
  // prototype header. (Note that the prototype header's epoch bits
  // only change at a safepoint.) If not, attempt to rebias the object
  // toward the current thread. Note that we must be absolutely sure
  // that the current epoch is invalid in order to do this because
  // otherwise the manipulations it performs on the mark word are
  // illegal.
  delayed()->btst(markOopDesc::epoch_mask_in_place, temp_reg);
  brx(Assembler::notZero, false, Assembler::pn, try_rebias);

  // The epoch of the current bias is still valid but we know nothing
  // about the owner; it might be set or it might be clear. Try to
  // acquire the bias of the object using an atomic operation. If this
  // fails we will go in to the runtime to revoke the object's bias.
  // Note that we first construct the presumed unbiased header so we
  // don't accidentally blow away another thread's valid bias.
  delayed()->and3(mark_reg,
                  markOopDesc::biased_lock_mask_in_place | markOopDesc::age_mask_in_place | markOopDesc::epoch_mask_in_place,
                  mark_reg);
  or3(G2_thread, mark_reg, temp_reg);
  cas_ptr(mark_addr.base(), mark_reg, temp_reg);
  // If the biasing toward our thread failed, this means that
  // another thread succeeded in biasing it toward itself and we
  // need to revoke that bias. The revocation will occur in the
  // interpreter runtime in the slow case.
  cmp(mark_reg, temp_reg);
  if (counters != NULL) {
    cond_inc(Assembler::zero, (address) counters->anonymously_biased_lock_entry_count_addr(), mark_reg, temp_reg);
  }
  if (slow_case != NULL) {
    brx(Assembler::notEqual, true, Assembler::pn, *slow_case);
    delayed()->nop();
  }
  ba_short(done);

  bind(try_rebias);
  // At this point we know the epoch has expired, meaning that the
  // current "bias owner", if any, is actually invalid. Under these
  // circumstances _only_, we are allowed to use the current header's
  // value as the comparison value when doing the cas to acquire the
  // bias in the current epoch. In other words, we allow transfer of
  // the bias from one thread to another directly in this situation.
  //
  // FIXME: due to a lack of registers we currently blow away the age
  // bits in this situation. Should attempt to preserve them.
  load_klass(obj_reg, temp_reg);
  ld_ptr(Address(temp_reg, Klass::prototype_header_offset()), temp_reg);
  or3(G2_thread, temp_reg, temp_reg);
  cas_ptr(mark_addr.base(), mark_reg, temp_reg);
  // If the biasing toward our thread failed, this means that
  // another thread succeeded in biasing it toward itself and we
  // need to revoke that bias. The revocation will occur in the
  // interpreter runtime in the slow case.
  cmp(mark_reg, temp_reg);
  if (counters != NULL) {
    cond_inc(Assembler::zero, (address) counters->rebiased_lock_entry_count_addr(), mark_reg, temp_reg);
  }
  if (slow_case != NULL) {
    brx(Assembler::notEqual, true, Assembler::pn, *slow_case);
    delayed()->nop();
  }
  ba_short(done);

  bind(try_revoke_bias);
  // The prototype mark in the klass doesn't have the bias bit set any
  // more, indicating that objects of this data type are not supposed
  // to be biased any more. We are going to try to reset the mark of
  // this object to the prototype value and fall through to the
  // CAS-based locking scheme. Note that if our CAS fails, it means
  // that another thread raced us for the privilege of revoking the
  // bias of this particular object, so it's okay to continue in the
  // normal locking code.
  //
  // FIXME: due to a lack of registers we currently blow away the age
  // bits in this situation. Should attempt to preserve them.
  load_klass(obj_reg, temp_reg);
  ld_ptr(Address(temp_reg, Klass::prototype_header_offset()), temp_reg);
  cas_ptr(mark_addr.base(), mark_reg, temp_reg);
  // Fall through to the normal CAS-based lock, because no matter what
  // the result of the above CAS, some thread must have succeeded in
  // removing the bias bit from the object's header.
  if (counters != NULL) {
    cmp(mark_reg, temp_reg);
    cond_inc(Assembler::zero, (address) counters->revoked_lock_entry_count_addr(), mark_reg, temp_reg);
  }

  bind(cas_label);
}

void MacroAssembler::biased_locking_exit (Address mark_addr, Register temp_reg, Label& done,
                                          bool allow_delay_slot_filling) {
  // Check for biased locking unlock case, which is a no-op
  // Note: we do not have to check the thread ID for two reasons.
  // First, the interpreter checks for IllegalMonitorStateException at
  // a higher level. Second, if the bias was revoked while we held the
  // lock, the object could not be rebiased toward another thread, so
  // the bias bit would be clear.
  ld_ptr(mark_addr, temp_reg);
  and3(temp_reg, markOopDesc::biased_lock_mask_in_place, temp_reg);
  cmp(temp_reg, markOopDesc::biased_lock_pattern);
  brx(Assembler::equal, allow_delay_slot_filling, Assembler::pt, done);
  delayed();
  if (!allow_delay_slot_filling) {
    nop();
  }
}


// compiler_lock_object() and compiler_unlock_object() are direct transliterations
// of i486.ad fast_lock() and fast_unlock().  See those methods for detailed comments.
// The code could be tightened up considerably.
//
// box->dhw disposition - post-conditions at DONE_LABEL.
// -   Successful inflated lock:  box->dhw != 0.
//     Any non-zero value suffices.
//     Consider G2_thread, rsp, boxReg, or markOopDesc::unused_mark()
// -   Successful Stack-lock: box->dhw == mark.
//     box->dhw must contain the displaced mark word value
// -   Failure -- icc.ZFlag == 0 and box->dhw is undefined.
//     The slow-path fast_enter() and slow_enter() operators
//     are responsible for setting box->dhw = NonZero (typically markOopDesc::unused_mark()).
// -   Biased: box->dhw is undefined
//
// SPARC refworkload performance - specifically jetstream and scimark - are
// extremely sensitive to the size of the code emitted by compiler_lock_object
// and compiler_unlock_object.  Critically, the key factor is code size, not path
// length.  (Simply experiments to pad CLO with unexecuted NOPs demonstrte the
// effect).


void MacroAssembler::compiler_lock_object(Register Roop, Register Rmark,
                                          Register Rbox, Register Rscratch,
                                          BiasedLockingCounters* counters,
                                          bool try_bias) {
   Address mark_addr(Roop, oopDesc::mark_offset_in_bytes());

   verify_oop(Roop);
   Label done ;

   if (counters != NULL) {
     inc_counter((address) counters->total_entry_count_addr(), Rmark, Rscratch);
   }

   if (EmitSync & 1) {
     mov(3, Rscratch);
     st_ptr(Rscratch, Rbox, BasicLock::displaced_header_offset_in_bytes());
     cmp(SP, G0);
     return ;
   }

   if (EmitSync & 2) {

     // Fetch object's markword
     ld_ptr(mark_addr, Rmark);

     if (try_bias) {
        biased_locking_enter(Roop, Rmark, Rscratch, done, NULL, counters);
     }

     // Save Rbox in Rscratch to be used for the cas operation
     mov(Rbox, Rscratch);

     // set Rmark to markOop | markOopDesc::unlocked_value
     or3(Rmark, markOopDesc::unlocked_value, Rmark);

     // Initialize the box.  (Must happen before we update the object mark!)
     st_ptr(Rmark, Rbox, BasicLock::displaced_header_offset_in_bytes());

     // compare object markOop with Rmark and if equal exchange Rscratch with object markOop
     assert(mark_addr.disp() == 0, "cas must take a zero displacement");
     cas_ptr(mark_addr.base(), Rmark, Rscratch);

     // if compare/exchange succeeded we found an unlocked object and we now have locked it
     // hence we are done
     cmp(Rmark, Rscratch);
     sub(Rscratch, STACK_BIAS, Rscratch);
     brx(Assembler::equal, false, Assembler::pt, done);
     delayed()->sub(Rscratch, SP, Rscratch);  //pull next instruction into delay slot

     // we did not find an unlocked object so see if this is a recursive case
     // sub(Rscratch, SP, Rscratch);
     assert(os::vm_page_size() > 0xfff, "page size too small - change the constant");
     andcc(Rscratch, 0xfffff003, Rscratch);
     st_ptr(Rscratch, Rbox, BasicLock::displaced_header_offset_in_bytes());
     bind (done);
     return ;
   }

   Label Egress ;

   if (EmitSync & 256) {
      Label IsInflated ;

      ld_ptr(mark_addr, Rmark);           // fetch obj->mark
      // Triage: biased, stack-locked, neutral, inflated
      if (try_bias) {
        biased_locking_enter(Roop, Rmark, Rscratch, done, NULL, counters);
        // Invariant: if control reaches this point in the emitted stream
        // then Rmark has not been modified.
      }

      // Store mark into displaced mark field in the on-stack basic-lock "box"
      // Critically, this must happen before the CAS
      // Maximize the ST-CAS distance to minimize the ST-before-CAS penalty.
      st_ptr(Rmark, Rbox, BasicLock::displaced_header_offset_in_bytes());
      andcc(Rmark, 2, G0);
      brx(Assembler::notZero, false, Assembler::pn, IsInflated);
      delayed()->

      // Try stack-lock acquisition.
      // Beware: the 1st instruction is in a delay slot
      mov(Rbox,  Rscratch);
      or3(Rmark, markOopDesc::unlocked_value, Rmark);
      assert(mark_addr.disp() == 0, "cas must take a zero displacement");
      cas_ptr(mark_addr.base(), Rmark, Rscratch);
      cmp(Rmark, Rscratch);
      brx(Assembler::equal, false, Assembler::pt, done);
      delayed()->sub(Rscratch, SP, Rscratch);

      // Stack-lock attempt failed - check for recursive stack-lock.
      // See the comments below about how we might remove this case.
      sub(Rscratch, STACK_BIAS, Rscratch);
      assert(os::vm_page_size() > 0xfff, "page size too small - change the constant");
      andcc(Rscratch, 0xfffff003, Rscratch);
      br(Assembler::always, false, Assembler::pt, done);
      delayed()-> st_ptr(Rscratch, Rbox, BasicLock::displaced_header_offset_in_bytes());

      bind(IsInflated);
      if (EmitSync & 64) {
         // If m->owner != null goto IsLocked
         // Pessimistic form: Test-and-CAS vs CAS
         // The optimistic form avoids RTS->RTO cache line upgrades.
         ld_ptr(Rmark, OM_OFFSET_NO_MONITOR_VALUE_TAG(owner), Rscratch);
         andcc(Rscratch, Rscratch, G0);
         brx(Assembler::notZero, false, Assembler::pn, done);
         delayed()->nop();
         // m->owner == null : it's unlocked.
      }

      // Try to CAS m->owner from null to Self
      // Invariant: if we acquire the lock then _recursions should be 0.
      add(Rmark, OM_OFFSET_NO_MONITOR_VALUE_TAG(owner), Rmark);
      mov(G2_thread, Rscratch);
      cas_ptr(Rmark, G0, Rscratch);
      cmp(Rscratch, G0);
      // Intentional fall-through into done
   } else {
      // Aggressively avoid the Store-before-CAS penalty
      // Defer the store into box->dhw until after the CAS
      Label IsInflated, Recursive ;

// Anticipate CAS -- Avoid RTS->RTO upgrade
// prefetch (mark_addr, Assembler::severalWritesAndPossiblyReads);

      ld_ptr(mark_addr, Rmark);           // fetch obj->mark
      // Triage: biased, stack-locked, neutral, inflated

      if (try_bias) {
        biased_locking_enter(Roop, Rmark, Rscratch, done, NULL, counters);
        // Invariant: if control reaches this point in the emitted stream
        // then Rmark has not been modified.
      }
      andcc(Rmark, 2, G0);
      brx(Assembler::notZero, false, Assembler::pn, IsInflated);
      delayed()->                         // Beware - dangling delay-slot

      // Try stack-lock acquisition.
      // Transiently install BUSY (0) encoding in the mark word.
      // if the CAS of 0 into the mark was successful then we execute:
      //   ST box->dhw  = mark   -- save fetched mark in on-stack basiclock box
      //   ST obj->mark = box    -- overwrite transient 0 value
      // This presumes TSO, of course.

      mov(0, Rscratch);
      or3(Rmark, markOopDesc::unlocked_value, Rmark);
      assert(mark_addr.disp() == 0, "cas must take a zero displacement");
      cas_ptr(mark_addr.base(), Rmark, Rscratch);
// prefetch (mark_addr, Assembler::severalWritesAndPossiblyReads);
      cmp(Rscratch, Rmark);
      brx(Assembler::notZero, false, Assembler::pn, Recursive);
      delayed()->st_ptr(Rmark, Rbox, BasicLock::displaced_header_offset_in_bytes());
      if (counters != NULL) {
        cond_inc(Assembler::equal, (address) counters->fast_path_entry_count_addr(), Rmark, Rscratch);
      }
      ba(done);
      delayed()->st_ptr(Rbox, mark_addr);

      bind(Recursive);
      // Stack-lock attempt failed - check for recursive stack-lock.
      // Tests show that we can remove the recursive case with no impact
      // on refworkload 0.83.  If we need to reduce the size of the code
      // emitted by compiler_lock_object() the recursive case is perfect
      // candidate.
      //
      // A more extreme idea is to always inflate on stack-lock recursion.
      // This lets us eliminate the recursive checks in compiler_lock_object
      // and compiler_unlock_object and the (box->dhw == 0) encoding.
      // A brief experiment - requiring changes to synchronizer.cpp, interpreter,
      // and showed a performance *increase*.  In the same experiment I eliminated
      // the fast-path stack-lock code from the interpreter and always passed
      // control to the "slow" operators in synchronizer.cpp.

      // RScratch contains the fetched obj->mark value from the failed CAS.
      sub(Rscratch, STACK_BIAS, Rscratch);
      sub(Rscratch, SP, Rscratch);
      assert(os::vm_page_size() > 0xfff, "page size too small - change the constant");
      andcc(Rscratch, 0xfffff003, Rscratch);
      if (counters != NULL) {
        // Accounting needs the Rscratch register
        st_ptr(Rscratch, Rbox, BasicLock::displaced_header_offset_in_bytes());
        cond_inc(Assembler::equal, (address) counters->fast_path_entry_count_addr(), Rmark, Rscratch);
        ba_short(done);
      } else {
        ba(done);
        delayed()->st_ptr(Rscratch, Rbox, BasicLock::displaced_header_offset_in_bytes());
      }

      bind   (IsInflated);

      // Try to CAS m->owner from null to Self
      // Invariant: if we acquire the lock then _recursions should be 0.
      add(Rmark, OM_OFFSET_NO_MONITOR_VALUE_TAG(owner), Rmark);
      mov(G2_thread, Rscratch);
      cas_ptr(Rmark, G0, Rscratch);
      andcc(Rscratch, Rscratch, G0);             // set ICCs for done: icc.zf iff success
      // set icc.zf : 1=success 0=failure
      // ST box->displaced_header = NonZero.
      // Any non-zero value suffices:
      //    markOopDesc::unused_mark(), G2_thread, RBox, RScratch, rsp, etc.
      st_ptr(Rbox, Rbox, BasicLock::displaced_header_offset_in_bytes());
      // Intentional fall-through into done
   }

   bind   (done);
}

void MacroAssembler::compiler_unlock_object(Register Roop, Register Rmark,
                                            Register Rbox, Register Rscratch,
                                            bool try_bias) {
   Address mark_addr(Roop, oopDesc::mark_offset_in_bytes());

   Label done ;

   if (EmitSync & 4) {
     cmp(SP, G0);
     return ;
   }

   if (EmitSync & 8) {
     if (try_bias) {
        biased_locking_exit(mark_addr, Rscratch, done);
     }

     // Test first if it is a fast recursive unlock
     ld_ptr(Rbox, BasicLock::displaced_header_offset_in_bytes(), Rmark);
     br_null_short(Rmark, Assembler::pt, done);

     // Check if it is still a light weight lock, this is is true if we see
     // the stack address of the basicLock in the markOop of the object
     assert(mark_addr.disp() == 0, "cas must take a zero displacement");
     cas_ptr(mark_addr.base(), Rbox, Rmark);
     ba(done);
     delayed()->cmp(Rbox, Rmark);
     bind(done);
     return ;
   }

   // Beware ... If the aggregate size of the code emitted by CLO and CUO is
   // is too large performance rolls abruptly off a cliff.
   // This could be related to inlining policies, code cache management, or
   // I$ effects.
   Label LStacked ;

   if (try_bias) {
      // TODO: eliminate redundant LDs of obj->mark
      biased_locking_exit(mark_addr, Rscratch, done);
   }

   ld_ptr(Roop, oopDesc::mark_offset_in_bytes(), Rmark);
   ld_ptr(Rbox, BasicLock::displaced_header_offset_in_bytes(), Rscratch);
   andcc(Rscratch, Rscratch, G0);
   brx(Assembler::zero, false, Assembler::pn, done);
   delayed()->nop();      // consider: relocate fetch of mark, above, into this DS
   andcc(Rmark, 2, G0);
   brx(Assembler::zero, false, Assembler::pt, LStacked);
   delayed()->nop();

   // It's inflated
   // Conceptually we need a #loadstore|#storestore "release" MEMBAR before
   // the ST of 0 into _owner which releases the lock.  This prevents loads
   // and stores within the critical section from reordering (floating)
   // past the store that releases the lock.  But TSO is a strong memory model
   // and that particular flavor of barrier is a noop, so we can safely elide it.
   // Note that we use 1-0 locking by default for the inflated case.  We
   // close the resultant (and rare) race by having contended threads in
   // monitorenter periodically poll _owner.

   if (EmitSync & 1024) {
     // Emit code to check that _owner == Self
     // We could fold the _owner test into subsequent code more efficiently
     // than using a stand-alone check, but since _owner checking is off by
     // default we don't bother. We also might consider predicating the
     // _owner==Self check on Xcheck:jni or running on a debug build.
     ld_ptr(Address(Rmark, OM_OFFSET_NO_MONITOR_VALUE_TAG(owner)), Rscratch);
     orcc(Rscratch, G0, G0);
     brx(Assembler::notZero, false, Assembler::pn, done);
     delayed()->nop();
   }

   if (EmitSync & 512) {
     // classic lock release code absent 1-0 locking
     //   m->Owner = null;
     //   membar #storeload
     //   if (m->cxq|m->EntryList) == null goto Success
     //   if (m->succ != null) goto Success
     //   if CAS (&m->Owner,0,Self) != 0 goto Success
     //   goto SlowPath
     ld_ptr(Address(Rmark, OM_OFFSET_NO_MONITOR_VALUE_TAG(recursions)), Rbox);
     orcc(Rbox, G0, G0);
     brx(Assembler::notZero, false, Assembler::pn, done);
     delayed()->nop();
     st_ptr(G0, Address(Rmark, OM_OFFSET_NO_MONITOR_VALUE_TAG(owner)));
     if (os::is_MP()) { membar(StoreLoad); }
     ld_ptr(Address(Rmark, OM_OFFSET_NO_MONITOR_VALUE_TAG(EntryList)), Rscratch);
     ld_ptr(Address(Rmark, OM_OFFSET_NO_MONITOR_VALUE_TAG(cxq)), Rbox);
     orcc(Rbox, Rscratch, G0);
     brx(Assembler::zero, false, Assembler::pt, done);
     delayed()->
     ld_ptr(Address(Rmark, OM_OFFSET_NO_MONITOR_VALUE_TAG(succ)), Rscratch);
     andcc(Rscratch, Rscratch, G0);
     brx(Assembler::notZero, false, Assembler::pt, done);
     delayed()->andcc(G0, G0, G0);
     add(Rmark, OM_OFFSET_NO_MONITOR_VALUE_TAG(owner), Rmark);
     mov(G2_thread, Rscratch);
     cas_ptr(Rmark, G0, Rscratch);
     cmp(Rscratch, G0);
     // invert icc.zf and goto done
     brx(Assembler::notZero, false, Assembler::pt, done);
     delayed()->cmp(G0, G0);
     br(Assembler::always, false, Assembler::pt, done);
     delayed()->cmp(G0, 1);
   } else {
     // 1-0 form : avoids CAS and MEMBAR in the common case
     // Do not bother to ratify that m->Owner == Self.
     ld_ptr(Address(Rmark, OM_OFFSET_NO_MONITOR_VALUE_TAG(recursions)), Rbox);
     orcc(Rbox, G0, G0);
     brx(Assembler::notZero, false, Assembler::pn, done);
     delayed()->
     ld_ptr(Address(Rmark, OM_OFFSET_NO_MONITOR_VALUE_TAG(EntryList)), Rscratch);
     ld_ptr(Address(Rmark, OM_OFFSET_NO_MONITOR_VALUE_TAG(cxq)), Rbox);
     orcc(Rbox, Rscratch, G0);
     if (EmitSync & 16384) {
       // As an optional optimization, if (EntryList|cxq) != null and _succ is null then
       // we should transfer control directly to the slow-path.
       // This test makes the reacquire operation below very infrequent.
       // The logic is equivalent to :
       //   if (cxq|EntryList) == null : Owner=null; goto Success
       //   if succ == null : goto SlowPath
       //   Owner=null; membar #storeload
       //   if succ != null : goto Success
       //   if CAS(&Owner,null,Self) != null goto Success
       //   goto SlowPath
       brx(Assembler::zero, true, Assembler::pt, done);
       delayed()->
       st_ptr(G0, Address(Rmark, OM_OFFSET_NO_MONITOR_VALUE_TAG(owner)));
       ld_ptr(Address(Rmark, OM_OFFSET_NO_MONITOR_VALUE_TAG(succ)), Rscratch);
       andcc(Rscratch, Rscratch, G0) ;
       brx(Assembler::zero, false, Assembler::pt, done);
       delayed()->orcc(G0, 1, G0);
       st_ptr(G0, Address(Rmark, OM_OFFSET_NO_MONITOR_VALUE_TAG(owner)));
     } else {
       brx(Assembler::zero, false, Assembler::pt, done);
       delayed()->
       st_ptr(G0, Address(Rmark, OM_OFFSET_NO_MONITOR_VALUE_TAG(owner)));
     }
     if (os::is_MP()) { membar(StoreLoad); }
     // Check that _succ is (or remains) non-zero
     ld_ptr(Address(Rmark, OM_OFFSET_NO_MONITOR_VALUE_TAG(succ)), Rscratch);
     andcc(Rscratch, Rscratch, G0);
     brx(Assembler::notZero, false, Assembler::pt, done);
     delayed()->andcc(G0, G0, G0);
     add(Rmark, OM_OFFSET_NO_MONITOR_VALUE_TAG(owner), Rmark);
     mov(G2_thread, Rscratch);
     cas_ptr(Rmark, G0, Rscratch);
     cmp(Rscratch, G0);
     // invert icc.zf and goto done
     // A slightly better v8+/v9 idiom would be the following:
     //   movrnz Rscratch,1,Rscratch
     //   ba done
     //   xorcc Rscratch,1,G0
     // In v8+ mode the idiom would be valid IFF Rscratch was a G or O register
     brx(Assembler::notZero, false, Assembler::pt, done);
     delayed()->cmp(G0, G0);
     br(Assembler::always, false, Assembler::pt, done);
     delayed()->cmp(G0, 1);
   }

   bind   (LStacked);
   // Consider: we could replace the expensive CAS in the exit
   // path with a simple ST of the displaced mark value fetched from
   // the on-stack basiclock box.  That admits a race where a thread T2
   // in the slow lock path -- inflating with monitor M -- could race a
   // thread T1 in the fast unlock path, resulting in a missed wakeup for T2.
   // More precisely T1 in the stack-lock unlock path could "stomp" the
   // inflated mark value M installed by T2, resulting in an orphan
   // object monitor M and T2 becoming stranded.  We can remedy that situation
   // by having T2 periodically poll the object's mark word using timed wait
   // operations.  If T2 discovers that a stomp has occurred it vacates
   // the monitor M and wakes any other threads stranded on the now-orphan M.
   // In addition the monitor scavenger, which performs deflation,
   // would also need to check for orpan monitors and stranded threads.
   //
   // Finally, inflation is also used when T2 needs to assign a hashCode
   // to O and O is stack-locked by T1.  The "stomp" race could cause
   // an assigned hashCode value to be lost.  We can avoid that condition
   // and provide the necessary hashCode stability invariants by ensuring
   // that hashCode generation is idempotent between copying GCs.
   // For example we could compute the hashCode of an object O as
   // O's heap address XOR some high quality RNG value that is refreshed
   // at GC-time.  The monitor scavenger would install the hashCode
   // found in any orphan monitors.  Again, the mechanism admits a
   // lost-update "stomp" WAW race but detects and recovers as needed.
   //
   // A prototype implementation showed excellent results, although
   // the scavenger and timeout code was rather involved.

   cas_ptr(mark_addr.base(), Rbox, Rscratch);
   cmp(Rbox, Rscratch);
   // Intentional fall through into done ...

   bind(done);
}



void MacroAssembler::print_CPU_state() {
  // %%%%% need to implement this
}

void MacroAssembler::verify_FPU(int stack_depth, const char* s) {
  // %%%%% need to implement this
}

void MacroAssembler::push_IU_state() {
  // %%%%% need to implement this
}


void MacroAssembler::pop_IU_state() {
  // %%%%% need to implement this
}


void MacroAssembler::push_FPU_state() {
  // %%%%% need to implement this
}


void MacroAssembler::pop_FPU_state() {
  // %%%%% need to implement this
}


void MacroAssembler::push_CPU_state() {
  // %%%%% need to implement this
}


void MacroAssembler::pop_CPU_state() {
  // %%%%% need to implement this
}



void MacroAssembler::verify_tlab() {
#ifdef ASSERT
  if (UseTLAB && VerifyOops) {
    Label next, next2, ok;
    Register t1 = L0;
    Register t2 = L1;
    Register t3 = L2;

    save_frame(0);
    ld_ptr(G2_thread, in_bytes(JavaThread::tlab_top_offset()), t1);
    ld_ptr(G2_thread, in_bytes(JavaThread::tlab_start_offset()), t2);
    or3(t1, t2, t3);
    cmp_and_br_short(t1, t2, Assembler::greaterEqual, Assembler::pn, next);
    STOP("assert(top >= start)");
    should_not_reach_here();

    bind(next);
    ld_ptr(G2_thread, in_bytes(JavaThread::tlab_top_offset()), t1);
    ld_ptr(G2_thread, in_bytes(JavaThread::tlab_end_offset()), t2);
    or3(t3, t2, t3);
    cmp_and_br_short(t1, t2, Assembler::lessEqual, Assembler::pn, next2);
    STOP("assert(top <= end)");
    should_not_reach_here();

    bind(next2);
    and3(t3, MinObjAlignmentInBytesMask, t3);
    cmp_and_br_short(t3, 0, Assembler::lessEqual, Assembler::pn, ok);
    STOP("assert(aligned)");
    should_not_reach_here();

    bind(ok);
    restore();
  }
#endif
}


void MacroAssembler::eden_allocate(
  Register obj,                        // result: pointer to object after successful allocation
  Register var_size_in_bytes,          // object size in bytes if unknown at compile time; invalid otherwise
  int      con_size_in_bytes,          // object size in bytes if   known at compile time
  Register t1,                         // temp register
  Register t2,                         // temp register
  Label&   slow_case                   // continuation point if fast allocation fails
){
  // make sure arguments make sense
  assert_different_registers(obj, var_size_in_bytes, t1, t2);
  assert(0 <= con_size_in_bytes && Assembler::is_simm13(con_size_in_bytes), "illegal object size");
  assert((con_size_in_bytes & MinObjAlignmentInBytesMask) == 0, "object size is not multiple of alignment");

  if (!Universe::heap()->supports_inline_contig_alloc()) {
    // No allocation in the shared eden.
    ba(slow_case);
    delayed()->nop();
  } else {
    // get eden boundaries
    // note: we need both top & top_addr!
    const Register top_addr = t1;
    const Register end      = t2;

    CollectedHeap* ch = Universe::heap();
    set((intx)ch->top_addr(), top_addr);
    intx delta = (intx)ch->end_addr() - (intx)ch->top_addr();
    ld_ptr(top_addr, delta, end);
    ld_ptr(top_addr, 0, obj);

    // try to allocate
    Label retry;
    bind(retry);
#ifdef ASSERT
    // make sure eden top is properly aligned
    {
      Label L;
      btst(MinObjAlignmentInBytesMask, obj);
      br(Assembler::zero, false, Assembler::pt, L);
      delayed()->nop();
      STOP("eden top is not properly aligned");
      bind(L);
    }
#endif // ASSERT
    const Register free = end;
    sub(end, obj, free);                                   // compute amount of free space
    if (var_size_in_bytes->is_valid()) {
      // size is unknown at compile time
      cmp(free, var_size_in_bytes);
      brx(Assembler::lessUnsigned, false, Assembler::pn, slow_case); // if there is not enough space go the slow case
      delayed()->add(obj, var_size_in_bytes, end);
    } else {
      // size is known at compile time
      cmp(free, con_size_in_bytes);
      brx(Assembler::lessUnsigned, false, Assembler::pn, slow_case); // if there is not enough space go the slow case
      delayed()->add(obj, con_size_in_bytes, end);
    }
    // Compare obj with the value at top_addr; if still equal, swap the value of
    // end with the value at top_addr. If not equal, read the value at top_addr
    // into end.
    cas_ptr(top_addr, obj, end);
    // if someone beat us on the allocation, try again, otherwise continue
    cmp(obj, end);
    brx(Assembler::notEqual, false, Assembler::pn, retry);
    delayed()->mov(end, obj);                              // nop if successfull since obj == end

#ifdef ASSERT
    // make sure eden top is properly aligned
    {
      Label L;
      const Register top_addr = t1;

      set((intx)ch->top_addr(), top_addr);
      ld_ptr(top_addr, 0, top_addr);
      btst(MinObjAlignmentInBytesMask, top_addr);
      br(Assembler::zero, false, Assembler::pt, L);
      delayed()->nop();
      STOP("eden top is not properly aligned");
      bind(L);
    }
#endif // ASSERT
  }
}


void MacroAssembler::tlab_allocate(
  Register obj,                        // result: pointer to object after successful allocation
  Register var_size_in_bytes,          // object size in bytes if unknown at compile time; invalid otherwise
  int      con_size_in_bytes,          // object size in bytes if   known at compile time
  Register t1,                         // temp register
  Label&   slow_case                   // continuation point if fast allocation fails
){
  // make sure arguments make sense
  assert_different_registers(obj, var_size_in_bytes, t1);
  assert(0 <= con_size_in_bytes && is_simm13(con_size_in_bytes), "illegal object size");
  assert((con_size_in_bytes & MinObjAlignmentInBytesMask) == 0, "object size is not multiple of alignment");

  const Register free  = t1;

  verify_tlab();

  ld_ptr(G2_thread, in_bytes(JavaThread::tlab_top_offset()), obj);

  // calculate amount of free space
  ld_ptr(G2_thread, in_bytes(JavaThread::tlab_end_offset()), free);
  sub(free, obj, free);

  Label done;
  if (var_size_in_bytes == noreg) {
    cmp(free, con_size_in_bytes);
  } else {
    cmp(free, var_size_in_bytes);
  }
  br(Assembler::less, false, Assembler::pn, slow_case);
  // calculate the new top pointer
  if (var_size_in_bytes == noreg) {
    delayed()->add(obj, con_size_in_bytes, free);
  } else {
    delayed()->add(obj, var_size_in_bytes, free);
  }

  bind(done);

#ifdef ASSERT
  // make sure new free pointer is properly aligned
  {
    Label L;
    btst(MinObjAlignmentInBytesMask, free);
    br(Assembler::zero, false, Assembler::pt, L);
    delayed()->nop();
    STOP("updated TLAB free is not properly aligned");
    bind(L);
  }
#endif // ASSERT

  // update the tlab top pointer
  st_ptr(free, G2_thread, in_bytes(JavaThread::tlab_top_offset()));
  verify_tlab();
}

void MacroAssembler::zero_memory(Register base, Register index) {
  assert_different_registers(base, index);
  Label loop;
  bind(loop);
  subcc(index, HeapWordSize, index);
  brx(Assembler::greaterEqual, true, Assembler::pt, loop);
  delayed()->st_ptr(G0, base, index);
}

void MacroAssembler::incr_allocated_bytes(RegisterOrConstant size_in_bytes,
                                          Register t1, Register t2) {
  // Bump total bytes allocated by this thread
  assert(t1->is_global(), "must be global reg"); // so all 64 bits are saved on a context switch
  assert_different_registers(size_in_bytes.register_or_noreg(), t1, t2);
  // v8 support has gone the way of the dodo
  ldx(G2_thread, in_bytes(JavaThread::allocated_bytes_offset()), t1);
  add(t1, ensure_simm13_or_reg(size_in_bytes, t2), t1);
  stx(t1, G2_thread, in_bytes(JavaThread::allocated_bytes_offset()));
}

Assembler::Condition MacroAssembler::negate_condition(Assembler::Condition cond) {
  switch (cond) {
    // Note some conditions are synonyms for others
    case Assembler::never:                return Assembler::always;
    case Assembler::zero:                 return Assembler::notZero;
    case Assembler::lessEqual:            return Assembler::greater;
    case Assembler::less:                 return Assembler::greaterEqual;
    case Assembler::lessEqualUnsigned:    return Assembler::greaterUnsigned;
    case Assembler::lessUnsigned:         return Assembler::greaterEqualUnsigned;
    case Assembler::negative:             return Assembler::positive;
    case Assembler::overflowSet:          return Assembler::overflowClear;
    case Assembler::always:               return Assembler::never;
    case Assembler::notZero:              return Assembler::zero;
    case Assembler::greater:              return Assembler::lessEqual;
    case Assembler::greaterEqual:         return Assembler::less;
    case Assembler::greaterUnsigned:      return Assembler::lessEqualUnsigned;
    case Assembler::greaterEqualUnsigned: return Assembler::lessUnsigned;
    case Assembler::positive:             return Assembler::negative;
    case Assembler::overflowClear:        return Assembler::overflowSet;
  }

  ShouldNotReachHere(); return Assembler::overflowClear;
}

void MacroAssembler::cond_inc(Assembler::Condition cond, address counter_ptr,
                              Register Rtmp1, Register Rtmp2 /*, Register Rtmp3, Register Rtmp4 */) {
  Condition negated_cond = negate_condition(cond);
  Label L;
  brx(negated_cond, false, Assembler::pt, L);
  delayed()->nop();
  inc_counter(counter_ptr, Rtmp1, Rtmp2);
  bind(L);
}

void MacroAssembler::inc_counter(address counter_addr, Register Rtmp1, Register Rtmp2) {
  AddressLiteral addrlit(counter_addr);
  sethi(addrlit, Rtmp1);                 // Move hi22 bits into temporary register.
  Address addr(Rtmp1, addrlit.low10());  // Build an address with low10 bits.
  ld(addr, Rtmp2);
  inc(Rtmp2);
  st(Rtmp2, addr);
}

void MacroAssembler::inc_counter(int* counter_addr, Register Rtmp1, Register Rtmp2) {
  inc_counter((address) counter_addr, Rtmp1, Rtmp2);
}

SkipIfEqual::SkipIfEqual(
    MacroAssembler* masm, Register temp, const bool* flag_addr,
    Assembler::Condition condition) {
  _masm = masm;
  AddressLiteral flag(flag_addr);
  _masm->sethi(flag, temp);
  _masm->ldub(temp, flag.low10(), temp);
  _masm->tst(temp);
  _masm->br(condition, false, Assembler::pt, _label);
  _masm->delayed()->nop();
}

SkipIfEqual::~SkipIfEqual() {
  _masm->bind(_label);
}


// Writes to stack successive pages until offset reached to check for
// stack overflow + shadow pages.  This clobbers tsp and scratch.
void MacroAssembler::bang_stack_size(Register Rsize, Register Rtsp,
                                     Register Rscratch) {
  // Use stack pointer in temp stack pointer
  mov(SP, Rtsp);

  // Bang stack for total size given plus stack shadow page size.
  // Bang one page at a time because a large size can overflow yellow and
  // red zones (the bang will fail but stack overflow handling can't tell that
  // it was a stack overflow bang vs a regular segv).
  int offset = os::vm_page_size();
  Register Roffset = Rscratch;

  Label loop;
  bind(loop);
  set((-offset)+STACK_BIAS, Rscratch);
  st(G0, Rtsp, Rscratch);
  set(offset, Roffset);
  sub(Rsize, Roffset, Rsize);
  cmp(Rsize, G0);
  br(Assembler::greater, false, Assembler::pn, loop);
  delayed()->sub(Rtsp, Roffset, Rtsp);

  // Bang down shadow pages too.
  // At this point, (tmp-0) is the last address touched, so don't
  // touch it again.  (It was touched as (tmp-pagesize) but then tmp
  // was post-decremented.)  Skip this address by starting at i=1, and
  // touch a few more pages below.  N.B.  It is important to touch all
  // the way down to and including i=StackShadowPages.
  for (int i = 1; i < JavaThread::stack_shadow_zone_size() / os::vm_page_size(); i++) {
    set((-i*offset)+STACK_BIAS, Rscratch);
    st(G0, Rtsp, Rscratch);
  }
}

void MacroAssembler::reserved_stack_check() {
  // testing if reserved zone needs to be enabled
  Label no_reserved_zone_enabling;

  ld_ptr(G2_thread, JavaThread::reserved_stack_activation_offset(), G4_scratch);
  cmp_and_brx_short(SP, G4_scratch, Assembler::lessUnsigned, Assembler::pt, no_reserved_zone_enabling);

  call_VM_leaf(L0, CAST_FROM_FN_PTR(address, SharedRuntime::enable_stack_reserved_zone), G2_thread);

  AddressLiteral stub(StubRoutines::throw_delayed_StackOverflowError_entry());
  jump_to(stub, G4_scratch);
  delayed()->restore();

  should_not_reach_here();

  bind(no_reserved_zone_enabling);
}
<<<<<<< HEAD

///////////////////////////////////////////////////////////////////////////////////
#if INCLUDE_ALL_GCS

static address satb_log_enqueue_with_frame = NULL;
static u_char* satb_log_enqueue_with_frame_end = NULL;

static address satb_log_enqueue_frameless = NULL;
static u_char* satb_log_enqueue_frameless_end = NULL;

static int EnqueueCodeSize = 128 DEBUG_ONLY( + 256); // Instructions?

static void generate_satb_log_enqueue(bool with_frame) {
  BufferBlob* bb = BufferBlob::create("enqueue_with_frame", EnqueueCodeSize);
  CodeBuffer buf(bb);
  MacroAssembler masm(&buf);

#define __ masm.

  address start = __ pc();
  Register pre_val;

  Label refill, restart;
  if (with_frame) {
    __ save_frame(0);
    pre_val = I0;  // Was O0 before the save.
  } else {
    pre_val = O0;
  }

  int satb_q_index_byte_offset =
    in_bytes(JavaThread::satb_mark_queue_offset() +
             SATBMarkQueue::byte_offset_of_index());

  int satb_q_buf_byte_offset =
    in_bytes(JavaThread::satb_mark_queue_offset() +
             SATBMarkQueue::byte_offset_of_buf());

  assert(in_bytes(SATBMarkQueue::byte_width_of_index()) == sizeof(intptr_t) &&
         in_bytes(SATBMarkQueue::byte_width_of_buf()) == sizeof(intptr_t),
         "check sizes in assembly below");

  __ bind(restart);

  // Load the index into the SATB buffer. SATBMarkQueue::_index is a size_t
  // so ld_ptr is appropriate.
  __ ld_ptr(G2_thread, satb_q_index_byte_offset, L0);

  // index == 0?
  __ cmp_and_brx_short(L0, G0, Assembler::equal, Assembler::pn, refill);

  __ ld_ptr(G2_thread, satb_q_buf_byte_offset, L1);
  __ sub(L0, oopSize, L0);

  __ st_ptr(pre_val, L1, L0);  // [_buf + index] := I0
  if (!with_frame) {
    // Use return-from-leaf
    __ retl();
    __ delayed()->st_ptr(L0, G2_thread, satb_q_index_byte_offset);
  } else {
    // Not delayed.
    __ st_ptr(L0, G2_thread, satb_q_index_byte_offset);
  }
  if (with_frame) {
    __ ret();
    __ delayed()->restore();
  }
  __ bind(refill);

  address handle_zero =
    CAST_FROM_FN_PTR(address,
                     &SATBMarkQueueSet::handle_zero_index_for_thread);
  // This should be rare enough that we can afford to save all the
  // scratch registers that the calling context might be using.
  __ mov(G1_scratch, L0);
  __ mov(G3_scratch, L1);
  __ mov(G4, L2);
  // We need the value of O0 above (for the write into the buffer), so we
  // save and restore it.
  __ mov(O0, L3);
  // Since the call will overwrite O7, we save and restore that, as well.
  __ mov(O7, L4);
  __ call_VM_leaf(L5, handle_zero, G2_thread);
  __ mov(L0, G1_scratch);
  __ mov(L1, G3_scratch);
  __ mov(L2, G4);
  __ mov(L3, O0);
  __ br(Assembler::always, /*annul*/false, Assembler::pt, restart);
  __ delayed()->mov(L4, O7);

  if (with_frame) {
    satb_log_enqueue_with_frame = start;
    satb_log_enqueue_with_frame_end = __ pc();
  } else {
    satb_log_enqueue_frameless = start;
    satb_log_enqueue_frameless_end = __ pc();
  }

#undef __
}

void MacroAssembler::g1_write_barrier_pre(Register obj,
                                          Register index,
                                          int offset,
                                          Register pre_val,
                                          Register tmp,
                                          bool preserve_o_regs) {
  Label filtered;

  if (obj == noreg) {
    // We are not loading the previous value so make
    // sure that we don't trash the value in pre_val
    // with the code below.
    assert_different_registers(pre_val, tmp);
  } else {
    // We will be loading the previous value
    // in this code so...
    assert(offset == 0 || index == noreg, "choose one");
    assert(pre_val == noreg, "check this code");
  }

  // Is marking active?
  if (in_bytes(SATBMarkQueue::byte_width_of_active()) == 4) {
    ld(G2,
       in_bytes(JavaThread::satb_mark_queue_offset() +
                SATBMarkQueue::byte_offset_of_active()),
       tmp);
  } else {
    guarantee(in_bytes(SATBMarkQueue::byte_width_of_active()) == 1,
              "Assumption");
    ldsb(G2,
         in_bytes(JavaThread::satb_mark_queue_offset() +
                  SATBMarkQueue::byte_offset_of_active()),
         tmp);
  }

  // Is marking active?
  cmp_and_br_short(tmp, G0, Assembler::equal, Assembler::pt, filtered);

  // Do we need to load the previous value?
  if (obj != noreg) {
    // Load the previous value...
    if (index == noreg) {
      if (Assembler::is_simm13(offset)) {
        load_heap_oop(obj, offset, tmp);
      } else {
        set(offset, tmp);
        load_heap_oop(obj, tmp, tmp);
      }
    } else {
      load_heap_oop(obj, index, tmp);
    }
    // Previous value has been loaded into tmp
    pre_val = tmp;
  }

  assert(pre_val != noreg, "must have a real register");

  // Is the previous value null?
  cmp_and_brx_short(pre_val, G0, Assembler::equal, Assembler::pt, filtered);

  // OK, it's not filtered, so we'll need to call enqueue.  In the normal
  // case, pre_val will be a scratch G-reg, but there are some cases in
  // which it's an O-reg.  In the first case, do a normal call.  In the
  // latter, do a save here and call the frameless version.

  guarantee(pre_val->is_global() || pre_val->is_out(),
            "Or we need to think harder.");

  if (pre_val->is_global() && !preserve_o_regs) {
    call(satb_log_enqueue_with_frame);
    delayed()->mov(pre_val, O0);
  } else {
    save_frame(0);
    call(satb_log_enqueue_frameless);
    delayed()->mov(pre_val->after_save(), O0);
    restore();
  }

  bind(filtered);
}

static address dirty_card_log_enqueue = 0;
static u_char* dirty_card_log_enqueue_end = 0;

// This gets to assume that o0 contains the object address.
static void generate_dirty_card_log_enqueue(jbyte* byte_map_base) {
  BufferBlob* bb = BufferBlob::create("dirty_card_enqueue", EnqueueCodeSize*2);
  CodeBuffer buf(bb);
  MacroAssembler masm(&buf);
#define __ masm.
  address start = __ pc();

  Label not_already_dirty, restart, refill, young_card;

  __ srlx(O0, CardTable::card_shift, O0);
  AddressLiteral addrlit(byte_map_base);
  __ set(addrlit, O1); // O1 := <card table base>
  __ ldub(O0, O1, O2); // O2 := [O0 + O1]

  __ cmp_and_br_short(O2, G1CardTable::g1_young_card_val(), Assembler::equal, Assembler::pt, young_card);

  __ membar(Assembler::Membar_mask_bits(Assembler::StoreLoad));
  __ ldub(O0, O1, O2); // O2 := [O0 + O1]

  assert(CardTable::dirty_card_val() == 0, "otherwise check this code");
  __ cmp_and_br_short(O2, G0, Assembler::notEqual, Assembler::pt, not_already_dirty);

  __ bind(young_card);
  // We didn't take the branch, so we're already dirty: return.
  // Use return-from-leaf
  __ retl();
  __ delayed()->nop();

  // Not dirty.
  __ bind(not_already_dirty);

  // Get O0 + O1 into a reg by itself
  __ add(O0, O1, O3);

  // First, dirty it.
  __ stb(G0, O3, G0);  // [cardPtr] := 0  (i.e., dirty).

  int dirty_card_q_index_byte_offset =
    in_bytes(JavaThread::dirty_card_queue_offset() +
             DirtyCardQueue::byte_offset_of_index());
  int dirty_card_q_buf_byte_offset =
    in_bytes(JavaThread::dirty_card_queue_offset() +
             DirtyCardQueue::byte_offset_of_buf());
  __ bind(restart);

  // Load the index into the update buffer. DirtyCardQueue::_index is
  // a size_t so ld_ptr is appropriate here.
  __ ld_ptr(G2_thread, dirty_card_q_index_byte_offset, L0);

  // index == 0?
  __ cmp_and_brx_short(L0, G0, Assembler::equal, Assembler::pn, refill);

  __ ld_ptr(G2_thread, dirty_card_q_buf_byte_offset, L1);
  __ sub(L0, oopSize, L0);

  __ st_ptr(O3, L1, L0);  // [_buf + index] := I0
  // Use return-from-leaf
  __ retl();
  __ delayed()->st_ptr(L0, G2_thread, dirty_card_q_index_byte_offset);

  __ bind(refill);
  address handle_zero =
    CAST_FROM_FN_PTR(address,
                     &DirtyCardQueueSet::handle_zero_index_for_thread);
  // This should be rare enough that we can afford to save all the
  // scratch registers that the calling context might be using.
  __ mov(G1_scratch, L3);
  __ mov(G3_scratch, L5);
  // We need the value of O3 above (for the write into the buffer), so we
  // save and restore it.
  __ mov(O3, L6);
  // Since the call will overwrite O7, we save and restore that, as well.
  __ mov(O7, L4);

  __ call_VM_leaf(L7_thread_cache, handle_zero, G2_thread);
  __ mov(L3, G1_scratch);
  __ mov(L5, G3_scratch);
  __ mov(L6, O3);
  __ br(Assembler::always, /*annul*/false, Assembler::pt, restart);
  __ delayed()->mov(L4, O7);

  dirty_card_log_enqueue = start;
  dirty_card_log_enqueue_end = __ pc();
  // XXX Should have a guarantee here about not going off the end!
  // Does it already do so?  Do an experiment...

#undef __

}

void MacroAssembler::g1_write_barrier_post(Register store_addr, Register new_val, Register tmp) {

  Label filtered;
  MacroAssembler* post_filter_masm = this;

  if (new_val == G0) return;

  G1BarrierSet* bs =
    barrier_set_cast<G1BarrierSet>(Universe::heap()->barrier_set());
  CardTable* ct = bs->card_table();

  if (G1RSBarrierRegionFilter) {
    xor3(store_addr, new_val, tmp);
    srlx(tmp, HeapRegion::LogOfHRGrainBytes, tmp);

    // XXX Should I predict this taken or not?  Does it matter?
    cmp_and_brx_short(tmp, G0, Assembler::equal, Assembler::pt, filtered);
  }

  // If the "store_addr" register is an "in" or "local" register, move it to
  // a scratch reg so we can pass it as an argument.
  bool use_scr = !(store_addr->is_global() || store_addr->is_out());
  // Pick a scratch register different from "tmp".
  Register scr = (tmp == G1_scratch ? G3_scratch : G1_scratch);
  // Make sure we use up the delay slot!
  if (use_scr) {
    post_filter_masm->mov(store_addr, scr);
  } else {
    post_filter_masm->nop();
  }
  save_frame(0);
  call(dirty_card_log_enqueue);
  if (use_scr) {
    delayed()->mov(scr, O0);
  } else {
    delayed()->mov(store_addr->after_save(), O0);
  }
  restore();

  bind(filtered);
}

// Called from init_globals() after universe_init() and before interpreter_init()
void g1_barrier_stubs_init() {
  CollectedHeap* heap = Universe::heap();
  if (heap->kind() == CollectedHeap::G1) {
    // Only needed for G1
    if (dirty_card_log_enqueue == 0) {
      G1BarrierSet* bs =
        barrier_set_cast<G1BarrierSet>(heap->barrier_set());
      CardTable *ct = bs->card_table();
      generate_dirty_card_log_enqueue(ct->byte_map_base());
      assert(dirty_card_log_enqueue != 0, "postcondition.");
    }
    if (satb_log_enqueue_with_frame == 0) {
      generate_satb_log_enqueue(true);
      assert(satb_log_enqueue_with_frame != 0, "postcondition.");
    }
    if (satb_log_enqueue_frameless == 0) {
      generate_satb_log_enqueue(false);
      assert(satb_log_enqueue_frameless != 0, "postcondition.");
    }
  }
}

#endif // INCLUDE_ALL_GCS
///////////////////////////////////////////////////////////////////////////////////

void MacroAssembler::card_write_barrier_post(Register store_addr, Register new_val, Register tmp) {
  // If we're writing constant NULL, we can skip the write barrier.
  if (new_val == G0) return;
  CardTableBarrierSet* bs =
    barrier_set_cast<CardTableBarrierSet>(Universe::heap()->barrier_set());
  CardTable* ct = bs->card_table();

  assert(bs->kind() == BarrierSet::CardTableBarrierSet, "wrong barrier");
  card_table_write(ct->byte_map_base(), tmp, store_addr);
}

=======
>>>>>>> d006828c
// ((OopHandle)result).resolve();
void MacroAssembler::resolve_oop_handle(Register result) {
  // OopHandle::resolve is an indirection.
  ld_ptr(result, 0, result);
}

void MacroAssembler::load_mirror(Register mirror, Register method) {
  const int mirror_offset = in_bytes(Klass::java_mirror_offset());
  ld_ptr(method, in_bytes(Method::const_offset()), mirror);
  ld_ptr(mirror, in_bytes(ConstMethod::constants_offset()), mirror);
  ld_ptr(mirror, ConstantPool::pool_holder_offset_in_bytes(), mirror);
  ld_ptr(mirror, mirror_offset, mirror);
  resolve_oop_handle(mirror);
}

void MacroAssembler::load_klass(Register src_oop, Register klass) {
  // The number of bytes in this code is used by
  // MachCallDynamicJavaNode::ret_addr_offset()
  // if this changes, change that.
  if (UseCompressedClassPointers) {
    lduw(src_oop, oopDesc::klass_offset_in_bytes(), klass);
    decode_klass_not_null(klass);
  } else {
    ld_ptr(src_oop, oopDesc::klass_offset_in_bytes(), klass);
  }
}

void MacroAssembler::store_klass(Register klass, Register dst_oop) {
  if (UseCompressedClassPointers) {
    assert(dst_oop != klass, "not enough registers");
    encode_klass_not_null(klass);
    st(klass, dst_oop, oopDesc::klass_offset_in_bytes());
  } else {
    st_ptr(klass, dst_oop, oopDesc::klass_offset_in_bytes());
  }
}

void MacroAssembler::store_klass_gap(Register s, Register d) {
  if (UseCompressedClassPointers) {
    assert(s != d, "not enough registers");
    st(s, d, oopDesc::klass_gap_offset_in_bytes());
  }
}

void MacroAssembler::access_store_at(BasicType type, DecoratorSet decorators,
                                     Register src, Address dst, Register tmp) {
  BarrierSetAssembler* bs = BarrierSet::barrier_set()->barrier_set_assembler();
  bool as_raw = (decorators & AS_RAW) != 0;
  if (as_raw) {
    bs->BarrierSetAssembler::store_at(this, decorators, type, src, dst, tmp);
  } else {
    bs->store_at(this, decorators, type, src, dst, tmp);
  }
}

void MacroAssembler::access_load_at(BasicType type, DecoratorSet decorators,
                                    Address src, Register dst, Register tmp) {
  BarrierSetAssembler* bs = BarrierSet::barrier_set()->barrier_set_assembler();
  bool as_raw = (decorators & AS_RAW) != 0;
  if (as_raw) {
    bs->BarrierSetAssembler::load_at(this, decorators, type, src, dst, tmp);
  } else {
    bs->load_at(this, decorators, type, src, dst, tmp);
  }
}

void MacroAssembler::load_heap_oop(const Address& s, Register d, Register tmp, DecoratorSet decorators) {
  access_load_at(T_OBJECT, IN_HEAP | decorators, s, d, tmp);
}

void MacroAssembler::load_heap_oop(Register s1, Register s2, Register d, Register tmp, DecoratorSet decorators) {
  access_load_at(T_OBJECT, IN_HEAP | decorators, Address(s1, s2), d, tmp);
}

void MacroAssembler::load_heap_oop(Register s1, int simm13a, Register d, Register tmp, DecoratorSet decorators) {
  access_load_at(T_OBJECT, IN_HEAP | decorators, Address(s1, simm13a), d, tmp);
}

void MacroAssembler::load_heap_oop(Register s1, RegisterOrConstant s2, Register d, Register tmp, DecoratorSet decorators) {
  if (s2.is_constant()) {
    access_load_at(T_OBJECT, IN_HEAP | decorators, Address(s1, s2.as_constant()), d, tmp);
  } else {
    access_load_at(T_OBJECT, IN_HEAP | decorators, Address(s1, s2.as_register()), d, tmp);
  }
}

void MacroAssembler::store_heap_oop(Register d, Register s1, Register s2, Register tmp, DecoratorSet decorators) {
  access_store_at(T_OBJECT, IN_HEAP | decorators, d, Address(s1, s2), tmp);
}

void MacroAssembler::store_heap_oop(Register d, Register s1, int simm13a, Register tmp, DecoratorSet decorators) {
  access_store_at(T_OBJECT, IN_HEAP | decorators, d, Address(s1, simm13a), tmp);
}

void MacroAssembler::store_heap_oop(Register d, const Address& a, int offset, Register tmp, DecoratorSet decorators) {
  if (a.has_index()) {
    assert(!a.has_disp(), "not supported yet");
    assert(offset == 0, "not supported yet");
    access_store_at(T_OBJECT, IN_HEAP | decorators, d, Address(a.base(), a.index()), tmp);
  } else {
    access_store_at(T_OBJECT, IN_HEAP | decorators, d, Address(a.base(), a.disp() + offset), tmp);
  }
}


void MacroAssembler::encode_heap_oop(Register src, Register dst) {
  assert (UseCompressedOops, "must be compressed");
  assert (Universe::heap() != NULL, "java heap should be initialized");
  assert (LogMinObjAlignmentInBytes == Universe::narrow_oop_shift(), "decode alg wrong");
  verify_oop(src);
  if (Universe::narrow_oop_base() == NULL) {
    srlx(src, LogMinObjAlignmentInBytes, dst);
    return;
  }
  Label done;
  if (src == dst) {
    // optimize for frequent case src == dst
    bpr(rc_nz, true, Assembler::pt, src, done);
    delayed() -> sub(src, G6_heapbase, dst); // annuled if not taken
    bind(done);
    srlx(src, LogMinObjAlignmentInBytes, dst);
  } else {
    bpr(rc_z, false, Assembler::pn, src, done);
    delayed() -> mov(G0, dst);
    // could be moved before branch, and annulate delay,
    // but may add some unneeded work decoding null
    sub(src, G6_heapbase, dst);
    srlx(dst, LogMinObjAlignmentInBytes, dst);
    bind(done);
  }
}


void MacroAssembler::encode_heap_oop_not_null(Register r) {
  assert (UseCompressedOops, "must be compressed");
  assert (Universe::heap() != NULL, "java heap should be initialized");
  assert (LogMinObjAlignmentInBytes == Universe::narrow_oop_shift(), "decode alg wrong");
  verify_oop(r);
  if (Universe::narrow_oop_base() != NULL)
    sub(r, G6_heapbase, r);
  srlx(r, LogMinObjAlignmentInBytes, r);
}

void MacroAssembler::encode_heap_oop_not_null(Register src, Register dst) {
  assert (UseCompressedOops, "must be compressed");
  assert (Universe::heap() != NULL, "java heap should be initialized");
  assert (LogMinObjAlignmentInBytes == Universe::narrow_oop_shift(), "decode alg wrong");
  verify_oop(src);
  if (Universe::narrow_oop_base() == NULL) {
    srlx(src, LogMinObjAlignmentInBytes, dst);
  } else {
    sub(src, G6_heapbase, dst);
    srlx(dst, LogMinObjAlignmentInBytes, dst);
  }
}

// Same algorithm as oops.inline.hpp decode_heap_oop.
void  MacroAssembler::decode_heap_oop(Register src, Register dst) {
  assert (UseCompressedOops, "must be compressed");
  assert (Universe::heap() != NULL, "java heap should be initialized");
  assert (LogMinObjAlignmentInBytes == Universe::narrow_oop_shift(), "decode alg wrong");
  sllx(src, LogMinObjAlignmentInBytes, dst);
  if (Universe::narrow_oop_base() != NULL) {
    Label done;
    bpr(rc_nz, true, Assembler::pt, dst, done);
    delayed() -> add(dst, G6_heapbase, dst); // annuled if not taken
    bind(done);
  }
  verify_oop(dst);
}

void  MacroAssembler::decode_heap_oop_not_null(Register r) {
  // Do not add assert code to this unless you change vtableStubs_sparc.cpp
  // pd_code_size_limit.
  // Also do not verify_oop as this is called by verify_oop.
  assert (UseCompressedOops, "must be compressed");
  assert (Universe::heap() != NULL, "java heap should be initialized");
  assert (LogMinObjAlignmentInBytes == Universe::narrow_oop_shift(), "decode alg wrong");
  sllx(r, LogMinObjAlignmentInBytes, r);
  if (Universe::narrow_oop_base() != NULL)
    add(r, G6_heapbase, r);
}

void  MacroAssembler::decode_heap_oop_not_null(Register src, Register dst) {
  // Do not add assert code to this unless you change vtableStubs_sparc.cpp
  // pd_code_size_limit.
  // Also do not verify_oop as this is called by verify_oop.
  assert (UseCompressedOops, "must be compressed");
  assert (LogMinObjAlignmentInBytes == Universe::narrow_oop_shift(), "decode alg wrong");
  sllx(src, LogMinObjAlignmentInBytes, dst);
  if (Universe::narrow_oop_base() != NULL)
    add(dst, G6_heapbase, dst);
}

void MacroAssembler::encode_klass_not_null(Register r) {
  assert (UseCompressedClassPointers, "must be compressed");
  if (Universe::narrow_klass_base() != NULL) {
    assert(r != G6_heapbase, "bad register choice");
    set((intptr_t)Universe::narrow_klass_base(), G6_heapbase);
    sub(r, G6_heapbase, r);
    if (Universe::narrow_klass_shift() != 0) {
      assert (LogKlassAlignmentInBytes == Universe::narrow_klass_shift(), "decode alg wrong");
      srlx(r, LogKlassAlignmentInBytes, r);
    }
    reinit_heapbase();
  } else {
    assert (LogKlassAlignmentInBytes == Universe::narrow_klass_shift() || Universe::narrow_klass_shift() == 0, "decode alg wrong");
    srlx(r, Universe::narrow_klass_shift(), r);
  }
}

void MacroAssembler::encode_klass_not_null(Register src, Register dst) {
  if (src == dst) {
    encode_klass_not_null(src);
  } else {
    assert (UseCompressedClassPointers, "must be compressed");
    if (Universe::narrow_klass_base() != NULL) {
      set((intptr_t)Universe::narrow_klass_base(), dst);
      sub(src, dst, dst);
      if (Universe::narrow_klass_shift() != 0) {
        srlx(dst, LogKlassAlignmentInBytes, dst);
      }
    } else {
      // shift src into dst
      assert (LogKlassAlignmentInBytes == Universe::narrow_klass_shift() || Universe::narrow_klass_shift() == 0, "decode alg wrong");
      srlx(src, Universe::narrow_klass_shift(), dst);
    }
  }
}

// Function instr_size_for_decode_klass_not_null() counts the instructions
// generated by decode_klass_not_null() and reinit_heapbase().  Hence, if
// the instructions they generate change, then this method needs to be updated.
int MacroAssembler::instr_size_for_decode_klass_not_null() {
  assert (UseCompressedClassPointers, "only for compressed klass ptrs");
  int num_instrs = 1;  // shift src,dst or add
  if (Universe::narrow_klass_base() != NULL) {
    // set + add + set
    num_instrs += insts_for_internal_set((intptr_t)Universe::narrow_klass_base()) +
                  insts_for_internal_set((intptr_t)Universe::narrow_ptrs_base());
    if (Universe::narrow_klass_shift() != 0) {
      num_instrs += 1;  // sllx
    }
  }
  return num_instrs * BytesPerInstWord;
}

// !!! If the instructions that get generated here change then function
// instr_size_for_decode_klass_not_null() needs to get updated.
void  MacroAssembler::decode_klass_not_null(Register r) {
  // Do not add assert code to this unless you change vtableStubs_sparc.cpp
  // pd_code_size_limit.
  assert (UseCompressedClassPointers, "must be compressed");
  if (Universe::narrow_klass_base() != NULL) {
    assert(r != G6_heapbase, "bad register choice");
    set((intptr_t)Universe::narrow_klass_base(), G6_heapbase);
    if (Universe::narrow_klass_shift() != 0)
      sllx(r, LogKlassAlignmentInBytes, r);
    add(r, G6_heapbase, r);
    reinit_heapbase();
  } else {
    assert (LogKlassAlignmentInBytes == Universe::narrow_klass_shift() || Universe::narrow_klass_shift() == 0, "decode alg wrong");
    sllx(r, Universe::narrow_klass_shift(), r);
  }
}

void  MacroAssembler::decode_klass_not_null(Register src, Register dst) {
  if (src == dst) {
    decode_klass_not_null(src);
  } else {
    // Do not add assert code to this unless you change vtableStubs_sparc.cpp
    // pd_code_size_limit.
    assert (UseCompressedClassPointers, "must be compressed");
    if (Universe::narrow_klass_base() != NULL) {
      if (Universe::narrow_klass_shift() != 0) {
        assert((src != G6_heapbase) && (dst != G6_heapbase), "bad register choice");
        set((intptr_t)Universe::narrow_klass_base(), G6_heapbase);
        sllx(src, LogKlassAlignmentInBytes, dst);
        add(dst, G6_heapbase, dst);
        reinit_heapbase();
      } else {
        set((intptr_t)Universe::narrow_klass_base(), dst);
        add(src, dst, dst);
      }
    } else {
      // shift/mov src into dst.
      assert (LogKlassAlignmentInBytes == Universe::narrow_klass_shift() || Universe::narrow_klass_shift() == 0, "decode alg wrong");
      sllx(src, Universe::narrow_klass_shift(), dst);
    }
  }
}

void MacroAssembler::reinit_heapbase() {
  if (UseCompressedOops || UseCompressedClassPointers) {
    if (Universe::heap() != NULL) {
      set((intptr_t)Universe::narrow_ptrs_base(), G6_heapbase);
    } else {
      AddressLiteral base(Universe::narrow_ptrs_base_addr());
      load_ptr_contents(base, G6_heapbase);
    }
  }
}

#ifdef COMPILER2

// Compress char[] to byte[] by compressing 16 bytes at once. Return 0 on failure.
void MacroAssembler::string_compress_16(Register src, Register dst, Register cnt, Register result,
                                        Register tmp1, Register tmp2, Register tmp3, Register tmp4,
                                        FloatRegister ftmp1, FloatRegister ftmp2, FloatRegister ftmp3, Label& Ldone) {
  Label Lloop, Lslow;
  assert(UseVIS >= 3, "VIS3 is required");
  assert_different_registers(src, dst, cnt, tmp1, tmp2, tmp3, tmp4, result);
  assert_different_registers(ftmp1, ftmp2, ftmp3);

  // Check if cnt >= 8 (= 16 bytes)
  cmp(cnt, 8);
  br(Assembler::less, false, Assembler::pn, Lslow);
  delayed()->mov(cnt, result); // copy count

  // Check for 8-byte alignment of src and dst
  or3(src, dst, tmp1);
  andcc(tmp1, 7, G0);
  br(Assembler::notZero, false, Assembler::pn, Lslow);
  delayed()->nop();

  // Set mask for bshuffle instruction
  Register mask = tmp4;
  set(0x13579bdf, mask);
  bmask(mask, G0, G0);

  // Set mask to 0xff00 ff00 ff00 ff00 to check for non-latin1 characters
  Assembler::sethi(0xff00fc00, mask); // mask = 0x0000 0000 ff00 fc00
  add(mask, 0x300, mask);             // mask = 0x0000 0000 ff00 ff00
  sllx(mask, 32, tmp1);               // tmp1 = 0xff00 ff00 0000 0000
  or3(mask, tmp1, mask);              // mask = 0xff00 ff00 ff00 ff00

  // Load first 8 bytes
  ldx(src, 0, tmp1);

  bind(Lloop);
  // Load next 8 bytes
  ldx(src, 8, tmp2);

  // Check for non-latin1 character by testing if the most significant byte of a char is set.
  // Although we have to move the data between integer and floating point registers, this is
  // still faster than the corresponding VIS instructions (ford/fand/fcmpd).
  or3(tmp1, tmp2, tmp3);
  btst(tmp3, mask);
  // annul zeroing if branch is not taken to preserve original count
  brx(Assembler::notZero, true, Assembler::pn, Ldone);
  delayed()->mov(G0, result); // 0 - failed

  // Move bytes into float register
  movxtod(tmp1, ftmp1);
  movxtod(tmp2, ftmp2);

  // Compress by copying one byte per char from ftmp1 and ftmp2 to ftmp3
  bshuffle(ftmp1, ftmp2, ftmp3);
  stf(FloatRegisterImpl::D, ftmp3, dst, 0);

  // Increment addresses and decrement count
  inc(src, 16);
  inc(dst, 8);
  dec(cnt, 8);

  cmp(cnt, 8);
  // annul LDX if branch is not taken to prevent access past end of string
  br(Assembler::greaterEqual, true, Assembler::pt, Lloop);
  delayed()->ldx(src, 0, tmp1);

  // Fallback to slow version
  bind(Lslow);
}

// Compress char[] to byte[]. Return 0 on failure.
void MacroAssembler::string_compress(Register src, Register dst, Register cnt, Register result, Register tmp, Label& Ldone) {
  Label Lloop;
  assert_different_registers(src, dst, cnt, tmp, result);

  lduh(src, 0, tmp);

  bind(Lloop);
  inc(src, sizeof(jchar));
  cmp(tmp, 0xff);
  // annul zeroing if branch is not taken to preserve original count
  br(Assembler::greater, true, Assembler::pn, Ldone); // don't check xcc
  delayed()->mov(G0, result); // 0 - failed
  deccc(cnt);
  stb(tmp, dst, 0);
  inc(dst);
  // annul LDUH if branch is not taken to prevent access past end of string
  br(Assembler::notZero, true, Assembler::pt, Lloop);
  delayed()->lduh(src, 0, tmp); // hoisted
}

// Inflate byte[] to char[] by inflating 16 bytes at once.
void MacroAssembler::string_inflate_16(Register src, Register dst, Register cnt, Register tmp,
                                       FloatRegister ftmp1, FloatRegister ftmp2, FloatRegister ftmp3, FloatRegister ftmp4, Label& Ldone) {
  Label Lloop, Lslow;
  assert(UseVIS >= 3, "VIS3 is required");
  assert_different_registers(src, dst, cnt, tmp);
  assert_different_registers(ftmp1, ftmp2, ftmp3, ftmp4);

  // Check if cnt >= 8 (= 16 bytes)
  cmp(cnt, 8);
  br(Assembler::less, false, Assembler::pn, Lslow);
  delayed()->nop();

  // Check for 8-byte alignment of src and dst
  or3(src, dst, tmp);
  andcc(tmp, 7, G0);
  br(Assembler::notZero, false, Assembler::pn, Lslow);
  // Initialize float register to zero
  FloatRegister zerof = ftmp4;
  delayed()->fzero(FloatRegisterImpl::D, zerof);

  // Load first 8 bytes
  ldf(FloatRegisterImpl::D, src, 0, ftmp1);

  bind(Lloop);
  inc(src, 8);
  dec(cnt, 8);

  // Inflate the string by interleaving each byte from the source array
  // with a zero byte and storing the result in the destination array.
  fpmerge(zerof, ftmp1->successor(), ftmp2);
  stf(FloatRegisterImpl::D, ftmp2, dst, 8);
  fpmerge(zerof, ftmp1, ftmp3);
  stf(FloatRegisterImpl::D, ftmp3, dst, 0);

  inc(dst, 16);

  cmp(cnt, 8);
  // annul LDX if branch is not taken to prevent access past end of string
  br(Assembler::greaterEqual, true, Assembler::pt, Lloop);
  delayed()->ldf(FloatRegisterImpl::D, src, 0, ftmp1);

  // Fallback to slow version
  bind(Lslow);
}

// Inflate byte[] to char[].
void MacroAssembler::string_inflate(Register src, Register dst, Register cnt, Register tmp, Label& Ldone) {
  Label Loop;
  assert_different_registers(src, dst, cnt, tmp);

  ldub(src, 0, tmp);
  bind(Loop);
  inc(src);
  deccc(cnt);
  sth(tmp, dst, 0);
  inc(dst, sizeof(jchar));
  // annul LDUB if branch is not taken to prevent access past end of string
  br(Assembler::notZero, true, Assembler::pt, Loop);
  delayed()->ldub(src, 0, tmp); // hoisted
}

void MacroAssembler::string_compare(Register str1, Register str2,
                                    Register cnt1, Register cnt2,
                                    Register tmp1, Register tmp2,
                                    Register result, int ae) {
  Label Ldone, Lloop;
  assert_different_registers(str1, str2, cnt1, cnt2, tmp1, result);
  int stride1, stride2;

  // Note: Making use of the fact that compareTo(a, b) == -compareTo(b, a)
  // we interchange str1 and str2 in the UL case and negate the result.
  // Like this, str1 is always latin1 encoded, expect for the UU case.

  if (ae == StrIntrinsicNode::LU || ae == StrIntrinsicNode::UL) {
    srl(cnt2, 1, cnt2);
  }

  // See if the lengths are different, and calculate min in cnt1.
  // Save diff in case we need it for a tie-breaker.
  Label Lskip;
  Register diff = tmp1;
  subcc(cnt1, cnt2, diff);
  br(Assembler::greater, true, Assembler::pt, Lskip);
  // cnt2 is shorter, so use its count:
  delayed()->mov(cnt2, cnt1);
  bind(Lskip);

  // Rename registers
  Register limit1 = cnt1;
  Register limit2 = limit1;
  Register chr1   = result;
  Register chr2   = cnt2;
  if (ae == StrIntrinsicNode::LU || ae == StrIntrinsicNode::UL) {
    // We need an additional register to keep track of two limits
    assert_different_registers(str1, str2, cnt1, cnt2, tmp1, tmp2, result);
    limit2 = tmp2;
  }

  // Is the minimum length zero?
  cmp(limit1, (int)0); // use cast to resolve overloading ambiguity
  br(Assembler::equal, true, Assembler::pn, Ldone);
  // result is difference in lengths
  if (ae == StrIntrinsicNode::UU) {
    delayed()->sra(diff, 1, result);  // Divide by 2 to get number of chars
  } else {
    delayed()->mov(diff, result);
  }

  // Load first characters
  if (ae == StrIntrinsicNode::LL) {
    stride1 = stride2 = sizeof(jbyte);
    ldub(str1, 0, chr1);
    ldub(str2, 0, chr2);
  } else if (ae == StrIntrinsicNode::UU) {
    stride1 = stride2 = sizeof(jchar);
    lduh(str1, 0, chr1);
    lduh(str2, 0, chr2);
  } else {
    stride1 = sizeof(jbyte);
    stride2 = sizeof(jchar);
    ldub(str1, 0, chr1);
    lduh(str2, 0, chr2);
  }

  // Compare first characters
  subcc(chr1, chr2, chr1);
  br(Assembler::notZero, false, Assembler::pt, Ldone);
  assert(chr1 == result, "result must be pre-placed");
  delayed()->nop();

  // Check if the strings start at same location
  cmp(str1, str2);
  brx(Assembler::equal, true, Assembler::pn, Ldone);
  delayed()->mov(G0, result);  // result is zero

  // We have no guarantee that on 64 bit the higher half of limit is 0
  signx(limit1);

  // Get limit
  if (ae == StrIntrinsicNode::LU || ae == StrIntrinsicNode::UL) {
    sll(limit1, 1, limit2);
    subcc(limit2, stride2, chr2);
  }
  subcc(limit1, stride1, chr1);
  br(Assembler::zero, true, Assembler::pn, Ldone);
  // result is difference in lengths
  if (ae == StrIntrinsicNode::UU) {
    delayed()->sra(diff, 1, result);  // Divide by 2 to get number of chars
  } else {
    delayed()->mov(diff, result);
  }

  // Shift str1 and str2 to the end of the arrays, negate limit
  add(str1, limit1, str1);
  add(str2, limit2, str2);
  neg(chr1, limit1);  // limit1 = -(limit1-stride1)
  if (ae == StrIntrinsicNode::LU || ae == StrIntrinsicNode::UL) {
    neg(chr2, limit2);  // limit2 = -(limit2-stride2)
  }

  // Compare the rest of the characters
  load_sized_value(Address(str1, limit1), chr1, (ae == StrIntrinsicNode::UU) ? 2 : 1, false);

  bind(Lloop);
  load_sized_value(Address(str2, limit2), chr2, (ae == StrIntrinsicNode::LL) ? 1 : 2, false);

  subcc(chr1, chr2, chr1);
  br(Assembler::notZero, false, Assembler::pt, Ldone);
  assert(chr1 == result, "result must be pre-placed");
  delayed()->inccc(limit1, stride1);
  if (ae == StrIntrinsicNode::LU || ae == StrIntrinsicNode::UL) {
    inccc(limit2, stride2);
  }

  // annul LDUB if branch is not taken to prevent access past end of string
  br(Assembler::notZero, true, Assembler::pt, Lloop);
  delayed()->load_sized_value(Address(str1, limit1), chr1, (ae == StrIntrinsicNode::UU) ? 2 : 1, false);

  // If strings are equal up to min length, return the length difference.
  if (ae == StrIntrinsicNode::UU) {
    // Divide by 2 to get number of chars
    sra(diff, 1, result);
  } else {
    mov(diff, result);
  }

  // Otherwise, return the difference between the first mismatched chars.
  bind(Ldone);
  if(ae == StrIntrinsicNode::UL) {
    // Negate result (see note above)
    neg(result);
  }
}

void MacroAssembler::array_equals(bool is_array_equ, Register ary1, Register ary2,
                                  Register limit, Register tmp, Register result, bool is_byte) {
  Label Ldone, Lloop, Lremaining;
  assert_different_registers(ary1, ary2, limit, tmp, result);

  int length_offset  = arrayOopDesc::length_offset_in_bytes();
  int base_offset    = arrayOopDesc::base_offset_in_bytes(is_byte ? T_BYTE : T_CHAR);
  assert(base_offset % 8 == 0, "Base offset must be 8-byte aligned");

  if (is_array_equ) {
    // return true if the same array
    cmp(ary1, ary2);
    brx(Assembler::equal, true, Assembler::pn, Ldone);
    delayed()->mov(1, result);  // equal

    br_null(ary1, true, Assembler::pn, Ldone);
    delayed()->clr(result);     // not equal

    br_null(ary2, true, Assembler::pn, Ldone);
    delayed()->clr(result);     // not equal

    // load the lengths of arrays
    ld(Address(ary1, length_offset), limit);
    ld(Address(ary2, length_offset), tmp);

    // return false if the two arrays are not equal length
    cmp(limit, tmp);
    br(Assembler::notEqual, true, Assembler::pn, Ldone);
    delayed()->clr(result);     // not equal
  }

  cmp_zero_and_br(Assembler::zero, limit, Ldone, true, Assembler::pn);
  delayed()->mov(1, result); // zero-length arrays are equal

  if (is_array_equ) {
    // load array addresses
    add(ary1, base_offset, ary1);
    add(ary2, base_offset, ary2);
    // set byte count
    if (!is_byte) {
      sll(limit, exact_log2(sizeof(jchar)), limit);
    }
  } else {
    // We have no guarantee that on 64 bit the higher half of limit is 0
    signx(limit);
  }

#ifdef ASSERT
  // Sanity check for doubleword (8-byte) alignment of ary1 and ary2.
  // Guaranteed on 64-bit systems (see arrayOopDesc::header_size_in_bytes()).
  Label Laligned;
  or3(ary1, ary2, tmp);
  andcc(tmp, 7, tmp);
  br_null_short(tmp, Assembler::pn, Laligned);
  STOP("First array element is not 8-byte aligned.");
  should_not_reach_here();
  bind(Laligned);
#endif

  // Shift ary1 and ary2 to the end of the arrays, negate limit
  add(ary1, limit, ary1);
  add(ary2, limit, ary2);
  neg(limit, limit);

  // MAIN LOOP
  // Load and compare array elements of size 'byte_width' until the elements are not
  // equal or we reached the end of the arrays. If the size of the arrays is not a
  // multiple of 'byte_width', we simply read over the end of the array, bail out and
  // compare the remaining bytes below by skipping the garbage bytes.
  ldx(ary1, limit, result);
  bind(Lloop);
  ldx(ary2, limit, tmp);
  inccc(limit, 8);
  // Bail out if we reached the end (but still do the comparison)
  br(Assembler::positive, false, Assembler::pn, Lremaining);
  delayed()->cmp(result, tmp);
  // Check equality of elements
  brx(Assembler::equal, false, Assembler::pt, target(Lloop));
  delayed()->ldx(ary1, limit, result);

  ba(Ldone);
  delayed()->clr(result); // not equal

  // TAIL COMPARISON
  // We got here because we reached the end of the arrays. 'limit' is the number of
  // garbage bytes we may have compared by reading over the end of the arrays. Shift
  // out the garbage and compare the remaining elements.
  bind(Lremaining);
  // Optimistic shortcut: elements potentially including garbage are equal
  brx(Assembler::equal, true, Assembler::pt, target(Ldone));
  delayed()->mov(1, result); // equal
  // Shift 'limit' bytes to the right and compare
  sll(limit, 3, limit); // bytes to bits
  srlx(result, limit, result);
  srlx(tmp, limit, tmp);
  cmp(result, tmp);
  clr(result);
  movcc(Assembler::equal, false, xcc, 1, result);

  bind(Ldone);
}

void MacroAssembler::has_negatives(Register inp, Register size, Register result, Register t2, Register t3, Register t4, Register t5) {

  // test for negative bytes in input string of a given size
  // result 1 if found, 0 otherwise.

  Label Lcore, Ltail, Lreturn, Lcore_rpt;

  assert_different_registers(inp, size, t2, t3, t4, t5, result);

  Register i     = result;  // result used as integer index i until very end
  Register lmask = t2;      // t2 is aliased to lmask

  // INITIALIZATION
  // ===========================================================
  // initialize highbits mask -> lmask = 0x8080808080808080  (8B/64b)
  // compute unaligned offset -> i
  // compute core end index   -> t5
  Assembler::sethi(0x80808000, t2);   //! sethi macro fails to emit optimal
  add(t2, 0x80, t2);
  sllx(t2, 32, t3);
  or3(t3, t2, lmask);                 // 0x8080808080808080 -> lmask
  sra(size,0,size);
  andcc(inp, 0x7, i);                 // unaligned offset -> i
  br(Assembler::zero, true, Assembler::pn, Lcore); // starts 8B aligned?
  delayed()->add(size, -8, t5);       // (annuled) core end index -> t5

  // ===========================================================

  // UNALIGNED HEAD
  // ===========================================================
  // * unaligned head handling: grab aligned 8B containing unaligned inp(ut)
  // * obliterate (ignore) bytes outside string by shifting off reg ends
  // * compare with bitmask, short circuit return true if one or more high
  //   bits set.
  cmp(size, 0);
  br(Assembler::zero, true, Assembler::pn, Lreturn); // short-circuit?
  delayed()->mov(0,result);      // annuled so i not clobbered for following
  neg(i, t4);
  add(i, size, t5);
  ldx(inp, t4, t3);  // raw aligned 8B containing unaligned head -> t3
  mov(8, t4);
  sub(t4, t5, t4);
  sra(t4, 31, t5);
  andn(t4, t5, t5);
  add(i, t5, t4);
  sll(t5, 3, t5);
  sll(t4, 3, t4);   // # bits to shift right, left -> t5,t4
  srlx(t3, t5, t3);
  sllx(t3, t4, t3); // bytes outside string in 8B header obliterated -> t3
  andcc(lmask, t3, G0);
  brx(Assembler::notZero, true, Assembler::pn, Lreturn); // short circuit?
  delayed()->mov(1,result);      // annuled so i not clobbered for following
  add(size, -8, t5);             // core end index -> t5
  mov(8, t4);
  sub(t4, i, i);                 // # bytes examined in unalgn head (<8) -> i
  // ===========================================================

  // ALIGNED CORE
  // ===========================================================
  // * iterate index i over aligned 8B sections of core, comparing with
  //   bitmask, short circuit return true if one or more high bits set
  // t5 contains core end index/loop limit which is the index
  //     of the MSB of last (unaligned) 8B fully contained in the string.
  // inp   contains address of first byte in string/array
  // lmask contains 8B high bit mask for comparison
  // i     contains next index to be processed (adr. inp+i is on 8B boundary)
  bind(Lcore);
  cmp_and_br_short(i, t5, Assembler::greater, Assembler::pn, Ltail);
  bind(Lcore_rpt);
  ldx(inp, i, t3);
  andcc(t3, lmask, G0);
  brx(Assembler::notZero, true, Assembler::pn, Lreturn);
  delayed()->mov(1, result);    // annuled so i not clobbered for following
  add(i, 8, i);
  cmp_and_br_short(i, t5, Assembler::lessEqual, Assembler::pn, Lcore_rpt);
  // ===========================================================

  // ALIGNED TAIL (<8B)
  // ===========================================================
  // handle aligned tail of 7B or less as complete 8B, obliterating end of
  // string bytes by shifting them off end, compare what's left with bitmask
  // inp   contains address of first byte in string/array
  // lmask contains 8B high bit mask for comparison
  // i     contains next index to be processed (adr. inp+i is on 8B boundary)
  bind(Ltail);
  subcc(size, i, t4);   // # of remaining bytes in string -> t4
  // return 0 if no more remaining bytes
  br(Assembler::lessEqual, true, Assembler::pn, Lreturn);
  delayed()->mov(0, result); // annuled so i not clobbered for following
  ldx(inp, i, t3);       // load final 8B (aligned) containing tail -> t3
  mov(8, t5);
  sub(t5, t4, t4);
  mov(0, result);        // ** i clobbered at this point
  sll(t4, 3, t4);        // bits beyond end of string          -> t4
  srlx(t3, t4, t3);      // bytes beyond end now obliterated   -> t3
  andcc(lmask, t3, G0);
  movcc(Assembler::notZero, false, xcc,  1, result);
  bind(Lreturn);
}

#endif


// Use BIS for zeroing (count is in bytes).
void MacroAssembler::bis_zeroing(Register to, Register count, Register temp, Label& Ldone) {
  assert(UseBlockZeroing && VM_Version::has_blk_zeroing(), "only works with BIS zeroing");
  Register end = count;
  int cache_line_size = VM_Version::prefetch_data_size();
  assert(cache_line_size > 0, "cache line size should be known for this code");
  // Minimum count when BIS zeroing can be used since
  // it needs membar which is expensive.
  int block_zero_size  = MAX2(cache_line_size*3, (int)BlockZeroingLowLimit);

  Label small_loop;
  // Check if count is negative (dead code) or zero.
  // Note, count uses 64bit in 64 bit VM.
  cmp_and_brx_short(count, 0, Assembler::lessEqual, Assembler::pn, Ldone);

  // Use BIS zeroing only for big arrays since it requires membar.
  if (Assembler::is_simm13(block_zero_size)) { // < 4096
    cmp(count, block_zero_size);
  } else {
    set(block_zero_size, temp);
    cmp(count, temp);
  }
  br(Assembler::lessUnsigned, false, Assembler::pt, small_loop);
  delayed()->add(to, count, end);

  // Note: size is >= three (32 bytes) cache lines.

  // Clean the beginning of space up to next cache line.
  for (int offs = 0; offs < cache_line_size; offs += 8) {
    stx(G0, to, offs);
  }

  // align to next cache line
  add(to, cache_line_size, to);
  and3(to, -cache_line_size, to);

  // Note: size left >= two (32 bytes) cache lines.

  // BIS should not be used to zero tail (64 bytes)
  // to avoid zeroing a header of the following object.
  sub(end, (cache_line_size*2)-8, end);

  Label bis_loop;
  bind(bis_loop);
  stxa(G0, to, G0, Assembler::ASI_ST_BLKINIT_PRIMARY);
  add(to, cache_line_size, to);
  cmp_and_brx_short(to, end, Assembler::lessUnsigned, Assembler::pt, bis_loop);

  // BIS needs membar.
  membar(Assembler::StoreLoad);

  add(end, (cache_line_size*2)-8, end); // restore end
  cmp_and_brx_short(to, end, Assembler::greaterEqualUnsigned, Assembler::pn, Ldone);

  // Clean the tail.
  bind(small_loop);
  stx(G0, to, 0);
  add(to, 8, to);
  cmp_and_brx_short(to, end, Assembler::lessUnsigned, Assembler::pt, small_loop);
  nop(); // Separate short branches
}

/**
 * Update CRC-32[C] with a byte value according to constants in table
 *
 * @param [in,out]crc   Register containing the crc.
 * @param [in]val       Register containing the byte to fold into the CRC.
 * @param [in]table     Register containing the table of crc constants.
 *
 * uint32_t crc;
 * val = crc_table[(val ^ crc) & 0xFF];
 * crc = val ^ (crc >> 8);
 */
void MacroAssembler::update_byte_crc32(Register crc, Register val, Register table) {
  xor3(val, crc, val);
  and3(val, 0xFF, val);
  sllx(val, 2, val);
  lduw(table, val, val);
  srlx(crc, 8, crc);
  xor3(val, crc, crc);
}

// Reverse byte order of lower 32 bits, assuming upper 32 bits all zeros
void MacroAssembler::reverse_bytes_32(Register src, Register dst, Register tmp) {
    srlx(src, 24, dst);

    sllx(src, 32+8, tmp);
    srlx(tmp, 32+24, tmp);
    sllx(tmp, 8, tmp);
    or3(dst, tmp, dst);

    sllx(src, 32+16, tmp);
    srlx(tmp, 32+24, tmp);
    sllx(tmp, 16, tmp);
    or3(dst, tmp, dst);

    sllx(src, 32+24, tmp);
    srlx(tmp, 32, tmp);
    or3(dst, tmp, dst);
}

void MacroAssembler::movitof_revbytes(Register src, FloatRegister dst, Register tmp1, Register tmp2) {
  reverse_bytes_32(src, tmp1, tmp2);
  movxtod(tmp1, dst);
}

void MacroAssembler::movftoi_revbytes(FloatRegister src, Register dst, Register tmp1, Register tmp2) {
  movdtox(src, tmp1);
  reverse_bytes_32(tmp1, dst, tmp2);
}

void MacroAssembler::fold_128bit_crc32(Register xcrc_hi, Register xcrc_lo, Register xK_hi, Register xK_lo, Register xtmp_hi, Register xtmp_lo, Register buf, int offset) {
  xmulx(xcrc_hi, xK_hi, xtmp_lo);
  xmulxhi(xcrc_hi, xK_hi, xtmp_hi);
  xmulxhi(xcrc_lo, xK_lo, xcrc_hi);
  xmulx(xcrc_lo, xK_lo, xcrc_lo);
  xor3(xcrc_lo, xtmp_lo, xcrc_lo);
  xor3(xcrc_hi, xtmp_hi, xcrc_hi);
  ldxl(buf, G0, xtmp_lo);
  inc(buf, 8);
  ldxl(buf, G0, xtmp_hi);
  inc(buf, 8);
  xor3(xcrc_lo, xtmp_lo, xcrc_lo);
  xor3(xcrc_hi, xtmp_hi, xcrc_hi);
}

void MacroAssembler::fold_128bit_crc32(Register xcrc_hi, Register xcrc_lo, Register xK_hi, Register xK_lo, Register xtmp_hi, Register xtmp_lo, Register xbuf_hi, Register xbuf_lo) {
  mov(xcrc_lo, xtmp_lo);
  mov(xcrc_hi, xtmp_hi);
  xmulx(xtmp_hi, xK_hi, xtmp_lo);
  xmulxhi(xtmp_hi, xK_hi, xtmp_hi);
  xmulxhi(xcrc_lo, xK_lo, xcrc_hi);
  xmulx(xcrc_lo, xK_lo, xcrc_lo);
  xor3(xcrc_lo, xbuf_lo, xcrc_lo);
  xor3(xcrc_hi, xbuf_hi, xcrc_hi);
  xor3(xcrc_lo, xtmp_lo, xcrc_lo);
  xor3(xcrc_hi, xtmp_hi, xcrc_hi);
}

void MacroAssembler::fold_8bit_crc32(Register xcrc, Register table, Register xtmp, Register tmp) {
  and3(xcrc, 0xFF, tmp);
  sllx(tmp, 2, tmp);
  lduw(table, tmp, xtmp);
  srlx(xcrc, 8, xcrc);
  xor3(xtmp, xcrc, xcrc);
}

void MacroAssembler::fold_8bit_crc32(Register crc, Register table, Register tmp) {
  and3(crc, 0xFF, tmp);
  srlx(crc, 8, crc);
  sllx(tmp, 2, tmp);
  lduw(table, tmp, tmp);
  xor3(tmp, crc, crc);
}

#define CRC32_TMP_REG_NUM 18

#define CRC32_CONST_64  0x163cd6124
#define CRC32_CONST_96  0x0ccaa009e
#define CRC32_CONST_160 0x1751997d0
#define CRC32_CONST_480 0x1c6e41596
#define CRC32_CONST_544 0x154442bd4

void MacroAssembler::kernel_crc32(Register crc, Register buf, Register len, Register table) {

  Label L_cleanup_loop, L_cleanup_check, L_align_loop, L_align_check;
  Label L_main_loop_prologue;
  Label L_fold_512b, L_fold_512b_loop, L_fold_128b;
  Label L_fold_tail, L_fold_tail_loop;
  Label L_8byte_fold_loop, L_8byte_fold_check;

  const Register tmp[CRC32_TMP_REG_NUM] = {L0, L1, L2, L3, L4, L5, L6, G1, I0, I1, I2, I3, I4, I5, I7, O4, O5, G3};

  Register const_64  = tmp[CRC32_TMP_REG_NUM-1];
  Register const_96  = tmp[CRC32_TMP_REG_NUM-1];
  Register const_160 = tmp[CRC32_TMP_REG_NUM-2];
  Register const_480 = tmp[CRC32_TMP_REG_NUM-1];
  Register const_544 = tmp[CRC32_TMP_REG_NUM-2];

  set(ExternalAddress(StubRoutines::crc_table_addr()), table);

  not1(crc); // ~c
  clruwu(crc); // clear upper 32 bits of crc

  // Check if below cutoff, proceed directly to cleanup code
  mov(31, G4);
  cmp_and_br_short(len, G4, Assembler::lessEqualUnsigned, Assembler::pt, L_cleanup_check);

  // Align buffer to 8 byte boundry
  mov(8, O5);
  and3(buf, 0x7, O4);
  sub(O5, O4, O5);
  and3(O5, 0x7, O5);
  sub(len, O5, len);
  ba(L_align_check);
  delayed()->nop();

  // Alignment loop, table look up method for up to 7 bytes
  bind(L_align_loop);
  ldub(buf, 0, O4);
  inc(buf);
  dec(O5);
  xor3(O4, crc, O4);
  and3(O4, 0xFF, O4);
  sllx(O4, 2, O4);
  lduw(table, O4, O4);
  srlx(crc, 8, crc);
  xor3(O4, crc, crc);
  bind(L_align_check);
  nop();
  cmp_and_br_short(O5, 0, Assembler::notEqual, Assembler::pt, L_align_loop);

  // Aligned on 64-bit (8-byte) boundry at this point
  // Check if still above cutoff (31-bytes)
  mov(31, G4);
  cmp_and_br_short(len, G4, Assembler::lessEqualUnsigned, Assembler::pt, L_cleanup_check);
  // At least 32 bytes left to process

  // Free up registers by storing them to FP registers
  for (int i = 0; i < CRC32_TMP_REG_NUM; i++) {
    movxtod(tmp[i], as_FloatRegister(2*i));
  }

  // Determine which loop to enter
  // Shared prologue
  ldxl(buf, G0, tmp[0]);
  inc(buf, 8);
  ldxl(buf, G0, tmp[1]);
  inc(buf, 8);
  xor3(tmp[0], crc, tmp[0]); // Fold CRC into first few bytes
  and3(crc, 0, crc); // Clear out the crc register
  // Main loop needs 128-bytes at least
  mov(128, G4);
  mov(64, tmp[2]);
  cmp_and_br_short(len, G4, Assembler::greaterEqualUnsigned, Assembler::pt, L_main_loop_prologue);
  // Less than 64 bytes
  nop();
  cmp_and_br_short(len, tmp[2], Assembler::lessUnsigned, Assembler::pt, L_fold_tail);
  // Between 64 and 127 bytes
  set64(CRC32_CONST_96,  const_96,  tmp[8]);
  set64(CRC32_CONST_160, const_160, tmp[9]);
  fold_128bit_crc32(tmp[1], tmp[0], const_96, const_160, tmp[2], tmp[3], buf, 0);
  fold_128bit_crc32(tmp[1], tmp[0], const_96, const_160, tmp[4], tmp[5], buf, 16);
  fold_128bit_crc32(tmp[1], tmp[0], const_96, const_160, tmp[6], tmp[7], buf, 32);
  dec(len, 48);
  ba(L_fold_tail);
  delayed()->nop();

  bind(L_main_loop_prologue);
  for (int i = 2; i < 8; i++) {
    ldxl(buf, G0, tmp[i]);
    inc(buf, 8);
  }

  // Fold total 512 bits of polynomial on each iteration,
  // 128 bits per each of 4 parallel streams
  set64(CRC32_CONST_480, const_480, tmp[8]);
  set64(CRC32_CONST_544, const_544, tmp[9]);

  mov(128, G4);
  bind(L_fold_512b_loop);
  fold_128bit_crc32(tmp[1], tmp[0], const_480, const_544, tmp[9],  tmp[8],  buf,  0);
  fold_128bit_crc32(tmp[3], tmp[2], const_480, const_544, tmp[11], tmp[10], buf, 16);
  fold_128bit_crc32(tmp[5], tmp[4], const_480, const_544, tmp[13], tmp[12], buf, 32);
  fold_128bit_crc32(tmp[7], tmp[6], const_480, const_544, tmp[15], tmp[14], buf, 64);
  dec(len, 64);
  cmp_and_br_short(len, G4, Assembler::greaterEqualUnsigned, Assembler::pt, L_fold_512b_loop);

  // Fold 512 bits to 128 bits
  bind(L_fold_512b);
  set64(CRC32_CONST_96,  const_96,  tmp[8]);
  set64(CRC32_CONST_160, const_160, tmp[9]);

  fold_128bit_crc32(tmp[1], tmp[0], const_96, const_160, tmp[8], tmp[9], tmp[3], tmp[2]);
  fold_128bit_crc32(tmp[1], tmp[0], const_96, const_160, tmp[8], tmp[9], tmp[5], tmp[4]);
  fold_128bit_crc32(tmp[1], tmp[0], const_96, const_160, tmp[8], tmp[9], tmp[7], tmp[6]);
  dec(len, 48);

  // Fold the rest of 128 bits data chunks
  bind(L_fold_tail);
  mov(32, G4);
  cmp_and_br_short(len, G4, Assembler::lessEqualUnsigned, Assembler::pt, L_fold_128b);

  set64(CRC32_CONST_96,  const_96,  tmp[8]);
  set64(CRC32_CONST_160, const_160, tmp[9]);

  bind(L_fold_tail_loop);
  fold_128bit_crc32(tmp[1], tmp[0], const_96, const_160, tmp[2], tmp[3], buf, 0);
  sub(len, 16, len);
  cmp_and_br_short(len, G4, Assembler::greaterEqualUnsigned, Assembler::pt, L_fold_tail_loop);

  // Fold the 128 bits in tmps 0 - 1 into tmp 1
  bind(L_fold_128b);

  set64(CRC32_CONST_64, const_64, tmp[4]);

  xmulx(const_64, tmp[0], tmp[2]);
  xmulxhi(const_64, tmp[0], tmp[3]);

  srl(tmp[2], G0, tmp[4]);
  xmulx(const_64, tmp[4], tmp[4]);

  srlx(tmp[2], 32, tmp[2]);
  sllx(tmp[3], 32, tmp[3]);
  or3(tmp[2], tmp[3], tmp[2]);

  xor3(tmp[4], tmp[1], tmp[4]);
  xor3(tmp[4], tmp[2], tmp[1]);
  dec(len, 8);

  // Use table lookup for the 8 bytes left in tmp[1]
  dec(len, 8);

  // 8 8-bit folds to compute 32-bit CRC.
  for (int j = 0; j < 4; j++) {
    fold_8bit_crc32(tmp[1], table, tmp[2], tmp[3]);
  }
  srl(tmp[1], G0, crc); // move 32 bits to general register
  for (int j = 0; j < 4; j++) {
    fold_8bit_crc32(crc, table, tmp[3]);
  }

  bind(L_8byte_fold_check);

  // Restore int registers saved in FP registers
  for (int i = 0; i < CRC32_TMP_REG_NUM; i++) {
    movdtox(as_FloatRegister(2*i), tmp[i]);
  }

  ba(L_cleanup_check);
  delayed()->nop();

  // Table look-up method for the remaining few bytes
  bind(L_cleanup_loop);
  ldub(buf, 0, O4);
  inc(buf);
  dec(len);
  xor3(O4, crc, O4);
  and3(O4, 0xFF, O4);
  sllx(O4, 2, O4);
  lduw(table, O4, O4);
  srlx(crc, 8, crc);
  xor3(O4, crc, crc);
  bind(L_cleanup_check);
  nop();
  cmp_and_br_short(len, 0, Assembler::greaterUnsigned, Assembler::pt, L_cleanup_loop);

  not1(crc);
}

#define CHUNK_LEN   128          /* 128 x 8B = 1KB */
#define CHUNK_K1    0x1307a0206  /* reverseBits(pow(x, CHUNK_LEN*8*8*3 - 32) mod P(x)) << 1 */
#define CHUNK_K2    0x1a0f717c4  /* reverseBits(pow(x, CHUNK_LEN*8*8*2 - 32) mod P(x)) << 1 */
#define CHUNK_K3    0x0170076fa  /* reverseBits(pow(x, CHUNK_LEN*8*8*1 - 32) mod P(x)) << 1 */

void MacroAssembler::kernel_crc32c(Register crc, Register buf, Register len, Register table) {

  Label L_crc32c_head, L_crc32c_aligned;
  Label L_crc32c_parallel, L_crc32c_parallel_loop;
  Label L_crc32c_serial, L_crc32c_x32_loop, L_crc32c_x8, L_crc32c_x8_loop;
  Label L_crc32c_done, L_crc32c_tail, L_crc32c_return;

  set(ExternalAddress(StubRoutines::crc32c_table_addr()), table);

  cmp_and_br_short(len, 0, Assembler::lessEqual, Assembler::pn, L_crc32c_return);

  // clear upper 32 bits of crc
  clruwu(crc);

  and3(buf, 7, G4);
  cmp_and_brx_short(G4, 0, Assembler::equal, Assembler::pt, L_crc32c_aligned);

  mov(8, G1);
  sub(G1, G4, G4);

  // ------ process the misaligned head (7 bytes or less) ------
  bind(L_crc32c_head);

  // crc = (crc >>> 8) ^ byteTable[(crc ^ b) & 0xFF];
  ldub(buf, 0, G1);
  update_byte_crc32(crc, G1, table);

  inc(buf);
  dec(len);
  cmp_and_br_short(len, 0, Assembler::equal, Assembler::pn, L_crc32c_return);
  dec(G4);
  cmp_and_br_short(G4, 0, Assembler::greater, Assembler::pt, L_crc32c_head);

  // ------ process the 8-byte-aligned body ------
  bind(L_crc32c_aligned);
  nop();
  cmp_and_br_short(len, 8, Assembler::less, Assembler::pn, L_crc32c_tail);

  // reverse the byte order of lower 32 bits to big endian, and move to FP side
  movitof_revbytes(crc, F0, G1, G3);

  set(CHUNK_LEN*8*4, G4);
  cmp_and_br_short(len, G4, Assembler::less, Assembler::pt, L_crc32c_serial);

  // ------ process four 1KB chunks in parallel ------
  bind(L_crc32c_parallel);

  fzero(FloatRegisterImpl::D, F2);
  fzero(FloatRegisterImpl::D, F4);
  fzero(FloatRegisterImpl::D, F6);

  mov(CHUNK_LEN - 1, G4);
  bind(L_crc32c_parallel_loop);
  // schedule ldf's ahead of crc32c's to hide the load-use latency
  ldf(FloatRegisterImpl::D, buf, 0,            F8);
  ldf(FloatRegisterImpl::D, buf, CHUNK_LEN*8,  F10);
  ldf(FloatRegisterImpl::D, buf, CHUNK_LEN*16, F12);
  ldf(FloatRegisterImpl::D, buf, CHUNK_LEN*24, F14);
  crc32c(F0, F8,  F0);
  crc32c(F2, F10, F2);
  crc32c(F4, F12, F4);
  crc32c(F6, F14, F6);
  inc(buf, 8);
  dec(G4);
  cmp_and_br_short(G4, 0, Assembler::greater, Assembler::pt, L_crc32c_parallel_loop);

  ldf(FloatRegisterImpl::D, buf, 0,            F8);
  ldf(FloatRegisterImpl::D, buf, CHUNK_LEN*8,  F10);
  ldf(FloatRegisterImpl::D, buf, CHUNK_LEN*16, F12);
  crc32c(F0, F8,  F0);
  crc32c(F2, F10, F2);
  crc32c(F4, F12, F4);

  inc(buf, CHUNK_LEN*24);
  ldfl(FloatRegisterImpl::D, buf, G0, F14);  // load in little endian
  inc(buf, 8);

  prefetch(buf, 0,            Assembler::severalReads);
  prefetch(buf, CHUNK_LEN*8,  Assembler::severalReads);
  prefetch(buf, CHUNK_LEN*16, Assembler::severalReads);
  prefetch(buf, CHUNK_LEN*24, Assembler::severalReads);

  // move to INT side, and reverse the byte order of lower 32 bits to little endian
  movftoi_revbytes(F0, O4, G1, G4);
  movftoi_revbytes(F2, O5, G1, G4);
  movftoi_revbytes(F4, G5, G1, G4);

  // combine the results of 4 chunks
  set64(CHUNK_K1, G3, G1);
  xmulx(O4, G3, O4);
  set64(CHUNK_K2, G3, G1);
  xmulx(O5, G3, O5);
  set64(CHUNK_K3, G3, G1);
  xmulx(G5, G3, G5);

  movdtox(F14, G4);
  xor3(O4, O5, O5);
  xor3(G5, O5, O5);
  xor3(G4, O5, O5);

  // reverse the byte order to big endian, via stack, and move to FP side
  // TODO: use new revb instruction
  add(SP, -8, G1);
  srlx(G1, 3, G1);
  sllx(G1, 3, G1);
  stx(O5, G1, G0);
  ldfl(FloatRegisterImpl::D, G1, G0, F2);  // load in little endian

  crc32c(F6, F2, F0);

  set(CHUNK_LEN*8*4, G4);
  sub(len, G4, len);
  cmp_and_br_short(len, G4, Assembler::greaterEqual, Assembler::pt, L_crc32c_parallel);
  nop();
  cmp_and_br_short(len, 0, Assembler::equal, Assembler::pt, L_crc32c_done);

  bind(L_crc32c_serial);

  mov(32, G4);
  cmp_and_br_short(len, G4, Assembler::less, Assembler::pn, L_crc32c_x8);

  // ------ process 32B chunks ------
  bind(L_crc32c_x32_loop);
  ldf(FloatRegisterImpl::D, buf, 0, F2);
  crc32c(F0, F2, F0);
  ldf(FloatRegisterImpl::D, buf, 8, F2);
  crc32c(F0, F2, F0);
  ldf(FloatRegisterImpl::D, buf, 16, F2);
  crc32c(F0, F2, F0);
  ldf(FloatRegisterImpl::D, buf, 24, F2);
  inc(buf, 32);
  crc32c(F0, F2, F0);
  dec(len, 32);
  cmp_and_br_short(len, G4, Assembler::greaterEqual, Assembler::pt, L_crc32c_x32_loop);

  bind(L_crc32c_x8);
  nop();
  cmp_and_br_short(len, 8, Assembler::less, Assembler::pt, L_crc32c_done);

  // ------ process 8B chunks ------
  bind(L_crc32c_x8_loop);
  ldf(FloatRegisterImpl::D, buf, 0, F2);
  inc(buf, 8);
  crc32c(F0, F2, F0);
  dec(len, 8);
  cmp_and_br_short(len, 8, Assembler::greaterEqual, Assembler::pt, L_crc32c_x8_loop);

  bind(L_crc32c_done);

  // move to INT side, and reverse the byte order of lower 32 bits to little endian
  movftoi_revbytes(F0, crc, G1, G3);

  cmp_and_br_short(len, 0, Assembler::equal, Assembler::pt, L_crc32c_return);

  // ------ process the misaligned tail (7 bytes or less) ------
  bind(L_crc32c_tail);

  // crc = (crc >>> 8) ^ byteTable[(crc ^ b) & 0xFF];
  ldub(buf, 0, G1);
  update_byte_crc32(crc, G1, table);

  inc(buf);
  dec(len);
  cmp_and_br_short(len, 0, Assembler::greater, Assembler::pt, L_crc32c_tail);

  bind(L_crc32c_return);
  nop();
}<|MERGE_RESOLUTION|>--- conflicted
+++ resolved
@@ -3391,364 +3391,6 @@
 
   bind(no_reserved_zone_enabling);
 }
-<<<<<<< HEAD
-
-///////////////////////////////////////////////////////////////////////////////////
-#if INCLUDE_ALL_GCS
-
-static address satb_log_enqueue_with_frame = NULL;
-static u_char* satb_log_enqueue_with_frame_end = NULL;
-
-static address satb_log_enqueue_frameless = NULL;
-static u_char* satb_log_enqueue_frameless_end = NULL;
-
-static int EnqueueCodeSize = 128 DEBUG_ONLY( + 256); // Instructions?
-
-static void generate_satb_log_enqueue(bool with_frame) {
-  BufferBlob* bb = BufferBlob::create("enqueue_with_frame", EnqueueCodeSize);
-  CodeBuffer buf(bb);
-  MacroAssembler masm(&buf);
-
-#define __ masm.
-
-  address start = __ pc();
-  Register pre_val;
-
-  Label refill, restart;
-  if (with_frame) {
-    __ save_frame(0);
-    pre_val = I0;  // Was O0 before the save.
-  } else {
-    pre_val = O0;
-  }
-
-  int satb_q_index_byte_offset =
-    in_bytes(JavaThread::satb_mark_queue_offset() +
-             SATBMarkQueue::byte_offset_of_index());
-
-  int satb_q_buf_byte_offset =
-    in_bytes(JavaThread::satb_mark_queue_offset() +
-             SATBMarkQueue::byte_offset_of_buf());
-
-  assert(in_bytes(SATBMarkQueue::byte_width_of_index()) == sizeof(intptr_t) &&
-         in_bytes(SATBMarkQueue::byte_width_of_buf()) == sizeof(intptr_t),
-         "check sizes in assembly below");
-
-  __ bind(restart);
-
-  // Load the index into the SATB buffer. SATBMarkQueue::_index is a size_t
-  // so ld_ptr is appropriate.
-  __ ld_ptr(G2_thread, satb_q_index_byte_offset, L0);
-
-  // index == 0?
-  __ cmp_and_brx_short(L0, G0, Assembler::equal, Assembler::pn, refill);
-
-  __ ld_ptr(G2_thread, satb_q_buf_byte_offset, L1);
-  __ sub(L0, oopSize, L0);
-
-  __ st_ptr(pre_val, L1, L0);  // [_buf + index] := I0
-  if (!with_frame) {
-    // Use return-from-leaf
-    __ retl();
-    __ delayed()->st_ptr(L0, G2_thread, satb_q_index_byte_offset);
-  } else {
-    // Not delayed.
-    __ st_ptr(L0, G2_thread, satb_q_index_byte_offset);
-  }
-  if (with_frame) {
-    __ ret();
-    __ delayed()->restore();
-  }
-  __ bind(refill);
-
-  address handle_zero =
-    CAST_FROM_FN_PTR(address,
-                     &SATBMarkQueueSet::handle_zero_index_for_thread);
-  // This should be rare enough that we can afford to save all the
-  // scratch registers that the calling context might be using.
-  __ mov(G1_scratch, L0);
-  __ mov(G3_scratch, L1);
-  __ mov(G4, L2);
-  // We need the value of O0 above (for the write into the buffer), so we
-  // save and restore it.
-  __ mov(O0, L3);
-  // Since the call will overwrite O7, we save and restore that, as well.
-  __ mov(O7, L4);
-  __ call_VM_leaf(L5, handle_zero, G2_thread);
-  __ mov(L0, G1_scratch);
-  __ mov(L1, G3_scratch);
-  __ mov(L2, G4);
-  __ mov(L3, O0);
-  __ br(Assembler::always, /*annul*/false, Assembler::pt, restart);
-  __ delayed()->mov(L4, O7);
-
-  if (with_frame) {
-    satb_log_enqueue_with_frame = start;
-    satb_log_enqueue_with_frame_end = __ pc();
-  } else {
-    satb_log_enqueue_frameless = start;
-    satb_log_enqueue_frameless_end = __ pc();
-  }
-
-#undef __
-}
-
-void MacroAssembler::g1_write_barrier_pre(Register obj,
-                                          Register index,
-                                          int offset,
-                                          Register pre_val,
-                                          Register tmp,
-                                          bool preserve_o_regs) {
-  Label filtered;
-
-  if (obj == noreg) {
-    // We are not loading the previous value so make
-    // sure that we don't trash the value in pre_val
-    // with the code below.
-    assert_different_registers(pre_val, tmp);
-  } else {
-    // We will be loading the previous value
-    // in this code so...
-    assert(offset == 0 || index == noreg, "choose one");
-    assert(pre_val == noreg, "check this code");
-  }
-
-  // Is marking active?
-  if (in_bytes(SATBMarkQueue::byte_width_of_active()) == 4) {
-    ld(G2,
-       in_bytes(JavaThread::satb_mark_queue_offset() +
-                SATBMarkQueue::byte_offset_of_active()),
-       tmp);
-  } else {
-    guarantee(in_bytes(SATBMarkQueue::byte_width_of_active()) == 1,
-              "Assumption");
-    ldsb(G2,
-         in_bytes(JavaThread::satb_mark_queue_offset() +
-                  SATBMarkQueue::byte_offset_of_active()),
-         tmp);
-  }
-
-  // Is marking active?
-  cmp_and_br_short(tmp, G0, Assembler::equal, Assembler::pt, filtered);
-
-  // Do we need to load the previous value?
-  if (obj != noreg) {
-    // Load the previous value...
-    if (index == noreg) {
-      if (Assembler::is_simm13(offset)) {
-        load_heap_oop(obj, offset, tmp);
-      } else {
-        set(offset, tmp);
-        load_heap_oop(obj, tmp, tmp);
-      }
-    } else {
-      load_heap_oop(obj, index, tmp);
-    }
-    // Previous value has been loaded into tmp
-    pre_val = tmp;
-  }
-
-  assert(pre_val != noreg, "must have a real register");
-
-  // Is the previous value null?
-  cmp_and_brx_short(pre_val, G0, Assembler::equal, Assembler::pt, filtered);
-
-  // OK, it's not filtered, so we'll need to call enqueue.  In the normal
-  // case, pre_val will be a scratch G-reg, but there are some cases in
-  // which it's an O-reg.  In the first case, do a normal call.  In the
-  // latter, do a save here and call the frameless version.
-
-  guarantee(pre_val->is_global() || pre_val->is_out(),
-            "Or we need to think harder.");
-
-  if (pre_val->is_global() && !preserve_o_regs) {
-    call(satb_log_enqueue_with_frame);
-    delayed()->mov(pre_val, O0);
-  } else {
-    save_frame(0);
-    call(satb_log_enqueue_frameless);
-    delayed()->mov(pre_val->after_save(), O0);
-    restore();
-  }
-
-  bind(filtered);
-}
-
-static address dirty_card_log_enqueue = 0;
-static u_char* dirty_card_log_enqueue_end = 0;
-
-// This gets to assume that o0 contains the object address.
-static void generate_dirty_card_log_enqueue(jbyte* byte_map_base) {
-  BufferBlob* bb = BufferBlob::create("dirty_card_enqueue", EnqueueCodeSize*2);
-  CodeBuffer buf(bb);
-  MacroAssembler masm(&buf);
-#define __ masm.
-  address start = __ pc();
-
-  Label not_already_dirty, restart, refill, young_card;
-
-  __ srlx(O0, CardTable::card_shift, O0);
-  AddressLiteral addrlit(byte_map_base);
-  __ set(addrlit, O1); // O1 := <card table base>
-  __ ldub(O0, O1, O2); // O2 := [O0 + O1]
-
-  __ cmp_and_br_short(O2, G1CardTable::g1_young_card_val(), Assembler::equal, Assembler::pt, young_card);
-
-  __ membar(Assembler::Membar_mask_bits(Assembler::StoreLoad));
-  __ ldub(O0, O1, O2); // O2 := [O0 + O1]
-
-  assert(CardTable::dirty_card_val() == 0, "otherwise check this code");
-  __ cmp_and_br_short(O2, G0, Assembler::notEqual, Assembler::pt, not_already_dirty);
-
-  __ bind(young_card);
-  // We didn't take the branch, so we're already dirty: return.
-  // Use return-from-leaf
-  __ retl();
-  __ delayed()->nop();
-
-  // Not dirty.
-  __ bind(not_already_dirty);
-
-  // Get O0 + O1 into a reg by itself
-  __ add(O0, O1, O3);
-
-  // First, dirty it.
-  __ stb(G0, O3, G0);  // [cardPtr] := 0  (i.e., dirty).
-
-  int dirty_card_q_index_byte_offset =
-    in_bytes(JavaThread::dirty_card_queue_offset() +
-             DirtyCardQueue::byte_offset_of_index());
-  int dirty_card_q_buf_byte_offset =
-    in_bytes(JavaThread::dirty_card_queue_offset() +
-             DirtyCardQueue::byte_offset_of_buf());
-  __ bind(restart);
-
-  // Load the index into the update buffer. DirtyCardQueue::_index is
-  // a size_t so ld_ptr is appropriate here.
-  __ ld_ptr(G2_thread, dirty_card_q_index_byte_offset, L0);
-
-  // index == 0?
-  __ cmp_and_brx_short(L0, G0, Assembler::equal, Assembler::pn, refill);
-
-  __ ld_ptr(G2_thread, dirty_card_q_buf_byte_offset, L1);
-  __ sub(L0, oopSize, L0);
-
-  __ st_ptr(O3, L1, L0);  // [_buf + index] := I0
-  // Use return-from-leaf
-  __ retl();
-  __ delayed()->st_ptr(L0, G2_thread, dirty_card_q_index_byte_offset);
-
-  __ bind(refill);
-  address handle_zero =
-    CAST_FROM_FN_PTR(address,
-                     &DirtyCardQueueSet::handle_zero_index_for_thread);
-  // This should be rare enough that we can afford to save all the
-  // scratch registers that the calling context might be using.
-  __ mov(G1_scratch, L3);
-  __ mov(G3_scratch, L5);
-  // We need the value of O3 above (for the write into the buffer), so we
-  // save and restore it.
-  __ mov(O3, L6);
-  // Since the call will overwrite O7, we save and restore that, as well.
-  __ mov(O7, L4);
-
-  __ call_VM_leaf(L7_thread_cache, handle_zero, G2_thread);
-  __ mov(L3, G1_scratch);
-  __ mov(L5, G3_scratch);
-  __ mov(L6, O3);
-  __ br(Assembler::always, /*annul*/false, Assembler::pt, restart);
-  __ delayed()->mov(L4, O7);
-
-  dirty_card_log_enqueue = start;
-  dirty_card_log_enqueue_end = __ pc();
-  // XXX Should have a guarantee here about not going off the end!
-  // Does it already do so?  Do an experiment...
-
-#undef __
-
-}
-
-void MacroAssembler::g1_write_barrier_post(Register store_addr, Register new_val, Register tmp) {
-
-  Label filtered;
-  MacroAssembler* post_filter_masm = this;
-
-  if (new_val == G0) return;
-
-  G1BarrierSet* bs =
-    barrier_set_cast<G1BarrierSet>(Universe::heap()->barrier_set());
-  CardTable* ct = bs->card_table();
-
-  if (G1RSBarrierRegionFilter) {
-    xor3(store_addr, new_val, tmp);
-    srlx(tmp, HeapRegion::LogOfHRGrainBytes, tmp);
-
-    // XXX Should I predict this taken or not?  Does it matter?
-    cmp_and_brx_short(tmp, G0, Assembler::equal, Assembler::pt, filtered);
-  }
-
-  // If the "store_addr" register is an "in" or "local" register, move it to
-  // a scratch reg so we can pass it as an argument.
-  bool use_scr = !(store_addr->is_global() || store_addr->is_out());
-  // Pick a scratch register different from "tmp".
-  Register scr = (tmp == G1_scratch ? G3_scratch : G1_scratch);
-  // Make sure we use up the delay slot!
-  if (use_scr) {
-    post_filter_masm->mov(store_addr, scr);
-  } else {
-    post_filter_masm->nop();
-  }
-  save_frame(0);
-  call(dirty_card_log_enqueue);
-  if (use_scr) {
-    delayed()->mov(scr, O0);
-  } else {
-    delayed()->mov(store_addr->after_save(), O0);
-  }
-  restore();
-
-  bind(filtered);
-}
-
-// Called from init_globals() after universe_init() and before interpreter_init()
-void g1_barrier_stubs_init() {
-  CollectedHeap* heap = Universe::heap();
-  if (heap->kind() == CollectedHeap::G1) {
-    // Only needed for G1
-    if (dirty_card_log_enqueue == 0) {
-      G1BarrierSet* bs =
-        barrier_set_cast<G1BarrierSet>(heap->barrier_set());
-      CardTable *ct = bs->card_table();
-      generate_dirty_card_log_enqueue(ct->byte_map_base());
-      assert(dirty_card_log_enqueue != 0, "postcondition.");
-    }
-    if (satb_log_enqueue_with_frame == 0) {
-      generate_satb_log_enqueue(true);
-      assert(satb_log_enqueue_with_frame != 0, "postcondition.");
-    }
-    if (satb_log_enqueue_frameless == 0) {
-      generate_satb_log_enqueue(false);
-      assert(satb_log_enqueue_frameless != 0, "postcondition.");
-    }
-  }
-}
-
-#endif // INCLUDE_ALL_GCS
-///////////////////////////////////////////////////////////////////////////////////
-
-void MacroAssembler::card_write_barrier_post(Register store_addr, Register new_val, Register tmp) {
-  // If we're writing constant NULL, we can skip the write barrier.
-  if (new_val == G0) return;
-  CardTableBarrierSet* bs =
-    barrier_set_cast<CardTableBarrierSet>(Universe::heap()->barrier_set());
-  CardTable* ct = bs->card_table();
-
-  assert(bs->kind() == BarrierSet::CardTableBarrierSet, "wrong barrier");
-  card_table_write(ct->byte_map_base(), tmp, store_addr);
-}
-
-=======
->>>>>>> d006828c
 // ((OopHandle)result).resolve();
 void MacroAssembler::resolve_oop_handle(Register result) {
   // OopHandle::resolve is an indirection.
