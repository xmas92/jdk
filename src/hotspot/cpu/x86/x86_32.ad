//
// Copyright (c) 1997, 2024, Oracle and/or its affiliates. All rights reserved.
// DO NOT ALTER OR REMOVE COPYRIGHT NOTICES OR THIS FILE HEADER.
//
// This code is free software; you can redistribute it and/or modify it
// under the terms of the GNU General Public License version 2 only, as
// published by the Free Software Foundation.
//
// This code is distributed in the hope that it will be useful, but WITHOUT
// ANY WARRANTY; without even the implied warranty of MERCHANTABILITY or
// FITNESS FOR A PARTICULAR PURPOSE.  See the GNU General Public License
// version 2 for more details (a copy is included in the LICENSE file that
// accompanied this code).
//
// You should have received a copy of the GNU General Public License version
// 2 along with this work; if not, write to the Free Software Foundation,
// Inc., 51 Franklin St, Fifth Floor, Boston, MA 02110-1301 USA.
//
// Please contact Oracle, 500 Oracle Parkway, Redwood Shores, CA 94065 USA
// or visit www.oracle.com if you need additional information or have any
// questions.
//
//

// X86 Architecture Description File

//----------REGISTER DEFINITION BLOCK------------------------------------------
// This information is used by the matcher and the register allocator to
// describe individual registers and classes of registers within the target
// architecture.

register %{
//----------Architecture Description Register Definitions----------------------
// General Registers
// "reg_def"  name ( register save type, C convention save type,
//                   ideal register type, encoding );
// Register Save Types:
//
// NS  = No-Save:       The register allocator assumes that these registers
//                      can be used without saving upon entry to the method, &
//                      that they do not need to be saved at call sites.
//
// SOC = Save-On-Call:  The register allocator assumes that these registers
//                      can be used without saving upon entry to the method,
//                      but that they must be saved at call sites.
//
// SOE = Save-On-Entry: The register allocator assumes that these registers
//                      must be saved before using them upon entry to the
//                      method, but they do not need to be saved at call
//                      sites.
//
// AS  = Always-Save:   The register allocator assumes that these registers
//                      must be saved before using them upon entry to the
//                      method, & that they must be saved at call sites.
//
// Ideal Register Type is used to determine how to save & restore a
// register.  Op_RegI will get spilled with LoadI/StoreI, Op_RegP will get
// spilled with LoadP/StoreP.  If the register supports both, use Op_RegI.
//
// The encoding number is the actual bit-pattern placed into the opcodes.

// General Registers
// Previously set EBX, ESI, and EDI as save-on-entry for java code
// Turn off SOE in java-code due to frequent use of uncommon-traps.
// Now that allocator is better, turn on ESI and EDI as SOE registers.

reg_def EBX(SOC, SOE, Op_RegI, 3, rbx->as_VMReg());
reg_def ECX(SOC, SOC, Op_RegI, 1, rcx->as_VMReg());
reg_def ESI(SOC, SOE, Op_RegI, 6, rsi->as_VMReg());
reg_def EDI(SOC, SOE, Op_RegI, 7, rdi->as_VMReg());
// now that adapter frames are gone EBP is always saved and restored by the prolog/epilog code
reg_def EBP(NS, SOE, Op_RegI, 5, rbp->as_VMReg());
reg_def EDX(SOC, SOC, Op_RegI, 2, rdx->as_VMReg());
reg_def EAX(SOC, SOC, Op_RegI, 0, rax->as_VMReg());
reg_def ESP( NS,  NS, Op_RegI, 4, rsp->as_VMReg());

// Float registers.  We treat TOS/FPR0 special.  It is invisible to the
// allocator, and only shows up in the encodings.
reg_def FPR0L( SOC, SOC, Op_RegF, 0, VMRegImpl::Bad());
reg_def FPR0H( SOC, SOC, Op_RegF, 0, VMRegImpl::Bad());
// Ok so here's the trick FPR1 is really st(0) except in the midst
// of emission of assembly for a machnode. During the emission the fpu stack
// is pushed making FPR1 == st(1) temporarily. However at any safepoint
// the stack will not have this element so FPR1 == st(0) from the
// oopMap viewpoint. This same weirdness with numbering causes
// instruction encoding to have to play games with the register
// encode to correct for this 0/1 issue. See MachSpillCopyNode::implementation
// where it does flt->flt moves to see an example
//
reg_def FPR1L( SOC, SOC, Op_RegF, 1, as_FloatRegister(0)->as_VMReg());
reg_def FPR1H( SOC, SOC, Op_RegF, 1, as_FloatRegister(0)->as_VMReg()->next());
reg_def FPR2L( SOC, SOC, Op_RegF, 2, as_FloatRegister(1)->as_VMReg());
reg_def FPR2H( SOC, SOC, Op_RegF, 2, as_FloatRegister(1)->as_VMReg()->next());
reg_def FPR3L( SOC, SOC, Op_RegF, 3, as_FloatRegister(2)->as_VMReg());
reg_def FPR3H( SOC, SOC, Op_RegF, 3, as_FloatRegister(2)->as_VMReg()->next());
reg_def FPR4L( SOC, SOC, Op_RegF, 4, as_FloatRegister(3)->as_VMReg());
reg_def FPR4H( SOC, SOC, Op_RegF, 4, as_FloatRegister(3)->as_VMReg()->next());
reg_def FPR5L( SOC, SOC, Op_RegF, 5, as_FloatRegister(4)->as_VMReg());
reg_def FPR5H( SOC, SOC, Op_RegF, 5, as_FloatRegister(4)->as_VMReg()->next());
reg_def FPR6L( SOC, SOC, Op_RegF, 6, as_FloatRegister(5)->as_VMReg());
reg_def FPR6H( SOC, SOC, Op_RegF, 6, as_FloatRegister(5)->as_VMReg()->next());
reg_def FPR7L( SOC, SOC, Op_RegF, 7, as_FloatRegister(6)->as_VMReg());
reg_def FPR7H( SOC, SOC, Op_RegF, 7, as_FloatRegister(6)->as_VMReg()->next());
//
// Empty fill registers, which are never used, but supply alignment to xmm regs
//
reg_def FILL0( SOC, SOC, Op_RegF, 8, VMRegImpl::Bad());
reg_def FILL1( SOC, SOC, Op_RegF, 9, VMRegImpl::Bad());
reg_def FILL2( SOC, SOC, Op_RegF, 10, VMRegImpl::Bad());
reg_def FILL3( SOC, SOC, Op_RegF, 11, VMRegImpl::Bad());
reg_def FILL4( SOC, SOC, Op_RegF, 12, VMRegImpl::Bad());
reg_def FILL5( SOC, SOC, Op_RegF, 13, VMRegImpl::Bad());
reg_def FILL6( SOC, SOC, Op_RegF, 14, VMRegImpl::Bad());
reg_def FILL7( SOC, SOC, Op_RegF, 15, VMRegImpl::Bad());

// Specify priority of register selection within phases of register
// allocation.  Highest priority is first.  A useful heuristic is to
// give registers a low priority when they are required by machine
// instructions, like EAX and EDX.  Registers which are used as
// pairs must fall on an even boundary (witness the FPR#L's in this list).
// For the Intel integer registers, the equivalent Long pairs are
// EDX:EAX, EBX:ECX, and EDI:EBP.
alloc_class chunk0( ECX,   EBX,   EBP,   EDI,   EAX,   EDX,   ESI, ESP,
                    FPR0L, FPR0H, FPR1L, FPR1H, FPR2L, FPR2H,
                    FPR3L, FPR3H, FPR4L, FPR4H, FPR5L, FPR5H,
                    FPR6L, FPR6H, FPR7L, FPR7H,
                    FILL0, FILL1, FILL2, FILL3, FILL4, FILL5, FILL6, FILL7);


//----------Architecture Description Register Classes--------------------------
// Several register classes are automatically defined based upon information in
// this architecture description.
// 1) reg_class inline_cache_reg           ( /* as def'd in frame section */ )
// 2) reg_class stack_slots( /* one chunk of stack-based "registers" */ )
//
// Class for no registers (empty set).
reg_class no_reg();

// Class for all registers
reg_class any_reg_with_ebp(EAX, EDX, EBP, EDI, ESI, ECX, EBX, ESP);
// Class for all registers (excluding EBP)
reg_class any_reg_no_ebp(EAX, EDX, EDI, ESI, ECX, EBX, ESP);
// Dynamic register class that selects at runtime between register classes
// any_reg and any_no_ebp_reg (depending on the value of the flag PreserveFramePointer).
// Equivalent to: return PreserveFramePointer ? any_no_ebp_reg : any_reg;
reg_class_dynamic any_reg(any_reg_no_ebp, any_reg_with_ebp, %{ PreserveFramePointer %});

// Class for general registers
reg_class int_reg_with_ebp(EAX, EDX, EBP, EDI, ESI, ECX, EBX);
// Class for general registers (excluding EBP).
// It is also safe for use by tailjumps (we don't want to allocate in ebp).
// Used also if the PreserveFramePointer flag is true.
reg_class int_reg_no_ebp(EAX, EDX, EDI, ESI, ECX, EBX);
// Dynamic register class that selects between int_reg and int_reg_no_ebp.
reg_class_dynamic int_reg(int_reg_no_ebp, int_reg_with_ebp, %{ PreserveFramePointer %});

// Class of "X" registers
reg_class int_x_reg(EBX, ECX, EDX, EAX);

// Class of registers that can appear in an address with no offset.
// EBP and ESP require an extra instruction byte for zero offset.
// Used in fast-unlock
reg_class p_reg(EDX, EDI, ESI, EBX);

// Class for general registers excluding ECX
reg_class ncx_reg_with_ebp(EAX, EDX, EBP, EDI, ESI, EBX);
// Class for general registers excluding ECX (and EBP)
reg_class ncx_reg_no_ebp(EAX, EDX, EDI, ESI, EBX);
// Dynamic register class that selects between ncx_reg and ncx_reg_no_ebp.
reg_class_dynamic ncx_reg(ncx_reg_no_ebp, ncx_reg_with_ebp, %{ PreserveFramePointer %});

// Class for general registers excluding EAX
reg_class nax_reg(EDX, EDI, ESI, ECX, EBX);

// Class for general registers excluding EAX and EBX.
reg_class nabx_reg_with_ebp(EDX, EDI, ESI, ECX, EBP);
// Class for general registers excluding EAX and EBX (and EBP)
reg_class nabx_reg_no_ebp(EDX, EDI, ESI, ECX);
// Dynamic register class that selects between nabx_reg and nabx_reg_no_ebp.
reg_class_dynamic nabx_reg(nabx_reg_no_ebp, nabx_reg_with_ebp, %{ PreserveFramePointer %});

// Class of EAX (for multiply and divide operations)
reg_class eax_reg(EAX);

// Class of EBX (for atomic add)
reg_class ebx_reg(EBX);

// Class of ECX (for shift and JCXZ operations and cmpLTMask)
reg_class ecx_reg(ECX);

// Class of EDX (for multiply and divide operations)
reg_class edx_reg(EDX);

// Class of EDI (for synchronization)
reg_class edi_reg(EDI);

// Class of ESI (for synchronization)
reg_class esi_reg(ESI);

// Singleton class for stack pointer
reg_class sp_reg(ESP);

// Singleton class for instruction pointer
// reg_class ip_reg(EIP);

// Class of integer register pairs
reg_class long_reg_with_ebp( EAX,EDX, ECX,EBX, EBP,EDI );
// Class of integer register pairs (excluding EBP and EDI);
reg_class long_reg_no_ebp( EAX,EDX, ECX,EBX );
// Dynamic register class that selects between long_reg and long_reg_no_ebp.
reg_class_dynamic long_reg(long_reg_no_ebp, long_reg_with_ebp, %{ PreserveFramePointer %});

// Class of integer register pairs that aligns with calling convention
reg_class eadx_reg( EAX,EDX );
reg_class ebcx_reg( ECX,EBX );
reg_class ebpd_reg( EBP,EDI );

// Not AX or DX, used in divides
reg_class nadx_reg_with_ebp(EBX, ECX, ESI, EDI, EBP);
// Not AX or DX (and neither EBP), used in divides
reg_class nadx_reg_no_ebp(EBX, ECX, ESI, EDI);
// Dynamic register class that selects between nadx_reg and nadx_reg_no_ebp.
reg_class_dynamic nadx_reg(nadx_reg_no_ebp, nadx_reg_with_ebp, %{ PreserveFramePointer %});

// Floating point registers.  Notice FPR0 is not a choice.
// FPR0 is not ever allocated; we use clever encodings to fake
// a 2-address instructions out of Intels FP stack.
reg_class fp_flt_reg( FPR1L,FPR2L,FPR3L,FPR4L,FPR5L,FPR6L,FPR7L );

reg_class fp_dbl_reg( FPR1L,FPR1H, FPR2L,FPR2H, FPR3L,FPR3H,
                      FPR4L,FPR4H, FPR5L,FPR5H, FPR6L,FPR6H,
                      FPR7L,FPR7H );

reg_class fp_flt_reg0( FPR1L );
reg_class fp_dbl_reg0( FPR1L,FPR1H );
reg_class fp_dbl_reg1( FPR2L,FPR2H );
reg_class fp_dbl_notreg0( FPR2L,FPR2H, FPR3L,FPR3H, FPR4L,FPR4H,
                          FPR5L,FPR5H, FPR6L,FPR6H, FPR7L,FPR7H );

%}


//----------SOURCE BLOCK-------------------------------------------------------
// This is a block of C++ code which provides values, functions, and
// definitions necessary in the rest of the architecture description
source_hpp %{
// Must be visible to the DFA in dfa_x86_32.cpp
extern bool is_operand_hi32_zero(Node* n);
%}

source %{
#define   RELOC_IMM32    Assembler::imm_operand
#define   RELOC_DISP32   Assembler::disp32_operand

#define __ _masm.

// How to find the high register of a Long pair, given the low register
#define   HIGH_FROM_LOW(x) (as_Register((x)->encoding()+2))
#define   HIGH_FROM_LOW_ENC(x) ((x)+2)

// These masks are used to provide 128-bit aligned bitmasks to the XMM
// instructions, to allow sign-masking or sign-bit flipping.  They allow
// fast versions of NegF/NegD and AbsF/AbsD.

void reg_mask_init() {}

// Note: 'double' and 'long long' have 32-bits alignment on x86.
static jlong* double_quadword(jlong *adr, jlong lo, jlong hi) {
  // Use the expression (adr)&(~0xF) to provide 128-bits aligned address
  // of 128-bits operands for SSE instructions.
  jlong *operand = (jlong*)(((uintptr_t)adr)&((uintptr_t)(~0xF)));
  // Store the value to a 128-bits operand.
  operand[0] = lo;
  operand[1] = hi;
  return operand;
}

// Buffer for 128-bits masks used by SSE instructions.
static jlong fp_signmask_pool[(4+1)*2]; // 4*128bits(data) + 128bits(alignment)

// Static initialization during VM startup.
static jlong *float_signmask_pool  = double_quadword(&fp_signmask_pool[1*2], CONST64(0x7FFFFFFF7FFFFFFF), CONST64(0x7FFFFFFF7FFFFFFF));
static jlong *double_signmask_pool = double_quadword(&fp_signmask_pool[2*2], CONST64(0x7FFFFFFFFFFFFFFF), CONST64(0x7FFFFFFFFFFFFFFF));
static jlong *float_signflip_pool  = double_quadword(&fp_signmask_pool[3*2], CONST64(0x8000000080000000), CONST64(0x8000000080000000));
static jlong *double_signflip_pool = double_quadword(&fp_signmask_pool[4*2], CONST64(0x8000000000000000), CONST64(0x8000000000000000));

// Offset hacking within calls.
static int pre_call_resets_size() {
  int size = 0;
  Compile* C = Compile::current();
  if (C->in_24_bit_fp_mode()) {
    size += 6; // fldcw
  }
  if (VM_Version::supports_vzeroupper()) {
    size += 3; // vzeroupper
  }
  return size;
}

// !!!!! Special hack to get all type of calls to specify the byte offset
//       from the start of the call to the point where the return address
//       will point.
int MachCallStaticJavaNode::ret_addr_offset() {
  return 5 + pre_call_resets_size();  // 5 bytes from start of call to where return address points
}

int MachCallDynamicJavaNode::ret_addr_offset() {
  return 10 + pre_call_resets_size();  // 10 bytes from start of call to where return address points
}

static int sizeof_FFree_Float_Stack_All = -1;

int MachCallRuntimeNode::ret_addr_offset() {
  assert(sizeof_FFree_Float_Stack_All != -1, "must have been emitted already");
  return 5 + pre_call_resets_size() + (_leaf_no_fp ? 0 : sizeof_FFree_Float_Stack_All);
}

//
// Compute padding required for nodes which need alignment
//

// The address of the call instruction needs to be 4-byte aligned to
// ensure that it does not span a cache line so that it can be patched.
int CallStaticJavaDirectNode::compute_padding(int current_offset) const {
  current_offset += pre_call_resets_size();  // skip fldcw, if any
  current_offset += 1;      // skip call opcode byte
  return align_up(current_offset, alignment_required()) - current_offset;
}

// The address of the call instruction needs to be 4-byte aligned to
// ensure that it does not span a cache line so that it can be patched.
int CallDynamicJavaDirectNode::compute_padding(int current_offset) const {
  current_offset += pre_call_resets_size();  // skip fldcw, if any
  current_offset += 5;      // skip MOV instruction
  current_offset += 1;      // skip call opcode byte
  return align_up(current_offset, alignment_required()) - current_offset;
}

// EMIT_RM()
void emit_rm(CodeBuffer &cbuf, int f1, int f2, int f3) {
  unsigned char c = (unsigned char)((f1 << 6) | (f2 << 3) | f3);
  cbuf.insts()->emit_int8(c);
}

// EMIT_CC()
void emit_cc(CodeBuffer &cbuf, int f1, int f2) {
  unsigned char c = (unsigned char)( f1 | f2 );
  cbuf.insts()->emit_int8(c);
}

// EMIT_OPCODE()
void emit_opcode(CodeBuffer &cbuf, int code) {
  cbuf.insts()->emit_int8((unsigned char) code);
}

// EMIT_OPCODE() w/ relocation information
void emit_opcode(CodeBuffer &cbuf, int code, relocInfo::relocType reloc, int offset = 0) {
  cbuf.relocate(cbuf.insts_mark() + offset, reloc);
  emit_opcode(cbuf, code);
}

// EMIT_D8()
void emit_d8(CodeBuffer &cbuf, int d8) {
  cbuf.insts()->emit_int8((unsigned char) d8);
}

// EMIT_D16()
void emit_d16(CodeBuffer &cbuf, int d16) {
  cbuf.insts()->emit_int16(d16);
}

// EMIT_D32()
void emit_d32(CodeBuffer &cbuf, int d32) {
  cbuf.insts()->emit_int32(d32);
}

// emit 32 bit value and construct relocation entry from relocInfo::relocType
void emit_d32_reloc(CodeBuffer &cbuf, int d32, relocInfo::relocType reloc,
        int format) {
  cbuf.relocate(cbuf.insts_mark(), reloc, format);
  cbuf.insts()->emit_int32(d32);
}

// emit 32 bit value and construct relocation entry from RelocationHolder
void emit_d32_reloc(CodeBuffer &cbuf, int d32, RelocationHolder const& rspec,
        int format) {
#ifdef ASSERT
  if (rspec.reloc()->type() == relocInfo::oop_type && d32 != 0 && d32 != (int)Universe::non_oop_word()) {
    assert(oopDesc::is_oop(cast_to_oop(d32)), "cannot embed broken oops in code");
  }
#endif
  cbuf.relocate(cbuf.insts_mark(), rspec, format);
  cbuf.insts()->emit_int32(d32);
}

// Access stack slot for load or store
void store_to_stackslot(CodeBuffer &cbuf, int opcode, int rm_field, int disp) {
  emit_opcode( cbuf, opcode );               // (e.g., FILD   [ESP+src])
  if( -128 <= disp && disp <= 127 ) {
    emit_rm( cbuf, 0x01, rm_field, ESP_enc );  // R/M byte
    emit_rm( cbuf, 0x00, ESP_enc, ESP_enc);    // SIB byte
    emit_d8 (cbuf, disp);     // Displacement  // R/M byte
  } else {
    emit_rm( cbuf, 0x02, rm_field, ESP_enc );  // R/M byte
    emit_rm( cbuf, 0x00, ESP_enc, ESP_enc);    // SIB byte
    emit_d32(cbuf, disp);     // Displacement  // R/M byte
  }
}

   // rRegI ereg, memory mem) %{    // emit_reg_mem
void encode_RegMem( CodeBuffer &cbuf, int reg_encoding, int base, int index, int scale, int displace, relocInfo::relocType disp_reloc ) {
  // There is no index & no scale, use form without SIB byte
  if ((index == 0x4) &&
      (scale == 0) && (base != ESP_enc)) {
    // If no displacement, mode is 0x0; unless base is [EBP]
    if ( (displace == 0) && (base != EBP_enc) ) {
      emit_rm(cbuf, 0x0, reg_encoding, base);
    }
    else {                    // If 8-bit displacement, mode 0x1
      if ((displace >= -128) && (displace <= 127)
          && (disp_reloc == relocInfo::none) ) {
        emit_rm(cbuf, 0x1, reg_encoding, base);
        emit_d8(cbuf, displace);
      }
      else {                  // If 32-bit displacement
        if (base == -1) { // Special flag for absolute address
          emit_rm(cbuf, 0x0, reg_encoding, 0x5);
          // (manual lies; no SIB needed here)
          if ( disp_reloc != relocInfo::none ) {
            emit_d32_reloc(cbuf, displace, disp_reloc, 1);
          } else {
            emit_d32      (cbuf, displace);
          }
        }
        else {                // Normal base + offset
          emit_rm(cbuf, 0x2, reg_encoding, base);
          if ( disp_reloc != relocInfo::none ) {
            emit_d32_reloc(cbuf, displace, disp_reloc, 1);
          } else {
            emit_d32      (cbuf, displace);
          }
        }
      }
    }
  }
  else {                      // Else, encode with the SIB byte
    // If no displacement, mode is 0x0; unless base is [EBP]
    if (displace == 0 && (base != EBP_enc)) {  // If no displacement
      emit_rm(cbuf, 0x0, reg_encoding, 0x4);
      emit_rm(cbuf, scale, index, base);
    }
    else {                    // If 8-bit displacement, mode 0x1
      if ((displace >= -128) && (displace <= 127)
          && (disp_reloc == relocInfo::none) ) {
        emit_rm(cbuf, 0x1, reg_encoding, 0x4);
        emit_rm(cbuf, scale, index, base);
        emit_d8(cbuf, displace);
      }
      else {                  // If 32-bit displacement
        if (base == 0x04 ) {
          emit_rm(cbuf, 0x2, reg_encoding, 0x4);
          emit_rm(cbuf, scale, index, 0x04);
        } else {
          emit_rm(cbuf, 0x2, reg_encoding, 0x4);
          emit_rm(cbuf, scale, index, base);
        }
        if ( disp_reloc != relocInfo::none ) {
          emit_d32_reloc(cbuf, displace, disp_reloc, 1);
        } else {
          emit_d32      (cbuf, displace);
        }
      }
    }
  }
}


void encode_Copy( CodeBuffer &cbuf, int dst_encoding, int src_encoding ) {
  if( dst_encoding == src_encoding ) {
    // reg-reg copy, use an empty encoding
  } else {
    emit_opcode( cbuf, 0x8B );
    emit_rm(cbuf, 0x3, dst_encoding, src_encoding );
  }
}

void emit_cmpfp_fixup(MacroAssembler& _masm) {
  Label exit;
  __ jccb(Assembler::noParity, exit);
  __ pushf();
  //
  // comiss/ucomiss instructions set ZF,PF,CF flags and
  // zero OF,AF,SF for NaN values.
  // Fixup flags by zeroing ZF,PF so that compare of NaN
  // values returns 'less than' result (CF is set).
  // Leave the rest of flags unchanged.
  //
  //    7 6 5 4 3 2 1 0
  //   |S|Z|r|A|r|P|r|C|  (r - reserved bit)
  //    0 0 1 0 1 0 1 1   (0x2B)
  //
  __ andl(Address(rsp, 0), 0xffffff2b);
  __ popf();
  __ bind(exit);
}

static void emit_cmpfp3(MacroAssembler& _masm, Register dst) {
  Label done;
  __ movl(dst, -1);
  __ jcc(Assembler::parity, done);
  __ jcc(Assembler::below, done);
  __ setb(Assembler::notEqual, dst);
  __ movzbl(dst, dst);
  __ bind(done);
}


//=============================================================================
const RegMask& MachConstantBaseNode::_out_RegMask = RegMask::Empty;

int ConstantTable::calculate_table_base_offset() const {
  return 0;  // absolute addressing, no offset
}

bool MachConstantBaseNode::requires_postalloc_expand() const { return false; }
void MachConstantBaseNode::postalloc_expand(GrowableArray <Node *> *nodes, PhaseRegAlloc *ra_) {
  ShouldNotReachHere();
}

void MachConstantBaseNode::emit(CodeBuffer& cbuf, PhaseRegAlloc* ra_) const {
  // Empty encoding
}

uint MachConstantBaseNode::size(PhaseRegAlloc* ra_) const {
  return 0;
}

#ifndef PRODUCT
void MachConstantBaseNode::format(PhaseRegAlloc* ra_, outputStream* st) const {
  st->print("# MachConstantBaseNode (empty encoding)");
}
#endif


//=============================================================================
#ifndef PRODUCT
void MachPrologNode::format(PhaseRegAlloc* ra_, outputStream* st) const {
  Compile* C = ra_->C;

  int framesize = C->output()->frame_size_in_bytes();
  int bangsize = C->output()->bang_size_in_bytes();
  assert((framesize & (StackAlignmentInBytes-1)) == 0, "frame size not aligned");
  // Remove wordSize for return addr which is already pushed.
  framesize -= wordSize;

  if (C->output()->need_stack_bang(bangsize)) {
    framesize -= wordSize;
    st->print("# stack bang (%d bytes)", bangsize);
    st->print("\n\t");
    st->print("PUSH   EBP\t# Save EBP");
    if (PreserveFramePointer) {
      st->print("\n\t");
      st->print("MOV    EBP, ESP\t# Save the caller's SP into EBP");
    }
    if (framesize) {
      st->print("\n\t");
      st->print("SUB    ESP, #%d\t# Create frame",framesize);
    }
  } else {
    st->print("SUB    ESP, #%d\t# Create frame",framesize);
    st->print("\n\t");
    framesize -= wordSize;
    st->print("MOV    [ESP + #%d], EBP\t# Save EBP",framesize);
    if (PreserveFramePointer) {
      st->print("\n\t");
      st->print("MOV    EBP, ESP\t# Save the caller's SP into EBP");
      if (framesize > 0) {
        st->print("\n\t");
        st->print("ADD    EBP, #%d", framesize);
      }
    }
  }

  if (VerifyStackAtCalls) {
    st->print("\n\t");
    framesize -= wordSize;
    st->print("MOV    [ESP + #%d], 0xBADB100D\t# Majik cookie for stack depth check",framesize);
  }

  if( C->in_24_bit_fp_mode() ) {
    st->print("\n\t");
    st->print("FLDCW  \t# load 24 bit fpu control word");
  }
  if (UseSSE >= 2 && VerifyFPU) {
    st->print("\n\t");
    st->print("# verify FPU stack (must be clean on entry)");
  }

#ifdef ASSERT
  if (VerifyStackAtCalls) {
    st->print("\n\t");
    st->print("# stack alignment check");
  }
#endif
  st->cr();
}
#endif


void MachPrologNode::emit(CodeBuffer &cbuf, PhaseRegAlloc *ra_) const {
  Compile* C = ra_->C;
  C2_MacroAssembler _masm(&cbuf);

  int framesize = C->output()->frame_size_in_bytes();
  int bangsize = C->output()->bang_size_in_bytes();

  __ verified_entry(framesize, C->output()->need_stack_bang(bangsize)?bangsize:0, C->in_24_bit_fp_mode(), C->stub_function() != nullptr);

  C->output()->set_frame_complete(cbuf.insts_size());

  if (C->has_mach_constant_base_node()) {
    // NOTE: We set the table base offset here because users might be
    // emitted before MachConstantBaseNode.
    ConstantTable& constant_table = C->output()->constant_table();
    constant_table.set_table_base_offset(constant_table.calculate_table_base_offset());
  }
}

uint MachPrologNode::size(PhaseRegAlloc *ra_) const {
  return MachNode::size(ra_); // too many variables; just compute it the hard way
}

int MachPrologNode::reloc() const {
  return 0; // a large enough number
}

//=============================================================================
#ifndef PRODUCT
void MachEpilogNode::format( PhaseRegAlloc *ra_, outputStream* st ) const {
  Compile *C = ra_->C;
  int framesize = C->output()->frame_size_in_bytes();
  assert((framesize & (StackAlignmentInBytes-1)) == 0, "frame size not aligned");
  // Remove two words for return addr and rbp,
  framesize -= 2*wordSize;

  if (C->max_vector_size() > 16) {
    st->print("VZEROUPPER");
    st->cr(); st->print("\t");
  }
  if (C->in_24_bit_fp_mode()) {
    st->print("FLDCW  standard control word");
    st->cr(); st->print("\t");
  }
  if (framesize) {
    st->print("ADD    ESP,%d\t# Destroy frame",framesize);
    st->cr(); st->print("\t");
  }
  st->print_cr("POPL   EBP"); st->print("\t");
  if (do_polling() && C->is_method_compilation()) {
    st->print("CMPL    rsp, poll_offset[thread]  \n\t"
              "JA      #safepoint_stub\t"
              "# Safepoint: poll for GC");
  }
}
#endif

void MachEpilogNode::emit(CodeBuffer &cbuf, PhaseRegAlloc *ra_) const {
  Compile *C = ra_->C;
  MacroAssembler _masm(&cbuf);

  if (C->max_vector_size() > 16) {
    // Clear upper bits of YMM registers when current compiled code uses
    // wide vectors to avoid AVX <-> SSE transition penalty during call.
    _masm.vzeroupper();
  }
  // If method set FPU control word, restore to standard control word
  if (C->in_24_bit_fp_mode()) {
    _masm.fldcw(ExternalAddress(StubRoutines::x86::addr_fpu_cntrl_wrd_std()));
  }

  int framesize = C->output()->frame_size_in_bytes();
  assert((framesize & (StackAlignmentInBytes-1)) == 0, "frame size not aligned");
  // Remove two words for return addr and rbp,
  framesize -= 2*wordSize;

  // Note that VerifyStackAtCalls' Majik cookie does not change the frame size popped here

  if (framesize >= 128) {
    emit_opcode(cbuf, 0x81); // add  SP, #framesize
    emit_rm(cbuf, 0x3, 0x00, ESP_enc);
    emit_d32(cbuf, framesize);
  } else if (framesize) {
    emit_opcode(cbuf, 0x83); // add  SP, #framesize
    emit_rm(cbuf, 0x3, 0x00, ESP_enc);
    emit_d8(cbuf, framesize);
  }

  emit_opcode(cbuf, 0x58 | EBP_enc);

  if (StackReservedPages > 0 && C->has_reserved_stack_access()) {
    __ reserved_stack_check();
  }

  if (do_polling() && C->is_method_compilation()) {
    Register thread = as_Register(EBX_enc);
    MacroAssembler masm(&cbuf);
    __ get_thread(thread);
    Label dummy_label;
    Label* code_stub = &dummy_label;
    if (!C->output()->in_scratch_emit_size()) {
      C2SafepointPollStub* stub = new (C->comp_arena()) C2SafepointPollStub(__ offset());
      C->output()->add_stub(stub);
      code_stub = &stub->entry();
    }
    __ relocate(relocInfo::poll_return_type);
    __ safepoint_poll(*code_stub, thread, true /* at_return */, true /* in_nmethod */);
  }
}

uint MachEpilogNode::size(PhaseRegAlloc *ra_) const {
  return MachNode::size(ra_); // too many variables; just compute it
                              // the hard way
}

int MachEpilogNode::reloc() const {
  return 0; // a large enough number
}

const Pipeline * MachEpilogNode::pipeline() const {
  return MachNode::pipeline_class();
}

//=============================================================================

enum RC { rc_bad, rc_int, rc_kreg, rc_float, rc_xmm, rc_stack };
static enum RC rc_class( OptoReg::Name reg ) {

  if( !OptoReg::is_valid(reg)  ) return rc_bad;
  if (OptoReg::is_stack(reg)) return rc_stack;

  VMReg r = OptoReg::as_VMReg(reg);
  if (r->is_Register()) return rc_int;
  if (r->is_FloatRegister()) {
    assert(UseSSE < 2, "shouldn't be used in SSE2+ mode");
    return rc_float;
  }
  if (r->is_KRegister()) return rc_kreg;
  assert(r->is_XMMRegister(), "must be");
  return rc_xmm;
}

static int impl_helper( CodeBuffer *cbuf, bool do_size, bool is_load, int offset, int reg,
                        int opcode, const char *op_str, int size, outputStream* st ) {
  if( cbuf ) {
    emit_opcode  (*cbuf, opcode );
    encode_RegMem(*cbuf, Matcher::_regEncode[reg], ESP_enc, 0x4, 0, offset, relocInfo::none);
#ifndef PRODUCT
  } else if( !do_size ) {
    if( size != 0 ) st->print("\n\t");
    if( opcode == 0x8B || opcode == 0x89 ) { // MOV
      if( is_load ) st->print("%s   %s,[ESP + #%d]",op_str,Matcher::regName[reg],offset);
      else          st->print("%s   [ESP + #%d],%s",op_str,offset,Matcher::regName[reg]);
    } else { // FLD, FST, PUSH, POP
      st->print("%s [ESP + #%d]",op_str,offset);
    }
#endif
  }
  int offset_size = (offset == 0) ? 0 : ((offset <= 127) ? 1 : 4);
  return size+3+offset_size;
}

// Helper for XMM registers.  Extra opcode bits, limited syntax.
static int impl_x_helper( CodeBuffer *cbuf, bool do_size, bool is_load,
                         int offset, int reg_lo, int reg_hi, int size, outputStream* st ) {
  int in_size_in_bits = Assembler::EVEX_32bit;
  int evex_encoding = 0;
  if (reg_lo+1 == reg_hi) {
    in_size_in_bits = Assembler::EVEX_64bit;
    evex_encoding = Assembler::VEX_W;
  }
  if (cbuf) {
    MacroAssembler _masm(cbuf);
    // EVEX spills remain EVEX: Compressed displacemement is better than AVX on spill mem operations,
    //                          it maps more cases to single byte displacement
    _masm.set_managed();
    if (reg_lo+1 == reg_hi) { // double move?
      if (is_load) {
        __ movdbl(as_XMMRegister(Matcher::_regEncode[reg_lo]), Address(rsp, offset));
      } else {
        __ movdbl(Address(rsp, offset), as_XMMRegister(Matcher::_regEncode[reg_lo]));
      }
    } else {
      if (is_load) {
        __ movflt(as_XMMRegister(Matcher::_regEncode[reg_lo]), Address(rsp, offset));
      } else {
        __ movflt(Address(rsp, offset), as_XMMRegister(Matcher::_regEncode[reg_lo]));
      }
    }
#ifndef PRODUCT
  } else if (!do_size) {
    if (size != 0) st->print("\n\t");
    if (reg_lo+1 == reg_hi) { // double move?
      if (is_load) st->print("%s %s,[ESP + #%d]",
                              UseXmmLoadAndClearUpper ? "MOVSD " : "MOVLPD",
                              Matcher::regName[reg_lo], offset);
      else         st->print("MOVSD  [ESP + #%d],%s",
                              offset, Matcher::regName[reg_lo]);
    } else {
      if (is_load) st->print("MOVSS  %s,[ESP + #%d]",
                              Matcher::regName[reg_lo], offset);
      else         st->print("MOVSS  [ESP + #%d],%s",
                              offset, Matcher::regName[reg_lo]);
    }
#endif
  }
  bool is_single_byte = false;
  if ((UseAVX > 2) && (offset != 0)) {
    is_single_byte = Assembler::query_compressed_disp_byte(offset, true, 0, Assembler::EVEX_T1S, in_size_in_bits, evex_encoding);
  }
  int offset_size = 0;
  if (UseAVX > 2 ) {
    offset_size = (offset == 0) ? 0 : ((is_single_byte) ? 1 : 4);
  } else {
    offset_size = (offset == 0) ? 0 : ((offset <= 127) ? 1 : 4);
  }
  size += (UseAVX > 2) ? 2 : 0; // Need an additional two bytes for EVEX
  // VEX_2bytes prefix is used if UseAVX > 0, so it takes the same 2 bytes as SIMD prefix.
  return size+5+offset_size;
}


static int impl_movx_helper( CodeBuffer *cbuf, bool do_size, int src_lo, int dst_lo,
                            int src_hi, int dst_hi, int size, outputStream* st ) {
  if (cbuf) {
    MacroAssembler _masm(cbuf);
    // EVEX spills remain EVEX: logic complex between full EVEX, partial and AVX, manage EVEX spill code one way.
    _masm.set_managed();
    if (src_lo+1 == src_hi && dst_lo+1 == dst_hi) { // double move?
      __ movdbl(as_XMMRegister(Matcher::_regEncode[dst_lo]),
                as_XMMRegister(Matcher::_regEncode[src_lo]));
    } else {
      __ movflt(as_XMMRegister(Matcher::_regEncode[dst_lo]),
                as_XMMRegister(Matcher::_regEncode[src_lo]));
    }
#ifndef PRODUCT
  } else if (!do_size) {
    if (size != 0) st->print("\n\t");
    if (UseXmmRegToRegMoveAll) {//Use movaps,movapd to move between xmm registers
      if (src_lo+1 == src_hi && dst_lo+1 == dst_hi) { // double move?
        st->print("MOVAPD %s,%s",Matcher::regName[dst_lo],Matcher::regName[src_lo]);
      } else {
        st->print("MOVAPS %s,%s",Matcher::regName[dst_lo],Matcher::regName[src_lo]);
      }
    } else {
      if( src_lo+1 == src_hi && dst_lo+1 == dst_hi ) { // double move?
        st->print("MOVSD  %s,%s",Matcher::regName[dst_lo],Matcher::regName[src_lo]);
      } else {
        st->print("MOVSS  %s,%s",Matcher::regName[dst_lo],Matcher::regName[src_lo]);
      }
    }
#endif
  }
  // VEX_2bytes prefix is used if UseAVX > 0, and it takes the same 2 bytes as SIMD prefix.
  // Only MOVAPS SSE prefix uses 1 byte.  EVEX uses an additional 2 bytes.
  int sz = (UseAVX > 2) ? 6 : 4;
  if (!(src_lo+1 == src_hi && dst_lo+1 == dst_hi) &&
      UseXmmRegToRegMoveAll && (UseAVX == 0)) sz = 3;
  return size + sz;
}

static int impl_movgpr2x_helper( CodeBuffer *cbuf, bool do_size, int src_lo, int dst_lo,
                            int src_hi, int dst_hi, int size, outputStream* st ) {
  // 32-bit
  if (cbuf) {
    MacroAssembler _masm(cbuf);
    // EVEX spills remain EVEX: logic complex between full EVEX, partial and AVX, manage EVEX spill code one way.
    _masm.set_managed();
    __ movdl(as_XMMRegister(Matcher::_regEncode[dst_lo]),
             as_Register(Matcher::_regEncode[src_lo]));
#ifndef PRODUCT
  } else if (!do_size) {
    st->print("movdl   %s, %s\t# spill", Matcher::regName[dst_lo], Matcher::regName[src_lo]);
#endif
  }
  return (UseAVX> 2) ? 6 : 4;
}


static int impl_movx2gpr_helper( CodeBuffer *cbuf, bool do_size, int src_lo, int dst_lo,
                                 int src_hi, int dst_hi, int size, outputStream* st ) {
  // 32-bit
  if (cbuf) {
    MacroAssembler _masm(cbuf);
    // EVEX spills remain EVEX: logic complex between full EVEX, partial and AVX, manage EVEX spill code one way.
    _masm.set_managed();
    __ movdl(as_Register(Matcher::_regEncode[dst_lo]),
             as_XMMRegister(Matcher::_regEncode[src_lo]));
#ifndef PRODUCT
  } else if (!do_size) {
    st->print("movdl   %s, %s\t# spill", Matcher::regName[dst_lo], Matcher::regName[src_lo]);
#endif
  }
  return (UseAVX> 2) ? 6 : 4;
}

static int impl_mov_helper( CodeBuffer *cbuf, bool do_size, int src, int dst, int size, outputStream* st ) {
  if( cbuf ) {
    emit_opcode(*cbuf, 0x8B );
    emit_rm    (*cbuf, 0x3, Matcher::_regEncode[dst], Matcher::_regEncode[src] );
#ifndef PRODUCT
  } else if( !do_size ) {
    if( size != 0 ) st->print("\n\t");
    st->print("MOV    %s,%s",Matcher::regName[dst],Matcher::regName[src]);
#endif
  }
  return size+2;
}

static int impl_fp_store_helper( CodeBuffer *cbuf, bool do_size, int src_lo, int src_hi, int dst_lo, int dst_hi,
                                 int offset, int size, outputStream* st ) {
  if( src_lo != FPR1L_num ) {      // Move value to top of FP stack, if not already there
    if( cbuf ) {
      emit_opcode( *cbuf, 0xD9 );  // FLD (i.e., push it)
      emit_d8( *cbuf, 0xC0-1+Matcher::_regEncode[src_lo] );
#ifndef PRODUCT
    } else if( !do_size ) {
      if( size != 0 ) st->print("\n\t");
      st->print("FLD    %s",Matcher::regName[src_lo]);
#endif
    }
    size += 2;
  }

  int st_op = (src_lo != FPR1L_num) ? EBX_num /*store & pop*/ : EDX_num /*store no pop*/;
  const char *op_str;
  int op;
  if( src_lo+1 == src_hi && dst_lo+1 == dst_hi ) { // double store?
    op_str = (src_lo != FPR1L_num) ? "FSTP_D" : "FST_D ";
    op = 0xDD;
  } else {                   // 32-bit store
    op_str = (src_lo != FPR1L_num) ? "FSTP_S" : "FST_S ";
    op = 0xD9;
    assert( !OptoReg::is_valid(src_hi) && !OptoReg::is_valid(dst_hi), "no non-adjacent float-stores" );
  }

  return impl_helper(cbuf,do_size,false,offset,st_op,op,op_str,size, st);
}

// Next two methods are shared by 32- and 64-bit VM. They are defined in x86.ad.
static void vec_mov_helper(CodeBuffer *cbuf, int src_lo, int dst_lo,
                          int src_hi, int dst_hi, uint ireg, outputStream* st);

void vec_spill_helper(CodeBuffer *cbuf, bool is_load,
                            int stack_offset, int reg, uint ireg, outputStream* st);

static void vec_stack_to_stack_helper(CodeBuffer *cbuf, int src_offset,
                                     int dst_offset, uint ireg, outputStream* st) {
  if (cbuf) {
    MacroAssembler _masm(cbuf);
    switch (ireg) {
    case Op_VecS:
      __ pushl(Address(rsp, src_offset));
      __ popl (Address(rsp, dst_offset));
      break;
    case Op_VecD:
      __ pushl(Address(rsp, src_offset));
      __ popl (Address(rsp, dst_offset));
      __ pushl(Address(rsp, src_offset+4));
      __ popl (Address(rsp, dst_offset+4));
      break;
    case Op_VecX:
      __ movdqu(Address(rsp, -16), xmm0);
      __ movdqu(xmm0, Address(rsp, src_offset));
      __ movdqu(Address(rsp, dst_offset), xmm0);
      __ movdqu(xmm0, Address(rsp, -16));
      break;
    case Op_VecY:
      __ vmovdqu(Address(rsp, -32), xmm0);
      __ vmovdqu(xmm0, Address(rsp, src_offset));
      __ vmovdqu(Address(rsp, dst_offset), xmm0);
      __ vmovdqu(xmm0, Address(rsp, -32));
      break;
    case Op_VecZ:
      __ evmovdquq(Address(rsp, -64), xmm0, 2);
      __ evmovdquq(xmm0, Address(rsp, src_offset), 2);
      __ evmovdquq(Address(rsp, dst_offset), xmm0, 2);
      __ evmovdquq(xmm0, Address(rsp, -64), 2);
      break;
    default:
      ShouldNotReachHere();
    }
#ifndef PRODUCT
  } else {
    switch (ireg) {
    case Op_VecS:
      st->print("pushl   [rsp + #%d]\t# 32-bit mem-mem spill\n\t"
                "popl    [rsp + #%d]",
                src_offset, dst_offset);
      break;
    case Op_VecD:
      st->print("pushl   [rsp + #%d]\t# 64-bit mem-mem spill\n\t"
                "popq    [rsp + #%d]\n\t"
                "pushl   [rsp + #%d]\n\t"
                "popq    [rsp + #%d]",
                src_offset, dst_offset, src_offset+4, dst_offset+4);
      break;
     case Op_VecX:
      st->print("movdqu  [rsp - #16], xmm0\t# 128-bit mem-mem spill\n\t"
                "movdqu  xmm0, [rsp + #%d]\n\t"
                "movdqu  [rsp + #%d], xmm0\n\t"
                "movdqu  xmm0, [rsp - #16]",
                src_offset, dst_offset);
      break;
    case Op_VecY:
      st->print("vmovdqu [rsp - #32], xmm0\t# 256-bit mem-mem spill\n\t"
                "vmovdqu xmm0, [rsp + #%d]\n\t"
                "vmovdqu [rsp + #%d], xmm0\n\t"
                "vmovdqu xmm0, [rsp - #32]",
                src_offset, dst_offset);
      break;
    case Op_VecZ:
      st->print("vmovdqu [rsp - #64], xmm0\t# 512-bit mem-mem spill\n\t"
                "vmovdqu xmm0, [rsp + #%d]\n\t"
                "vmovdqu [rsp + #%d], xmm0\n\t"
                "vmovdqu xmm0, [rsp - #64]",
                src_offset, dst_offset);
      break;
    default:
      ShouldNotReachHere();
    }
#endif
  }
}

uint MachSpillCopyNode::implementation( CodeBuffer *cbuf, PhaseRegAlloc *ra_, bool do_size, outputStream* st ) const {
  // Get registers to move
  OptoReg::Name src_second = ra_->get_reg_second(in(1));
  OptoReg::Name src_first = ra_->get_reg_first(in(1));
  OptoReg::Name dst_second = ra_->get_reg_second(this );
  OptoReg::Name dst_first = ra_->get_reg_first(this );

  enum RC src_second_rc = rc_class(src_second);
  enum RC src_first_rc = rc_class(src_first);
  enum RC dst_second_rc = rc_class(dst_second);
  enum RC dst_first_rc = rc_class(dst_first);

  assert( OptoReg::is_valid(src_first) && OptoReg::is_valid(dst_first), "must move at least 1 register" );

  // Generate spill code!
  int size = 0;

  if( src_first == dst_first && src_second == dst_second )
    return size;            // Self copy, no move

  if (bottom_type()->isa_vect() != nullptr && bottom_type()->isa_vectmask() == nullptr) {
    uint ireg = ideal_reg();
    assert((src_first_rc != rc_int && dst_first_rc != rc_int), "sanity");
    assert((src_first_rc != rc_float && dst_first_rc != rc_float), "sanity");
    assert((ireg == Op_VecS || ireg == Op_VecD || ireg == Op_VecX || ireg == Op_VecY || ireg == Op_VecZ ), "sanity");
    if( src_first_rc == rc_stack && dst_first_rc == rc_stack ) {
      // mem -> mem
      int src_offset = ra_->reg2offset(src_first);
      int dst_offset = ra_->reg2offset(dst_first);
      vec_stack_to_stack_helper(cbuf, src_offset, dst_offset, ireg, st);
    } else if (src_first_rc == rc_xmm && dst_first_rc == rc_xmm ) {
      vec_mov_helper(cbuf, src_first, dst_first, src_second, dst_second, ireg, st);
    } else if (src_first_rc == rc_xmm && dst_first_rc == rc_stack ) {
      int stack_offset = ra_->reg2offset(dst_first);
      vec_spill_helper(cbuf, false, stack_offset, src_first, ireg, st);
    } else if (src_first_rc == rc_stack && dst_first_rc == rc_xmm ) {
      int stack_offset = ra_->reg2offset(src_first);
      vec_spill_helper(cbuf, true,  stack_offset, dst_first, ireg, st);
    } else {
      ShouldNotReachHere();
    }
    return 0;
  }

  // --------------------------------------
  // Check for mem-mem move.  push/pop to move.
  if( src_first_rc == rc_stack && dst_first_rc == rc_stack ) {
    if( src_second == dst_first ) { // overlapping stack copy ranges
      assert( src_second_rc == rc_stack && dst_second_rc == rc_stack, "we only expect a stk-stk copy here" );
      size = impl_helper(cbuf,do_size,true ,ra_->reg2offset(src_second),ESI_num,0xFF,"PUSH  ",size, st);
      size = impl_helper(cbuf,do_size,false,ra_->reg2offset(dst_second),EAX_num,0x8F,"POP   ",size, st);
      src_second_rc = dst_second_rc = rc_bad;  // flag as already moved the second bits
    }
    // move low bits
    size = impl_helper(cbuf,do_size,true ,ra_->reg2offset(src_first),ESI_num,0xFF,"PUSH  ",size, st);
    size = impl_helper(cbuf,do_size,false,ra_->reg2offset(dst_first),EAX_num,0x8F,"POP   ",size, st);
    if( src_second_rc == rc_stack && dst_second_rc == rc_stack ) { // mov second bits
      size = impl_helper(cbuf,do_size,true ,ra_->reg2offset(src_second),ESI_num,0xFF,"PUSH  ",size, st);
      size = impl_helper(cbuf,do_size,false,ra_->reg2offset(dst_second),EAX_num,0x8F,"POP   ",size, st);
    }
    return size;
  }

  // --------------------------------------
  // Check for integer reg-reg copy
  if( src_first_rc == rc_int && dst_first_rc == rc_int )
    size = impl_mov_helper(cbuf,do_size,src_first,dst_first,size, st);

  // Check for integer store
  if( src_first_rc == rc_int && dst_first_rc == rc_stack )
    size = impl_helper(cbuf,do_size,false,ra_->reg2offset(dst_first),src_first,0x89,"MOV ",size, st);

  // Check for integer load
  if( src_first_rc == rc_stack && dst_first_rc == rc_int )
    size = impl_helper(cbuf,do_size,true ,ra_->reg2offset(src_first),dst_first,0x8B,"MOV ",size, st);

  // Check for integer reg-xmm reg copy
  if( src_first_rc == rc_int && dst_first_rc == rc_xmm ) {
    assert( (src_second_rc == rc_bad && dst_second_rc == rc_bad),
            "no 64 bit integer-float reg moves" );
    return impl_movgpr2x_helper(cbuf,do_size,src_first,dst_first,src_second, dst_second, size, st);
  }
  // --------------------------------------
  // Check for float reg-reg copy
  if( src_first_rc == rc_float && dst_first_rc == rc_float ) {
    assert( (src_second_rc == rc_bad && dst_second_rc == rc_bad) ||
            (src_first+1 == src_second && dst_first+1 == dst_second), "no non-adjacent float-moves" );
    if( cbuf ) {

      // Note the mucking with the register encode to compensate for the 0/1
      // indexing issue mentioned in a comment in the reg_def sections
      // for FPR registers many lines above here.

      if( src_first != FPR1L_num ) {
        emit_opcode  (*cbuf, 0xD9 );           // FLD    ST(i)
        emit_d8      (*cbuf, 0xC0+Matcher::_regEncode[src_first]-1 );
        emit_opcode  (*cbuf, 0xDD );           // FSTP   ST(i)
        emit_d8      (*cbuf, 0xD8+Matcher::_regEncode[dst_first] );
     } else {
        emit_opcode  (*cbuf, 0xDD );           // FST    ST(i)
        emit_d8      (*cbuf, 0xD0+Matcher::_regEncode[dst_first]-1 );
     }
#ifndef PRODUCT
    } else if( !do_size ) {
      if( size != 0 ) st->print("\n\t");
      if( src_first != FPR1L_num ) st->print("FLD    %s\n\tFSTP   %s",Matcher::regName[src_first],Matcher::regName[dst_first]);
      else                      st->print(             "FST    %s",                            Matcher::regName[dst_first]);
#endif
    }
    return size + ((src_first != FPR1L_num) ? 2+2 : 2);
  }

  // Check for float store
  if( src_first_rc == rc_float && dst_first_rc == rc_stack ) {
    return impl_fp_store_helper(cbuf,do_size,src_first,src_second,dst_first,dst_second,ra_->reg2offset(dst_first),size, st);
  }

  // Check for float load
  if( dst_first_rc == rc_float && src_first_rc == rc_stack ) {
    int offset = ra_->reg2offset(src_first);
    const char *op_str;
    int op;
    if( src_first+1 == src_second && dst_first+1 == dst_second ) { // double load?
      op_str = "FLD_D";
      op = 0xDD;
    } else {                   // 32-bit load
      op_str = "FLD_S";
      op = 0xD9;
      assert( src_second_rc == rc_bad && dst_second_rc == rc_bad, "no non-adjacent float-loads" );
    }
    if( cbuf ) {
      emit_opcode  (*cbuf, op );
      encode_RegMem(*cbuf, 0x0, ESP_enc, 0x4, 0, offset, relocInfo::none);
      emit_opcode  (*cbuf, 0xDD );           // FSTP   ST(i)
      emit_d8      (*cbuf, 0xD8+Matcher::_regEncode[dst_first] );
#ifndef PRODUCT
    } else if( !do_size ) {
      if( size != 0 ) st->print("\n\t");
      st->print("%s  ST,[ESP + #%d]\n\tFSTP   %s",op_str, offset,Matcher::regName[dst_first]);
#endif
    }
    int offset_size = (offset == 0) ? 0 : ((offset <= 127) ? 1 : 4);
    return size + 3+offset_size+2;
  }

  // Check for xmm reg-reg copy
  if( src_first_rc == rc_xmm && dst_first_rc == rc_xmm ) {
    assert( (src_second_rc == rc_bad && dst_second_rc == rc_bad) ||
            (src_first+1 == src_second && dst_first+1 == dst_second),
            "no non-adjacent float-moves" );
    return impl_movx_helper(cbuf,do_size,src_first,dst_first,src_second, dst_second, size, st);
  }

  // Check for xmm reg-integer reg copy
  if( src_first_rc == rc_xmm && dst_first_rc == rc_int ) {
    assert( (src_second_rc == rc_bad && dst_second_rc == rc_bad),
            "no 64 bit float-integer reg moves" );
    return impl_movx2gpr_helper(cbuf,do_size,src_first,dst_first,src_second, dst_second, size, st);
  }

  // Check for xmm store
  if( src_first_rc == rc_xmm && dst_first_rc == rc_stack ) {
    return impl_x_helper(cbuf,do_size,false,ra_->reg2offset(dst_first), src_first, src_second, size, st);
  }

  // Check for float xmm load
  if( src_first_rc == rc_stack && dst_first_rc == rc_xmm ) {
    return impl_x_helper(cbuf,do_size,true ,ra_->reg2offset(src_first),dst_first, dst_second, size, st);
  }

  // Copy from float reg to xmm reg
  if( src_first_rc == rc_float && dst_first_rc == rc_xmm ) {
    // copy to the top of stack from floating point reg
    // and use LEA to preserve flags
    if( cbuf ) {
      emit_opcode(*cbuf,0x8D);  // LEA  ESP,[ESP-8]
      emit_rm(*cbuf, 0x1, ESP_enc, 0x04);
      emit_rm(*cbuf, 0x0, 0x04, ESP_enc);
      emit_d8(*cbuf,0xF8);
#ifndef PRODUCT
    } else if( !do_size ) {
      if( size != 0 ) st->print("\n\t");
      st->print("LEA    ESP,[ESP-8]");
#endif
    }
    size += 4;

    size = impl_fp_store_helper(cbuf,do_size,src_first,src_second,dst_first,dst_second,0,size, st);

    // Copy from the temp memory to the xmm reg.
    size = impl_x_helper(cbuf,do_size,true ,0,dst_first, dst_second, size, st);

    if( cbuf ) {
      emit_opcode(*cbuf,0x8D);  // LEA  ESP,[ESP+8]
      emit_rm(*cbuf, 0x1, ESP_enc, 0x04);
      emit_rm(*cbuf, 0x0, 0x04, ESP_enc);
      emit_d8(*cbuf,0x08);
#ifndef PRODUCT
    } else if( !do_size ) {
      if( size != 0 ) st->print("\n\t");
      st->print("LEA    ESP,[ESP+8]");
#endif
    }
    size += 4;
    return size;
  }

  // AVX-512 opmask specific spilling.
  if (src_first_rc == rc_stack && dst_first_rc == rc_kreg) {
    assert((src_first & 1) == 0 && src_first + 1 == src_second, "invalid register pair");
    assert((dst_first & 1) == 0 && dst_first + 1 == dst_second, "invalid register pair");
    int offset = ra_->reg2offset(src_first);
    if (cbuf != nullptr) {
      MacroAssembler _masm(cbuf);
      __ kmov(as_KRegister(Matcher::_regEncode[dst_first]), Address(rsp, offset));
#ifndef PRODUCT
    } else {
      st->print("KMOV    %s, [ESP + %d]", Matcher::regName[dst_first], offset);
#endif
    }
    return 0;
  }

  if (src_first_rc == rc_kreg && dst_first_rc == rc_stack) {
    assert((src_first & 1) == 0 && src_first + 1 == src_second, "invalid register pair");
    assert((dst_first & 1) == 0 && dst_first + 1 == dst_second, "invalid register pair");
    int offset = ra_->reg2offset(dst_first);
    if (cbuf != nullptr) {
      MacroAssembler _masm(cbuf);
      __ kmov(Address(rsp, offset), as_KRegister(Matcher::_regEncode[src_first]));
#ifndef PRODUCT
    } else {
      st->print("KMOV    [ESP + %d], %s", offset, Matcher::regName[src_first]);
#endif
    }
    return 0;
  }

  if (src_first_rc == rc_kreg && dst_first_rc == rc_int) {
    Unimplemented();
    return 0;
  }

  if (src_first_rc == rc_int && dst_first_rc == rc_kreg) {
    Unimplemented();
    return 0;
  }

  if (src_first_rc == rc_kreg && dst_first_rc == rc_kreg) {
    assert((src_first & 1) == 0 && src_first + 1 == src_second, "invalid register pair");
    assert((dst_first & 1) == 0 && dst_first + 1 == dst_second, "invalid register pair");
    if (cbuf != nullptr) {
      MacroAssembler _masm(cbuf);
      __ kmov(as_KRegister(Matcher::_regEncode[dst_first]), as_KRegister(Matcher::_regEncode[src_first]));
#ifndef PRODUCT
    } else {
      st->print("KMOV    %s, %s", Matcher::regName[dst_first], Matcher::regName[src_first]);
#endif
    }
    return 0;
  }

  assert( size > 0, "missed a case" );

  // --------------------------------------------------------------------
  // Check for second bits still needing moving.
  if( src_second == dst_second )
    return size;               // Self copy; no move
  assert( src_second_rc != rc_bad && dst_second_rc != rc_bad, "src_second & dst_second cannot be Bad" );

  // Check for second word int-int move
  if( src_second_rc == rc_int && dst_second_rc == rc_int )
    return impl_mov_helper(cbuf,do_size,src_second,dst_second,size, st);

  // Check for second word integer store
  if( src_second_rc == rc_int && dst_second_rc == rc_stack )
    return impl_helper(cbuf,do_size,false,ra_->reg2offset(dst_second),src_second,0x89,"MOV ",size, st);

  // Check for second word integer load
  if( dst_second_rc == rc_int && src_second_rc == rc_stack )
    return impl_helper(cbuf,do_size,true ,ra_->reg2offset(src_second),dst_second,0x8B,"MOV ",size, st);

  Unimplemented();
  return 0; // Mute compiler
}

#ifndef PRODUCT
void MachSpillCopyNode::format(PhaseRegAlloc *ra_, outputStream* st) const {
  implementation( nullptr, ra_, false, st );
}
#endif

void MachSpillCopyNode::emit(CodeBuffer &cbuf, PhaseRegAlloc *ra_) const {
  implementation( &cbuf, ra_, false, nullptr );
}

uint MachSpillCopyNode::size(PhaseRegAlloc *ra_) const {
  return MachNode::size(ra_);
}


//=============================================================================
#ifndef PRODUCT
void BoxLockNode::format( PhaseRegAlloc *ra_, outputStream* st ) const {
  int offset = ra_->reg2offset(in_RegMask(0).find_first_elem());
  int reg = ra_->get_reg_first(this);
  st->print("LEA    %s,[ESP + #%d]",Matcher::regName[reg],offset);
}
#endif

void BoxLockNode::emit(CodeBuffer &cbuf, PhaseRegAlloc *ra_) const {
  int offset = ra_->reg2offset(in_RegMask(0).find_first_elem());
  int reg = ra_->get_encode(this);
  if( offset >= 128 ) {
    emit_opcode(cbuf, 0x8D);      // LEA  reg,[SP+offset]
    emit_rm(cbuf, 0x2, reg, 0x04);
    emit_rm(cbuf, 0x0, 0x04, ESP_enc);
    emit_d32(cbuf, offset);
  }
  else {
    emit_opcode(cbuf, 0x8D);      // LEA  reg,[SP+offset]
    emit_rm(cbuf, 0x1, reg, 0x04);
    emit_rm(cbuf, 0x0, 0x04, ESP_enc);
    emit_d8(cbuf, offset);
  }
}

uint BoxLockNode::size(PhaseRegAlloc *ra_) const {
  int offset = ra_->reg2offset(in_RegMask(0).find_first_elem());
  if( offset >= 128 ) {
    return 7;
  }
  else {
    return 4;
  }
}

//=============================================================================
#ifndef PRODUCT
void MachUEPNode::format( PhaseRegAlloc *ra_, outputStream* st ) const {
  st->print_cr(  "CMP    EAX,[ECX+4]\t# Inline cache check");
  st->print_cr("\tJNE    SharedRuntime::handle_ic_miss_stub");
  st->print_cr("\tNOP");
  st->print_cr("\tNOP");
  if( !OptoBreakpoint )
    st->print_cr("\tNOP");
}
#endif

void MachUEPNode::emit(CodeBuffer &cbuf, PhaseRegAlloc *ra_) const {
  MacroAssembler masm(&cbuf);
  masm.ic_check(CodeEntryAlignment);
}

uint MachUEPNode::size(PhaseRegAlloc *ra_) const {
  return MachNode::size(ra_); // too many variables; just compute it
                              // the hard way
}


//=============================================================================

// Vector calling convention not supported.
bool Matcher::supports_vector_calling_convention() {
  return false;
}

OptoRegPair Matcher::vector_return_value(uint ideal_reg) {
  Unimplemented();
  return OptoRegPair(0, 0);
}

// Is this branch offset short enough that a short branch can be used?
//
// NOTE: If the platform does not provide any short branch variants, then
//       this method should return false for offset 0.
bool Matcher::is_short_branch_offset(int rule, int br_size, int offset) {
  // The passed offset is relative to address of the branch.
  // On 86 a branch displacement is calculated relative to address
  // of a next instruction.
  offset -= br_size;

  // the short version of jmpConUCF2 contains multiple branches,
  // making the reach slightly less
  if (rule == jmpConUCF2_rule)
    return (-126 <= offset && offset <= 125);
  return (-128 <= offset && offset <= 127);
}

// Return whether or not this register is ever used as an argument.  This
// function is used on startup to build the trampoline stubs in generateOptoStub.
// Registers not mentioned will be killed by the VM call in the trampoline, and
// arguments in those registers not be available to the callee.
bool Matcher::can_be_java_arg( int reg ) {
  if(  reg == ECX_num   || reg == EDX_num   ) return true;
  if( (reg == XMM0_num  || reg == XMM1_num ) && UseSSE>=1 ) return true;
  if( (reg == XMM0b_num || reg == XMM1b_num) && UseSSE>=2 ) return true;
  return false;
}

bool Matcher::is_spillable_arg( int reg ) {
  return can_be_java_arg(reg);
}

uint Matcher::int_pressure_limit()
{
  return (INTPRESSURE == -1) ? 6 : INTPRESSURE;
}

uint Matcher::float_pressure_limit()
{
  return (FLOATPRESSURE == -1) ? 6 : FLOATPRESSURE;
}

bool Matcher::use_asm_for_ldiv_by_con( jlong divisor ) {
  // Use hardware integer DIV instruction when
  // it is faster than a code which use multiply.
  // Only when constant divisor fits into 32 bit
  // (min_jint is excluded to get only correct
  // positive 32 bit values from negative).
  return VM_Version::has_fast_idiv() &&
         (divisor == (int)divisor && divisor != min_jint);
}

// Register for DIVI projection of divmodI
RegMask Matcher::divI_proj_mask() {
  return EAX_REG_mask();
}

// Register for MODI projection of divmodI
RegMask Matcher::modI_proj_mask() {
  return EDX_REG_mask();
}

// Register for DIVL projection of divmodL
RegMask Matcher::divL_proj_mask() {
  ShouldNotReachHere();
  return RegMask();
}

// Register for MODL projection of divmodL
RegMask Matcher::modL_proj_mask() {
  ShouldNotReachHere();
  return RegMask();
}

const RegMask Matcher::method_handle_invoke_SP_save_mask() {
  return NO_REG_mask();
}

// Returns true if the high 32 bits of the value is known to be zero.
bool is_operand_hi32_zero(Node* n) {
  int opc = n->Opcode();
  if (opc == Op_AndL) {
    Node* o2 = n->in(2);
    if (o2->is_Con() && (o2->get_long() & 0xFFFFFFFF00000000LL) == 0LL) {
      return true;
    }
  }
  if (opc == Op_ConL && (n->get_long() & 0xFFFFFFFF00000000LL) == 0LL) {
    return true;
  }
  return false;
}

%}

//----------ENCODING BLOCK-----------------------------------------------------
// This block specifies the encoding classes used by the compiler to output
// byte streams.  Encoding classes generate functions which are called by
// Machine Instruction Nodes in order to generate the bit encoding of the
// instruction.  Operands specify their base encoding interface with the
// interface keyword.  There are currently supported four interfaces,
// REG_INTER, CONST_INTER, MEMORY_INTER, & COND_INTER.  REG_INTER causes an
// operand to generate a function which returns its register number when
// queried.   CONST_INTER causes an operand to generate a function which
// returns the value of the constant when queried.  MEMORY_INTER causes an
// operand to generate four functions which return the Base Register, the
// Index Register, the Scale Value, and the Offset Value of the operand when
// queried.  COND_INTER causes an operand to generate six functions which
// return the encoding code (ie - encoding bits for the instruction)
// associated with each basic boolean condition for a conditional instruction.
// Instructions specify two basic values for encoding.  They use the
// ins_encode keyword to specify their encoding class (which must be one of
// the class names specified in the encoding block), and they use the
// opcode keyword to specify, in order, their primary, secondary, and
// tertiary opcode.  Only the opcode sections which a particular instruction
// needs for encoding need to be specified.
encode %{
  // Build emit functions for each basic byte or larger field in the intel
  // encoding scheme (opcode, rm, sib, immediate), and call them from C++
  // code in the enc_class source block.  Emit functions will live in the
  // main source block for now.  In future, we can generalize this by
  // adding a syntax that specifies the sizes of fields in an order,
  // so that the adlc can build the emit functions automagically

  // Emit primary opcode
  enc_class OpcP %{
    emit_opcode(cbuf, $primary);
  %}

  // Emit secondary opcode
  enc_class OpcS %{
    emit_opcode(cbuf, $secondary);
  %}

  // Emit opcode directly
  enc_class Opcode(immI d8) %{
    emit_opcode(cbuf, $d8$$constant);
  %}

  enc_class SizePrefix %{
    emit_opcode(cbuf,0x66);
  %}

  enc_class RegReg (rRegI dst, rRegI src) %{    // RegReg(Many)
    emit_rm(cbuf, 0x3, $dst$$reg, $src$$reg);
  %}

  enc_class OpcRegReg (immI opcode, rRegI dst, rRegI src) %{    // OpcRegReg(Many)
    emit_opcode(cbuf,$opcode$$constant);
    emit_rm(cbuf, 0x3, $dst$$reg, $src$$reg);
  %}

  enc_class mov_r32_imm0( rRegI dst ) %{
    emit_opcode( cbuf, 0xB8 + $dst$$reg ); // 0xB8+ rd   -- MOV r32  ,imm32
    emit_d32   ( cbuf, 0x0  );             //                         imm32==0x0
  %}

  enc_class cdq_enc %{
    // Full implementation of Java idiv and irem; checks for
    // special case as described in JVM spec., p.243 & p.271.
    //
    //         normal case                           special case
    //
    // input : rax,: dividend                         min_int
    //         reg: divisor                          -1
    //
    // output: rax,: quotient  (= rax, idiv reg)       min_int
    //         rdx: remainder (= rax, irem reg)       0
    //
    //  Code sequnce:
    //
    //  81 F8 00 00 00 80    cmp         rax,80000000h
    //  0F 85 0B 00 00 00    jne         normal_case
    //  33 D2                xor         rdx,edx
    //  83 F9 FF             cmp         rcx,0FFh
    //  0F 84 03 00 00 00    je          done
    //                  normal_case:
    //  99                   cdq
    //  F7 F9                idiv        rax,ecx
    //                  done:
    //
    emit_opcode(cbuf,0x81); emit_d8(cbuf,0xF8);
    emit_opcode(cbuf,0x00); emit_d8(cbuf,0x00);
    emit_opcode(cbuf,0x00); emit_d8(cbuf,0x80);                     // cmp rax,80000000h
    emit_opcode(cbuf,0x0F); emit_d8(cbuf,0x85);
    emit_opcode(cbuf,0x0B); emit_d8(cbuf,0x00);
    emit_opcode(cbuf,0x00); emit_d8(cbuf,0x00);                     // jne normal_case
    emit_opcode(cbuf,0x33); emit_d8(cbuf,0xD2);                     // xor rdx,edx
    emit_opcode(cbuf,0x83); emit_d8(cbuf,0xF9); emit_d8(cbuf,0xFF); // cmp rcx,0FFh
    emit_opcode(cbuf,0x0F); emit_d8(cbuf,0x84);
    emit_opcode(cbuf,0x03); emit_d8(cbuf,0x00);
    emit_opcode(cbuf,0x00); emit_d8(cbuf,0x00);                     // je done
    // normal_case:
    emit_opcode(cbuf,0x99);                                         // cdq
    // idiv (note: must be emitted by the user of this rule)
    // normal:
  %}

  // Dense encoding for older common ops
  enc_class Opc_plus(immI opcode, rRegI reg) %{
    emit_opcode(cbuf, $opcode$$constant + $reg$$reg);
  %}


  // Opcde enc_class for 8/32 bit immediate instructions with sign-extension
  enc_class OpcSE (immI imm) %{ // Emit primary opcode and set sign-extend bit
    // Check for 8-bit immediate, and set sign extend bit in opcode
    if (($imm$$constant >= -128) && ($imm$$constant <= 127)) {
      emit_opcode(cbuf, $primary | 0x02);
    }
    else {                          // If 32-bit immediate
      emit_opcode(cbuf, $primary);
    }
  %}

  enc_class OpcSErm (rRegI dst, immI imm) %{    // OpcSEr/m
    // Emit primary opcode and set sign-extend bit
    // Check for 8-bit immediate, and set sign extend bit in opcode
    if (($imm$$constant >= -128) && ($imm$$constant <= 127)) {
      emit_opcode(cbuf, $primary | 0x02);    }
    else {                          // If 32-bit immediate
      emit_opcode(cbuf, $primary);
    }
    // Emit r/m byte with secondary opcode, after primary opcode.
    emit_rm(cbuf, 0x3, $secondary, $dst$$reg);
  %}

  enc_class Con8or32 (immI imm) %{    // Con8or32(storeImmI), 8 or 32 bits
    // Check for 8-bit immediate, and set sign extend bit in opcode
    if (($imm$$constant >= -128) && ($imm$$constant <= 127)) {
      $$$emit8$imm$$constant;
    }
    else {                          // If 32-bit immediate
      // Output immediate
      $$$emit32$imm$$constant;
    }
  %}

  enc_class Long_OpcSErm_Lo(eRegL dst, immL imm) %{
    // Emit primary opcode and set sign-extend bit
    // Check for 8-bit immediate, and set sign extend bit in opcode
    int con = (int)$imm$$constant; // Throw away top bits
    emit_opcode(cbuf, ((con >= -128) && (con <= 127)) ? ($primary | 0x02) : $primary);
    // Emit r/m byte with secondary opcode, after primary opcode.
    emit_rm(cbuf, 0x3, $secondary, $dst$$reg);
    if ((con >= -128) && (con <= 127)) emit_d8 (cbuf,con);
    else                               emit_d32(cbuf,con);
  %}

  enc_class Long_OpcSErm_Hi(eRegL dst, immL imm) %{
    // Emit primary opcode and set sign-extend bit
    // Check for 8-bit immediate, and set sign extend bit in opcode
    int con = (int)($imm$$constant >> 32); // Throw away bottom bits
    emit_opcode(cbuf, ((con >= -128) && (con <= 127)) ? ($primary | 0x02) : $primary);
    // Emit r/m byte with tertiary opcode, after primary opcode.
    emit_rm(cbuf, 0x3, $tertiary, HIGH_FROM_LOW_ENC($dst$$reg));
    if ((con >= -128) && (con <= 127)) emit_d8 (cbuf,con);
    else                               emit_d32(cbuf,con);
  %}

  enc_class OpcSReg (rRegI dst) %{    // BSWAP
    emit_cc(cbuf, $secondary, $dst$$reg );
  %}

  enc_class bswap_long_bytes(eRegL dst) %{ // BSWAP
    int destlo = $dst$$reg;
    int desthi = HIGH_FROM_LOW_ENC(destlo);
    // bswap lo
    emit_opcode(cbuf, 0x0F);
    emit_cc(cbuf, 0xC8, destlo);
    // bswap hi
    emit_opcode(cbuf, 0x0F);
    emit_cc(cbuf, 0xC8, desthi);
    // xchg lo and hi
    emit_opcode(cbuf, 0x87);
    emit_rm(cbuf, 0x3, destlo, desthi);
  %}

  enc_class RegOpc (rRegI div) %{    // IDIV, IMOD, JMP indirect, ...
    emit_rm(cbuf, 0x3, $secondary, $div$$reg );
  %}

  enc_class enc_cmov(cmpOp cop ) %{ // CMOV
    $$$emit8$primary;
    emit_cc(cbuf, $secondary, $cop$$cmpcode);
  %}

  enc_class enc_cmov_dpr(cmpOp cop, regDPR src ) %{ // CMOV
    int op = 0xDA00 + $cop$$cmpcode + ($src$$reg-1);
    emit_d8(cbuf, op >> 8 );
    emit_d8(cbuf, op & 255);
  %}

  // emulate a CMOV with a conditional branch around a MOV
  enc_class enc_cmov_branch( cmpOp cop, immI brOffs ) %{ // CMOV
    // Invert sense of branch from sense of CMOV
    emit_cc( cbuf, 0x70, ($cop$$cmpcode^1) );
    emit_d8( cbuf, $brOffs$$constant );
  %}

  enc_class enc_PartialSubtypeCheck( ) %{
    Register Redi = as_Register(EDI_enc); // result register
    Register Reax = as_Register(EAX_enc); // super class
    Register Recx = as_Register(ECX_enc); // killed
    Register Resi = as_Register(ESI_enc); // sub class
    Label miss;

    MacroAssembler _masm(&cbuf);
    __ check_klass_subtype_slow_path(Resi, Reax, Recx, Redi,
                                     nullptr, &miss,
                                     /*set_cond_codes:*/ true);
    if ($primary) {
      __ xorptr(Redi, Redi);
    }
    __ bind(miss);
  %}

  enc_class FFree_Float_Stack_All %{    // Free_Float_Stack_All
    MacroAssembler masm(&cbuf);
    int start = masm.offset();
    if (UseSSE >= 2) {
      if (VerifyFPU) {
        masm.verify_FPU(0, "must be empty in SSE2+ mode");
      }
    } else {
      // External c_calling_convention expects the FPU stack to be 'clean'.
      // Compiled code leaves it dirty.  Do cleanup now.
      masm.empty_FPU_stack();
    }
    if (sizeof_FFree_Float_Stack_All == -1) {
      sizeof_FFree_Float_Stack_All = masm.offset() - start;
    } else {
      assert(masm.offset() - start == sizeof_FFree_Float_Stack_All, "wrong size");
    }
  %}

  enc_class Verify_FPU_For_Leaf %{
    if( VerifyFPU ) {
      MacroAssembler masm(&cbuf);
      masm.verify_FPU( -3, "Returning from Runtime Leaf call");
    }
  %}

  enc_class Java_To_Runtime (method meth) %{    // CALL Java_To_Runtime, Java_To_Runtime_Leaf
    // This is the instruction starting address for relocation info.
    MacroAssembler _masm(&cbuf);
    cbuf.set_insts_mark();
    $$$emit8$primary;
    // CALL directly to the runtime
    emit_d32_reloc(cbuf, ($meth$$method - (int)(cbuf.insts_end()) - 4),
                runtime_call_Relocation::spec(), RELOC_IMM32 );
    __ post_call_nop();

    if (UseSSE >= 2) {
      MacroAssembler _masm(&cbuf);
      BasicType rt = tf()->return_type();

      if ((rt == T_FLOAT || rt == T_DOUBLE) && !return_value_is_used()) {
        // A C runtime call where the return value is unused.  In SSE2+
        // mode the result needs to be removed from the FPU stack.  It's
        // likely that this function call could be removed by the
        // optimizer if the C function is a pure function.
        __ ffree(0);
      } else if (rt == T_FLOAT) {
        __ lea(rsp, Address(rsp, -4));
        __ fstp_s(Address(rsp, 0));
        __ movflt(xmm0, Address(rsp, 0));
        __ lea(rsp, Address(rsp,  4));
      } else if (rt == T_DOUBLE) {
        __ lea(rsp, Address(rsp, -8));
        __ fstp_d(Address(rsp, 0));
        __ movdbl(xmm0, Address(rsp, 0));
        __ lea(rsp, Address(rsp,  8));
      }
    }
  %}

  enc_class pre_call_resets %{
    // If method sets FPU control word restore it here
    debug_only(int off0 = cbuf.insts_size());
    if (ra_->C->in_24_bit_fp_mode()) {
      MacroAssembler _masm(&cbuf);
      __ fldcw(ExternalAddress(StubRoutines::x86::addr_fpu_cntrl_wrd_std()));
    }
    // Clear upper bits of YMM registers when current compiled code uses
    // wide vectors to avoid AVX <-> SSE transition penalty during call.
    MacroAssembler _masm(&cbuf);
    __ vzeroupper();
    debug_only(int off1 = cbuf.insts_size());
    assert(off1 - off0 == pre_call_resets_size(), "correct size prediction");
  %}

  enc_class post_call_FPU %{
    // If method sets FPU control word do it here also
    if (Compile::current()->in_24_bit_fp_mode()) {
      MacroAssembler masm(&cbuf);
      masm.fldcw(ExternalAddress(StubRoutines::x86::addr_fpu_cntrl_wrd_24()));
    }
  %}

  enc_class Java_Static_Call (method meth) %{    // JAVA STATIC CALL
    // CALL to fixup routine.  Fixup routine uses ScopeDesc info to determine
    // who we intended to call.
    MacroAssembler _masm(&cbuf);
    cbuf.set_insts_mark();
    $$$emit8$primary;

    if (!_method) {
      emit_d32_reloc(cbuf, ($meth$$method - (int)(cbuf.insts_end()) - 4),
                     runtime_call_Relocation::spec(),
                     RELOC_IMM32);
      __ post_call_nop();
    } else {
      int method_index = resolved_method_index(cbuf);
      RelocationHolder rspec = _optimized_virtual ? opt_virtual_call_Relocation::spec(method_index)
                                                  : static_call_Relocation::spec(method_index);
      emit_d32_reloc(cbuf, ($meth$$method - (int)(cbuf.insts_end()) - 4),
                     rspec, RELOC_DISP32);
      __ post_call_nop();
      address mark = cbuf.insts_mark();
      if (CodeBuffer::supports_shared_stubs() && _method->can_be_statically_bound()) {
        // Calls of the same statically bound method can share
        // a stub to the interpreter.
        cbuf.shared_stub_to_interp_for(_method, cbuf.insts()->mark_off());
      } else {
        // Emit stubs for static call.
        address stub = CompiledDirectCall::emit_to_interp_stub(cbuf, mark);
        if (stub == nullptr) {
          ciEnv::current()->record_failure("CodeCache is full");
          return;
        }
      }
    }
  %}

  enc_class Java_Dynamic_Call (method meth) %{    // JAVA DYNAMIC CALL
    MacroAssembler _masm(&cbuf);
    __ ic_call((address)$meth$$method, resolved_method_index(cbuf));
    __ post_call_nop();
  %}

  enc_class Java_Compiled_Call (method meth) %{    // JAVA COMPILED CALL
    int disp = in_bytes(Method::from_compiled_offset());
    assert( -128 <= disp && disp <= 127, "compiled_code_offset isn't small");

    // CALL *[EAX+in_bytes(Method::from_compiled_code_entry_point_offset())]
    MacroAssembler _masm(&cbuf);
    cbuf.set_insts_mark();
    $$$emit8$primary;
    emit_rm(cbuf, 0x01, $secondary, EAX_enc );  // R/M byte
    emit_d8(cbuf, disp);             // Displacement
    __ post_call_nop();
  %}

//   Following encoding is no longer used, but may be restored if calling
//   convention changes significantly.
//   Became: Xor_Reg(EBP), Java_To_Runtime( labl )
//
//   enc_class Java_Interpreter_Call (label labl) %{    // JAVA INTERPRETER CALL
//     // int ic_reg     = Matcher::inline_cache_reg();
//     // int ic_encode  = Matcher::_regEncode[ic_reg];
//     // int imo_reg    = Matcher::interpreter_method_reg();
//     // int imo_encode = Matcher::_regEncode[imo_reg];
//
//     // // Interpreter expects method_ptr in EBX, currently a callee-saved register,
//     // // so we load it immediately before the call
//     // emit_opcode(cbuf, 0x8B);                     // MOV    imo_reg,ic_reg  # method_ptr
//     // emit_rm(cbuf, 0x03, imo_encode, ic_encode ); // R/M byte
//
//     // xor rbp,ebp
//     emit_opcode(cbuf, 0x33);
//     emit_rm(cbuf, 0x3, EBP_enc, EBP_enc);
//
//     // CALL to interpreter.
//     cbuf.set_insts_mark();
//     $$$emit8$primary;
//     emit_d32_reloc(cbuf, ($labl$$label - (int)(cbuf.insts_end()) - 4),
//                 runtime_call_Relocation::spec(), RELOC_IMM32 );
//   %}

  enc_class RegOpcImm (rRegI dst, immI8 shift) %{    // SHL, SAR, SHR
    $$$emit8$primary;
    emit_rm(cbuf, 0x3, $secondary, $dst$$reg);
    $$$emit8$shift$$constant;
  %}

  enc_class LdImmI (rRegI dst, immI src) %{    // Load Immediate
    // Load immediate does not have a zero or sign extended version
    // for 8-bit immediates
    emit_opcode(cbuf, 0xB8 + $dst$$reg);
    $$$emit32$src$$constant;
  %}

  enc_class LdImmP (rRegI dst, immI src) %{    // Load Immediate
    // Load immediate does not have a zero or sign extended version
    // for 8-bit immediates
    emit_opcode(cbuf, $primary + $dst$$reg);
    $$$emit32$src$$constant;
  %}

  enc_class LdImmL_Lo( eRegL dst, immL src) %{    // Load Immediate
    // Load immediate does not have a zero or sign extended version
    // for 8-bit immediates
    int dst_enc = $dst$$reg;
    int src_con = $src$$constant & 0x0FFFFFFFFL;
    if (src_con == 0) {
      // xor dst, dst
      emit_opcode(cbuf, 0x33);
      emit_rm(cbuf, 0x3, dst_enc, dst_enc);
    } else {
      emit_opcode(cbuf, $primary + dst_enc);
      emit_d32(cbuf, src_con);
    }
  %}

  enc_class LdImmL_Hi( eRegL dst, immL src) %{    // Load Immediate
    // Load immediate does not have a zero or sign extended version
    // for 8-bit immediates
    int dst_enc = $dst$$reg + 2;
    int src_con = ((julong)($src$$constant)) >> 32;
    if (src_con == 0) {
      // xor dst, dst
      emit_opcode(cbuf, 0x33);
      emit_rm(cbuf, 0x3, dst_enc, dst_enc);
    } else {
      emit_opcode(cbuf, $primary + dst_enc);
      emit_d32(cbuf, src_con);
    }
  %}


  // Encode a reg-reg copy.  If it is useless, then empty encoding.
  enc_class enc_Copy( rRegI dst, rRegI src ) %{
    encode_Copy( cbuf, $dst$$reg, $src$$reg );
  %}

  enc_class enc_CopyL_Lo( rRegI dst, eRegL src ) %{
    encode_Copy( cbuf, $dst$$reg, $src$$reg );
  %}

  enc_class RegReg (rRegI dst, rRegI src) %{    // RegReg(Many)
    emit_rm(cbuf, 0x3, $dst$$reg, $src$$reg);
  %}

  enc_class RegReg_Lo(eRegL dst, eRegL src) %{    // RegReg(Many)
    $$$emit8$primary;
    emit_rm(cbuf, 0x3, $dst$$reg, $src$$reg);
  %}

  enc_class RegReg_Hi(eRegL dst, eRegL src) %{    // RegReg(Many)
    $$$emit8$secondary;
    emit_rm(cbuf, 0x3, HIGH_FROM_LOW_ENC($dst$$reg), HIGH_FROM_LOW_ENC($src$$reg));
  %}

  enc_class RegReg_Lo2(eRegL dst, eRegL src) %{    // RegReg(Many)
    emit_rm(cbuf, 0x3, $dst$$reg, $src$$reg);
  %}

  enc_class RegReg_Hi2(eRegL dst, eRegL src) %{    // RegReg(Many)
    emit_rm(cbuf, 0x3, HIGH_FROM_LOW_ENC($dst$$reg), HIGH_FROM_LOW_ENC($src$$reg));
  %}

  enc_class RegReg_HiLo( eRegL src, rRegI dst ) %{
    emit_rm(cbuf, 0x3, $dst$$reg, HIGH_FROM_LOW_ENC($src$$reg));
  %}

  enc_class Con32 (immI src) %{    // Con32(storeImmI)
    // Output immediate
    $$$emit32$src$$constant;
  %}

  enc_class Con32FPR_as_bits(immFPR src) %{        // storeF_imm
    // Output Float immediate bits
    jfloat jf = $src$$constant;
    int    jf_as_bits = jint_cast( jf );
    emit_d32(cbuf, jf_as_bits);
  %}

  enc_class Con32F_as_bits(immF src) %{      // storeX_imm
    // Output Float immediate bits
    jfloat jf = $src$$constant;
    int    jf_as_bits = jint_cast( jf );
    emit_d32(cbuf, jf_as_bits);
  %}

  enc_class Con16 (immI src) %{    // Con16(storeImmI)
    // Output immediate
    $$$emit16$src$$constant;
  %}

  enc_class Con_d32(immI src) %{
    emit_d32(cbuf,$src$$constant);
  %}

  enc_class conmemref (eRegP t1) %{    // Con32(storeImmI)
    // Output immediate memory reference
    emit_rm(cbuf, 0x00, $t1$$reg, 0x05 );
    emit_d32(cbuf, 0x00);
  %}

  enc_class lock_prefix( ) %{
    emit_opcode(cbuf,0xF0);         // [Lock]
  %}

  // Cmp-xchg long value.
  // Note: we need to swap rbx, and rcx before and after the
  //       cmpxchg8 instruction because the instruction uses
  //       rcx as the high order word of the new value to store but
  //       our register encoding uses rbx,.
  enc_class enc_cmpxchg8(eSIRegP mem_ptr) %{

    // XCHG  rbx,ecx
    emit_opcode(cbuf,0x87);
    emit_opcode(cbuf,0xD9);
    // [Lock]
    emit_opcode(cbuf,0xF0);
    // CMPXCHG8 [Eptr]
    emit_opcode(cbuf,0x0F);
    emit_opcode(cbuf,0xC7);
    emit_rm( cbuf, 0x0, 1, $mem_ptr$$reg );
    // XCHG  rbx,ecx
    emit_opcode(cbuf,0x87);
    emit_opcode(cbuf,0xD9);
  %}

  enc_class enc_cmpxchg(eSIRegP mem_ptr) %{
    // [Lock]
    emit_opcode(cbuf,0xF0);

    // CMPXCHG [Eptr]
    emit_opcode(cbuf,0x0F);
    emit_opcode(cbuf,0xB1);
    emit_rm( cbuf, 0x0, 1, $mem_ptr$$reg );
  %}

  enc_class enc_cmpxchgb(eSIRegP mem_ptr) %{
    // [Lock]
    emit_opcode(cbuf,0xF0);

    // CMPXCHGB [Eptr]
    emit_opcode(cbuf,0x0F);
    emit_opcode(cbuf,0xB0);
    emit_rm( cbuf, 0x0, 1, $mem_ptr$$reg );
  %}

  enc_class enc_cmpxchgw(eSIRegP mem_ptr) %{
    // [Lock]
    emit_opcode(cbuf,0xF0);

    // 16-bit mode
    emit_opcode(cbuf, 0x66);

    // CMPXCHGW [Eptr]
    emit_opcode(cbuf,0x0F);
    emit_opcode(cbuf,0xB1);
    emit_rm( cbuf, 0x0, 1, $mem_ptr$$reg );
  %}

  enc_class enc_flags_ne_to_boolean( iRegI res ) %{
    int res_encoding = $res$$reg;

    // MOV  res,0
    emit_opcode( cbuf, 0xB8 + res_encoding);
    emit_d32( cbuf, 0 );
    // JNE,s  fail
    emit_opcode(cbuf,0x75);
    emit_d8(cbuf, 5 );
    // MOV  res,1
    emit_opcode( cbuf, 0xB8 + res_encoding);
    emit_d32( cbuf, 1 );
    // fail:
  %}

  enc_class set_instruction_start( ) %{
    cbuf.set_insts_mark();            // Mark start of opcode for reloc info in mem operand
  %}

  enc_class RegMem (rRegI ereg, memory mem) %{    // emit_reg_mem
    int reg_encoding = $ereg$$reg;
    int base  = $mem$$base;
    int index = $mem$$index;
    int scale = $mem$$scale;
    int displace = $mem$$disp;
    relocInfo::relocType disp_reloc = $mem->disp_reloc();
    encode_RegMem(cbuf, reg_encoding, base, index, scale, displace, disp_reloc);
  %}

  enc_class RegMem_Hi(eRegL ereg, memory mem) %{    // emit_reg_mem
    int reg_encoding = HIGH_FROM_LOW_ENC($ereg$$reg);  // Hi register of pair, computed from lo
    int base  = $mem$$base;
    int index = $mem$$index;
    int scale = $mem$$scale;
    int displace = $mem$$disp + 4;      // Offset is 4 further in memory
    assert( $mem->disp_reloc() == relocInfo::none, "Cannot add 4 to oop" );
    encode_RegMem(cbuf, reg_encoding, base, index, scale, displace, relocInfo::none);
  %}

  enc_class move_long_small_shift( eRegL dst, immI_1_31 cnt ) %{
    int r1, r2;
    if( $tertiary == 0xA4 ) { r1 = $dst$$reg;  r2 = HIGH_FROM_LOW_ENC($dst$$reg); }
    else                    { r2 = $dst$$reg;  r1 = HIGH_FROM_LOW_ENC($dst$$reg); }
    emit_opcode(cbuf,0x0F);
    emit_opcode(cbuf,$tertiary);
    emit_rm(cbuf, 0x3, r1, r2);
    emit_d8(cbuf,$cnt$$constant);
    emit_d8(cbuf,$primary);
    emit_rm(cbuf, 0x3, $secondary, r1);
    emit_d8(cbuf,$cnt$$constant);
  %}

  enc_class move_long_big_shift_sign( eRegL dst, immI_32_63 cnt ) %{
    emit_opcode( cbuf, 0x8B ); // Move
    emit_rm(cbuf, 0x3, $dst$$reg, HIGH_FROM_LOW_ENC($dst$$reg));
    if( $cnt$$constant > 32 ) { // Shift, if not by zero
      emit_d8(cbuf,$primary);
      emit_rm(cbuf, 0x3, $secondary, $dst$$reg);
      emit_d8(cbuf,$cnt$$constant-32);
    }
    emit_d8(cbuf,$primary);
    emit_rm(cbuf, 0x3, $secondary, HIGH_FROM_LOW_ENC($dst$$reg));
    emit_d8(cbuf,31);
  %}

  enc_class move_long_big_shift_clr( eRegL dst, immI_32_63 cnt ) %{
    int r1, r2;
    if( $secondary == 0x5 ) { r1 = $dst$$reg;  r2 = HIGH_FROM_LOW_ENC($dst$$reg); }
    else                    { r2 = $dst$$reg;  r1 = HIGH_FROM_LOW_ENC($dst$$reg); }

    emit_opcode( cbuf, 0x8B ); // Move r1,r2
    emit_rm(cbuf, 0x3, r1, r2);
    if( $cnt$$constant > 32 ) { // Shift, if not by zero
      emit_opcode(cbuf,$primary);
      emit_rm(cbuf, 0x3, $secondary, r1);
      emit_d8(cbuf,$cnt$$constant-32);
    }
    emit_opcode(cbuf,0x33);  // XOR r2,r2
    emit_rm(cbuf, 0x3, r2, r2);
  %}

  // Clone of RegMem but accepts an extra parameter to access each
  // half of a double in memory; it never needs relocation info.
  enc_class Mov_MemD_half_to_Reg (immI opcode, memory mem, immI disp_for_half, rRegI rm_reg) %{
    emit_opcode(cbuf,$opcode$$constant);
    int reg_encoding = $rm_reg$$reg;
    int base     = $mem$$base;
    int index    = $mem$$index;
    int scale    = $mem$$scale;
    int displace = $mem$$disp + $disp_for_half$$constant;
    relocInfo::relocType disp_reloc = relocInfo::none;
    encode_RegMem(cbuf, reg_encoding, base, index, scale, displace, disp_reloc);
  %}

  // !!!!! Special Custom Code used by MemMove, and stack access instructions !!!!!
  //
  // Clone of RegMem except the RM-byte's reg/opcode field is an ADLC-time constant
  // and it never needs relocation information.
  // Frequently used to move data between FPU's Stack Top and memory.
  enc_class RMopc_Mem_no_oop (immI rm_opcode, memory mem) %{
    int rm_byte_opcode = $rm_opcode$$constant;
    int base     = $mem$$base;
    int index    = $mem$$index;
    int scale    = $mem$$scale;
    int displace = $mem$$disp;
    assert( $mem->disp_reloc() == relocInfo::none, "No oops here because no reloc info allowed" );
    encode_RegMem(cbuf, rm_byte_opcode, base, index, scale, displace, relocInfo::none);
  %}

  enc_class RMopc_Mem (immI rm_opcode, memory mem) %{
    int rm_byte_opcode = $rm_opcode$$constant;
    int base     = $mem$$base;
    int index    = $mem$$index;
    int scale    = $mem$$scale;
    int displace = $mem$$disp;
    relocInfo::relocType disp_reloc = $mem->disp_reloc(); // disp-as-oop when working with static globals
    encode_RegMem(cbuf, rm_byte_opcode, base, index, scale, displace, disp_reloc);
  %}

  enc_class RegLea (rRegI dst, rRegI src0, immI src1 ) %{    // emit_reg_lea
    int reg_encoding = $dst$$reg;
    int base         = $src0$$reg;      // 0xFFFFFFFF indicates no base
    int index        = 0x04;            // 0x04 indicates no index
    int scale        = 0x00;            // 0x00 indicates no scale
    int displace     = $src1$$constant; // 0x00 indicates no displacement
    relocInfo::relocType disp_reloc = relocInfo::none;
    encode_RegMem(cbuf, reg_encoding, base, index, scale, displace, disp_reloc);
  %}

  enc_class min_enc (rRegI dst, rRegI src) %{    // MIN
    // Compare dst,src
    emit_opcode(cbuf,0x3B);
    emit_rm(cbuf, 0x3, $dst$$reg, $src$$reg);
    // jmp dst < src around move
    emit_opcode(cbuf,0x7C);
    emit_d8(cbuf,2);
    // move dst,src
    emit_opcode(cbuf,0x8B);
    emit_rm(cbuf, 0x3, $dst$$reg, $src$$reg);
  %}

  enc_class max_enc (rRegI dst, rRegI src) %{    // MAX
    // Compare dst,src
    emit_opcode(cbuf,0x3B);
    emit_rm(cbuf, 0x3, $dst$$reg, $src$$reg);
    // jmp dst > src around move
    emit_opcode(cbuf,0x7F);
    emit_d8(cbuf,2);
    // move dst,src
    emit_opcode(cbuf,0x8B);
    emit_rm(cbuf, 0x3, $dst$$reg, $src$$reg);
  %}

  enc_class enc_FPR_store(memory mem, regDPR src) %{
    // If src is FPR1, we can just FST to store it.
    // Else we need to FLD it to FPR1, then FSTP to store/pop it.
    int reg_encoding = 0x2; // Just store
    int base  = $mem$$base;
    int index = $mem$$index;
    int scale = $mem$$scale;
    int displace = $mem$$disp;
    relocInfo::relocType disp_reloc = $mem->disp_reloc(); // disp-as-oop when working with static globals
    if( $src$$reg != FPR1L_enc ) {
      reg_encoding = 0x3;  // Store & pop
      emit_opcode( cbuf, 0xD9 ); // FLD (i.e., push it)
      emit_d8( cbuf, 0xC0-1+$src$$reg );
    }
    cbuf.set_insts_mark();       // Mark start of opcode for reloc info in mem operand
    emit_opcode(cbuf,$primary);
    encode_RegMem(cbuf, reg_encoding, base, index, scale, displace, disp_reloc);
  %}

  enc_class neg_reg(rRegI dst) %{
    // NEG $dst
    emit_opcode(cbuf,0xF7);
    emit_rm(cbuf, 0x3, 0x03, $dst$$reg );
  %}

  enc_class setLT_reg(eCXRegI dst) %{
    // SETLT $dst
    emit_opcode(cbuf,0x0F);
    emit_opcode(cbuf,0x9C);
    emit_rm( cbuf, 0x3, 0x4, $dst$$reg );
  %}

  enc_class enc_cmpLTP(ncxRegI p, ncxRegI q, ncxRegI y, eCXRegI tmp) %{    // cadd_cmpLT
    int tmpReg = $tmp$$reg;

    // SUB $p,$q
    emit_opcode(cbuf,0x2B);
    emit_rm(cbuf, 0x3, $p$$reg, $q$$reg);
    // SBB $tmp,$tmp
    emit_opcode(cbuf,0x1B);
    emit_rm(cbuf, 0x3, tmpReg, tmpReg);
    // AND $tmp,$y
    emit_opcode(cbuf,0x23);
    emit_rm(cbuf, 0x3, tmpReg, $y$$reg);
    // ADD $p,$tmp
    emit_opcode(cbuf,0x03);
    emit_rm(cbuf, 0x3, $p$$reg, tmpReg);
  %}

  enc_class shift_left_long( eRegL dst, eCXRegI shift ) %{
    // TEST shift,32
    emit_opcode(cbuf,0xF7);
    emit_rm(cbuf, 0x3, 0, ECX_enc);
    emit_d32(cbuf,0x20);
    // JEQ,s small
    emit_opcode(cbuf, 0x74);
    emit_d8(cbuf, 0x04);
    // MOV    $dst.hi,$dst.lo
    emit_opcode( cbuf, 0x8B );
    emit_rm(cbuf, 0x3, HIGH_FROM_LOW_ENC($dst$$reg), $dst$$reg );
    // CLR    $dst.lo
    emit_opcode(cbuf, 0x33);
    emit_rm(cbuf, 0x3, $dst$$reg, $dst$$reg);
// small:
    // SHLD   $dst.hi,$dst.lo,$shift
    emit_opcode(cbuf,0x0F);
    emit_opcode(cbuf,0xA5);
    emit_rm(cbuf, 0x3, $dst$$reg, HIGH_FROM_LOW_ENC($dst$$reg));
    // SHL    $dst.lo,$shift"
    emit_opcode(cbuf,0xD3);
    emit_rm(cbuf, 0x3, 0x4, $dst$$reg );
  %}

  enc_class shift_right_long( eRegL dst, eCXRegI shift ) %{
    // TEST shift,32
    emit_opcode(cbuf,0xF7);
    emit_rm(cbuf, 0x3, 0, ECX_enc);
    emit_d32(cbuf,0x20);
    // JEQ,s small
    emit_opcode(cbuf, 0x74);
    emit_d8(cbuf, 0x04);
    // MOV    $dst.lo,$dst.hi
    emit_opcode( cbuf, 0x8B );
    emit_rm(cbuf, 0x3, $dst$$reg, HIGH_FROM_LOW_ENC($dst$$reg) );
    // CLR    $dst.hi
    emit_opcode(cbuf, 0x33);
    emit_rm(cbuf, 0x3, HIGH_FROM_LOW_ENC($dst$$reg), HIGH_FROM_LOW_ENC($dst$$reg));
// small:
    // SHRD   $dst.lo,$dst.hi,$shift
    emit_opcode(cbuf,0x0F);
    emit_opcode(cbuf,0xAD);
    emit_rm(cbuf, 0x3, HIGH_FROM_LOW_ENC($dst$$reg), $dst$$reg);
    // SHR    $dst.hi,$shift"
    emit_opcode(cbuf,0xD3);
    emit_rm(cbuf, 0x3, 0x5, HIGH_FROM_LOW_ENC($dst$$reg) );
  %}

  enc_class shift_right_arith_long( eRegL dst, eCXRegI shift ) %{
    // TEST shift,32
    emit_opcode(cbuf,0xF7);
    emit_rm(cbuf, 0x3, 0, ECX_enc);
    emit_d32(cbuf,0x20);
    // JEQ,s small
    emit_opcode(cbuf, 0x74);
    emit_d8(cbuf, 0x05);
    // MOV    $dst.lo,$dst.hi
    emit_opcode( cbuf, 0x8B );
    emit_rm(cbuf, 0x3, $dst$$reg, HIGH_FROM_LOW_ENC($dst$$reg) );
    // SAR    $dst.hi,31
    emit_opcode(cbuf, 0xC1);
    emit_rm(cbuf, 0x3, 7, HIGH_FROM_LOW_ENC($dst$$reg) );
    emit_d8(cbuf, 0x1F );
// small:
    // SHRD   $dst.lo,$dst.hi,$shift
    emit_opcode(cbuf,0x0F);
    emit_opcode(cbuf,0xAD);
    emit_rm(cbuf, 0x3, HIGH_FROM_LOW_ENC($dst$$reg), $dst$$reg);
    // SAR    $dst.hi,$shift"
    emit_opcode(cbuf,0xD3);
    emit_rm(cbuf, 0x3, 0x7, HIGH_FROM_LOW_ENC($dst$$reg) );
  %}


  // ----------------- Encodings for floating point unit -----------------
  // May leave result in FPU-TOS or FPU reg depending on opcodes
  enc_class OpcReg_FPR(regFPR src) %{    // FMUL, FDIV
    $$$emit8$primary;
    emit_rm(cbuf, 0x3, $secondary, $src$$reg );
  %}

  // Pop argument in FPR0 with FSTP ST(0)
  enc_class PopFPU() %{
    emit_opcode( cbuf, 0xDD );
    emit_d8( cbuf, 0xD8 );
  %}

  // !!!!! equivalent to Pop_Reg_F
  enc_class Pop_Reg_DPR( regDPR dst ) %{
    emit_opcode( cbuf, 0xDD );           // FSTP   ST(i)
    emit_d8( cbuf, 0xD8+$dst$$reg );
  %}

  enc_class Push_Reg_DPR( regDPR dst ) %{
    emit_opcode( cbuf, 0xD9 );
    emit_d8( cbuf, 0xC0-1+$dst$$reg );   // FLD ST(i-1)
  %}

  enc_class strictfp_bias1( regDPR dst ) %{
    emit_opcode( cbuf, 0xDB );           // FLD m80real
    emit_opcode( cbuf, 0x2D );
    emit_d32( cbuf, (int)StubRoutines::x86::addr_fpu_subnormal_bias1() );
    emit_opcode( cbuf, 0xDE );           // FMULP ST(dst), ST0
    emit_opcode( cbuf, 0xC8+$dst$$reg );
  %}

  enc_class strictfp_bias2( regDPR dst ) %{
    emit_opcode( cbuf, 0xDB );           // FLD m80real
    emit_opcode( cbuf, 0x2D );
    emit_d32( cbuf, (int)StubRoutines::x86::addr_fpu_subnormal_bias2() );
    emit_opcode( cbuf, 0xDE );           // FMULP ST(dst), ST0
    emit_opcode( cbuf, 0xC8+$dst$$reg );
  %}

  // Special case for moving an integer register to a stack slot.
  enc_class OpcPRegSS( stackSlotI dst, rRegI src ) %{ // RegSS
    store_to_stackslot( cbuf, $primary, $src$$reg, $dst$$disp );
  %}

  // Special case for moving a register to a stack slot.
  enc_class RegSS( stackSlotI dst, rRegI src ) %{ // RegSS
    // Opcode already emitted
    emit_rm( cbuf, 0x02, $src$$reg, ESP_enc );   // R/M byte
    emit_rm( cbuf, 0x00, ESP_enc, ESP_enc);          // SIB byte
    emit_d32(cbuf, $dst$$disp);   // Displacement
  %}

  // Push the integer in stackSlot 'src' onto FP-stack
  enc_class Push_Mem_I( memory src ) %{    // FILD   [ESP+src]
    store_to_stackslot( cbuf, $primary, $secondary, $src$$disp );
  %}

  // Push FPU's TOS float to a stack-slot, and pop FPU-stack
  enc_class Pop_Mem_FPR( stackSlotF dst ) %{ // FSTP_S [ESP+dst]
    store_to_stackslot( cbuf, 0xD9, 0x03, $dst$$disp );
  %}

  // Same as Pop_Mem_F except for opcode
  // Push FPU's TOS double to a stack-slot, and pop FPU-stack
  enc_class Pop_Mem_DPR( stackSlotD dst ) %{ // FSTP_D [ESP+dst]
    store_to_stackslot( cbuf, 0xDD, 0x03, $dst$$disp );
  %}

  enc_class Pop_Reg_FPR( regFPR dst ) %{
    emit_opcode( cbuf, 0xDD );           // FSTP   ST(i)
    emit_d8( cbuf, 0xD8+$dst$$reg );
  %}

  enc_class Push_Reg_FPR( regFPR dst ) %{
    emit_opcode( cbuf, 0xD9 );           // FLD    ST(i-1)
    emit_d8( cbuf, 0xC0-1+$dst$$reg );
  %}

  // Push FPU's float to a stack-slot, and pop FPU-stack
  enc_class Pop_Mem_Reg_FPR( stackSlotF dst, regFPR src ) %{
    int pop = 0x02;
    if ($src$$reg != FPR1L_enc) {
      emit_opcode( cbuf, 0xD9 );         // FLD    ST(i-1)
      emit_d8( cbuf, 0xC0-1+$src$$reg );
      pop = 0x03;
    }
    store_to_stackslot( cbuf, 0xD9, pop, $dst$$disp ); // FST<P>_S  [ESP+dst]
  %}

  // Push FPU's double to a stack-slot, and pop FPU-stack
  enc_class Pop_Mem_Reg_DPR( stackSlotD dst, regDPR src ) %{
    int pop = 0x02;
    if ($src$$reg != FPR1L_enc) {
      emit_opcode( cbuf, 0xD9 );         // FLD    ST(i-1)
      emit_d8( cbuf, 0xC0-1+$src$$reg );
      pop = 0x03;
    }
    store_to_stackslot( cbuf, 0xDD, pop, $dst$$disp ); // FST<P>_D  [ESP+dst]
  %}

  // Push FPU's double to a FPU-stack-slot, and pop FPU-stack
  enc_class Pop_Reg_Reg_DPR( regDPR dst, regFPR src ) %{
    int pop = 0xD0 - 1; // -1 since we skip FLD
    if ($src$$reg != FPR1L_enc) {
      emit_opcode( cbuf, 0xD9 );         // FLD    ST(src-1)
      emit_d8( cbuf, 0xC0-1+$src$$reg );
      pop = 0xD8;
    }
    emit_opcode( cbuf, 0xDD );
    emit_d8( cbuf, pop+$dst$$reg );      // FST<P> ST(i)
  %}


  enc_class Push_Reg_Mod_DPR( regDPR dst, regDPR src) %{
    // load dst in FPR0
    emit_opcode( cbuf, 0xD9 );
    emit_d8( cbuf, 0xC0-1+$dst$$reg );
    if ($src$$reg != FPR1L_enc) {
      // fincstp
      emit_opcode (cbuf, 0xD9);
      emit_opcode (cbuf, 0xF7);
      // swap src with FPR1:
      // FXCH FPR1 with src
      emit_opcode(cbuf, 0xD9);
      emit_d8(cbuf, 0xC8-1+$src$$reg );
      // fdecstp
      emit_opcode (cbuf, 0xD9);
      emit_opcode (cbuf, 0xF6);
    }
  %}

  enc_class Push_ModD_encoding(regD src0, regD src1) %{
    MacroAssembler _masm(&cbuf);
    __ subptr(rsp, 8);
    __ movdbl(Address(rsp, 0), $src1$$XMMRegister);
    __ fld_d(Address(rsp, 0));
    __ movdbl(Address(rsp, 0), $src0$$XMMRegister);
    __ fld_d(Address(rsp, 0));
  %}

  enc_class Push_ModF_encoding(regF src0, regF src1) %{
    MacroAssembler _masm(&cbuf);
    __ subptr(rsp, 4);
    __ movflt(Address(rsp, 0), $src1$$XMMRegister);
    __ fld_s(Address(rsp, 0));
    __ movflt(Address(rsp, 0), $src0$$XMMRegister);
    __ fld_s(Address(rsp, 0));
  %}

  enc_class Push_ResultD(regD dst) %{
    MacroAssembler _masm(&cbuf);
    __ fstp_d(Address(rsp, 0));
    __ movdbl($dst$$XMMRegister, Address(rsp, 0));
    __ addptr(rsp, 8);
  %}

  enc_class Push_ResultF(regF dst, immI d8) %{
    MacroAssembler _masm(&cbuf);
    __ fstp_s(Address(rsp, 0));
    __ movflt($dst$$XMMRegister, Address(rsp, 0));
    __ addptr(rsp, $d8$$constant);
  %}

  enc_class Push_SrcD(regD src) %{
    MacroAssembler _masm(&cbuf);
    __ subptr(rsp, 8);
    __ movdbl(Address(rsp, 0), $src$$XMMRegister);
    __ fld_d(Address(rsp, 0));
  %}

  enc_class push_stack_temp_qword() %{
    MacroAssembler _masm(&cbuf);
    __ subptr(rsp, 8);
  %}

  enc_class pop_stack_temp_qword() %{
    MacroAssembler _masm(&cbuf);
    __ addptr(rsp, 8);
  %}

  enc_class push_xmm_to_fpr1(regD src) %{
    MacroAssembler _masm(&cbuf);
    __ movdbl(Address(rsp, 0), $src$$XMMRegister);
    __ fld_d(Address(rsp, 0));
  %}

  enc_class Push_Result_Mod_DPR( regDPR src) %{
    if ($src$$reg != FPR1L_enc) {
      // fincstp
      emit_opcode (cbuf, 0xD9);
      emit_opcode (cbuf, 0xF7);
      // FXCH FPR1 with src
      emit_opcode(cbuf, 0xD9);
      emit_d8(cbuf, 0xC8-1+$src$$reg );
      // fdecstp
      emit_opcode (cbuf, 0xD9);
      emit_opcode (cbuf, 0xF6);
    }
    // // following asm replaced with Pop_Reg_F or Pop_Mem_F
    // // FSTP   FPR$dst$$reg
    // emit_opcode( cbuf, 0xDD );
    // emit_d8( cbuf, 0xD8+$dst$$reg );
  %}

  enc_class fnstsw_sahf_skip_parity() %{
    // fnstsw ax
    emit_opcode( cbuf, 0xDF );
    emit_opcode( cbuf, 0xE0 );
    // sahf
    emit_opcode( cbuf, 0x9E );
    // jnp  ::skip
    emit_opcode( cbuf, 0x7B );
    emit_opcode( cbuf, 0x05 );
  %}

  enc_class emitModDPR() %{
    // fprem must be iterative
    // :: loop
    // fprem
    emit_opcode( cbuf, 0xD9 );
    emit_opcode( cbuf, 0xF8 );
    // wait
    emit_opcode( cbuf, 0x9b );
    // fnstsw ax
    emit_opcode( cbuf, 0xDF );
    emit_opcode( cbuf, 0xE0 );
    // sahf
    emit_opcode( cbuf, 0x9E );
    // jp  ::loop
    emit_opcode( cbuf, 0x0F );
    emit_opcode( cbuf, 0x8A );
    emit_opcode( cbuf, 0xF4 );
    emit_opcode( cbuf, 0xFF );
    emit_opcode( cbuf, 0xFF );
    emit_opcode( cbuf, 0xFF );
  %}

  enc_class fpu_flags() %{
    // fnstsw_ax
    emit_opcode( cbuf, 0xDF);
    emit_opcode( cbuf, 0xE0);
    // test ax,0x0400
    emit_opcode( cbuf, 0x66 );   // operand-size prefix for 16-bit immediate
    emit_opcode( cbuf, 0xA9 );
    emit_d16   ( cbuf, 0x0400 );
    // // // This sequence works, but stalls for 12-16 cycles on PPro
    // // test rax,0x0400
    // emit_opcode( cbuf, 0xA9 );
    // emit_d32   ( cbuf, 0x00000400 );
    //
    // jz exit (no unordered comparison)
    emit_opcode( cbuf, 0x74 );
    emit_d8    ( cbuf, 0x02 );
    // mov ah,1 - treat as LT case (set carry flag)
    emit_opcode( cbuf, 0xB4 );
    emit_d8    ( cbuf, 0x01 );
    // sahf
    emit_opcode( cbuf, 0x9E);
  %}

  enc_class cmpF_P6_fixup() %{
    // Fixup the integer flags in case comparison involved a NaN
    //
    // JNP exit (no unordered comparison, P-flag is set by NaN)
    emit_opcode( cbuf, 0x7B );
    emit_d8    ( cbuf, 0x03 );
    // MOV AH,1 - treat as LT case (set carry flag)
    emit_opcode( cbuf, 0xB4 );
    emit_d8    ( cbuf, 0x01 );
    // SAHF
    emit_opcode( cbuf, 0x9E);
    // NOP     // target for branch to avoid branch to branch
    emit_opcode( cbuf, 0x90);
  %}

//     fnstsw_ax();
//     sahf();
//     movl(dst, nan_result);
//     jcc(Assembler::parity, exit);
//     movl(dst, less_result);
//     jcc(Assembler::below, exit);
//     movl(dst, equal_result);
//     jcc(Assembler::equal, exit);
//     movl(dst, greater_result);

// less_result     =  1;
// greater_result  = -1;
// equal_result    = 0;
// nan_result      = -1;

  enc_class CmpF_Result(rRegI dst) %{
    // fnstsw_ax();
    emit_opcode( cbuf, 0xDF);
    emit_opcode( cbuf, 0xE0);
    // sahf
    emit_opcode( cbuf, 0x9E);
    // movl(dst, nan_result);
    emit_opcode( cbuf, 0xB8 + $dst$$reg);
    emit_d32( cbuf, -1 );
    // jcc(Assembler::parity, exit);
    emit_opcode( cbuf, 0x7A );
    emit_d8    ( cbuf, 0x13 );
    // movl(dst, less_result);
    emit_opcode( cbuf, 0xB8 + $dst$$reg);
    emit_d32( cbuf, -1 );
    // jcc(Assembler::below, exit);
    emit_opcode( cbuf, 0x72 );
    emit_d8    ( cbuf, 0x0C );
    // movl(dst, equal_result);
    emit_opcode( cbuf, 0xB8 + $dst$$reg);
    emit_d32( cbuf, 0 );
    // jcc(Assembler::equal, exit);
    emit_opcode( cbuf, 0x74 );
    emit_d8    ( cbuf, 0x05 );
    // movl(dst, greater_result);
    emit_opcode( cbuf, 0xB8 + $dst$$reg);
    emit_d32( cbuf, 1 );
  %}


  // Compare the longs and set flags
  // BROKEN!  Do Not use as-is
  enc_class cmpl_test( eRegL src1, eRegL src2 ) %{
    // CMP    $src1.hi,$src2.hi
    emit_opcode( cbuf, 0x3B );
    emit_rm(cbuf, 0x3, HIGH_FROM_LOW_ENC($src1$$reg), HIGH_FROM_LOW_ENC($src2$$reg) );
    // JNE,s  done
    emit_opcode(cbuf,0x75);
    emit_d8(cbuf, 2 );
    // CMP    $src1.lo,$src2.lo
    emit_opcode( cbuf, 0x3B );
    emit_rm(cbuf, 0x3, $src1$$reg, $src2$$reg );
// done:
  %}

  enc_class convert_int_long( regL dst, rRegI src ) %{
    // mov $dst.lo,$src
    int dst_encoding = $dst$$reg;
    int src_encoding = $src$$reg;
    encode_Copy( cbuf, dst_encoding  , src_encoding );
    // mov $dst.hi,$src
    encode_Copy( cbuf, HIGH_FROM_LOW_ENC(dst_encoding), src_encoding );
    // sar $dst.hi,31
    emit_opcode( cbuf, 0xC1 );
    emit_rm(cbuf, 0x3, 7, HIGH_FROM_LOW_ENC(dst_encoding) );
    emit_d8(cbuf, 0x1F );
  %}

  enc_class convert_long_double( eRegL src ) %{
    // push $src.hi
    emit_opcode(cbuf, 0x50+HIGH_FROM_LOW_ENC($src$$reg));
    // push $src.lo
    emit_opcode(cbuf, 0x50+$src$$reg  );
    // fild 64-bits at [SP]
    emit_opcode(cbuf,0xdf);
    emit_d8(cbuf, 0x6C);
    emit_d8(cbuf, 0x24);
    emit_d8(cbuf, 0x00);
    // pop stack
    emit_opcode(cbuf, 0x83); // add  SP, #8
    emit_rm(cbuf, 0x3, 0x00, ESP_enc);
    emit_d8(cbuf, 0x8);
  %}

  enc_class multiply_con_and_shift_high( eDXRegI dst, nadxRegI src1, eADXRegL_low_only src2, immI_32_63 cnt, eFlagsReg cr ) %{
    // IMUL   EDX:EAX,$src1
    emit_opcode( cbuf, 0xF7 );
    emit_rm( cbuf, 0x3, 0x5, $src1$$reg );
    // SAR    EDX,$cnt-32
    int shift_count = ((int)$cnt$$constant) - 32;
    if (shift_count > 0) {
      emit_opcode(cbuf, 0xC1);
      emit_rm(cbuf, 0x3, 7, $dst$$reg );
      emit_d8(cbuf, shift_count);
    }
  %}

  // this version doesn't have add sp, 8
  enc_class convert_long_double2( eRegL src ) %{
    // push $src.hi
    emit_opcode(cbuf, 0x50+HIGH_FROM_LOW_ENC($src$$reg));
    // push $src.lo
    emit_opcode(cbuf, 0x50+$src$$reg  );
    // fild 64-bits at [SP]
    emit_opcode(cbuf,0xdf);
    emit_d8(cbuf, 0x6C);
    emit_d8(cbuf, 0x24);
    emit_d8(cbuf, 0x00);
  %}

  enc_class long_int_multiply( eADXRegL dst, nadxRegI src) %{
    // Basic idea: long = (long)int * (long)int
    // IMUL EDX:EAX, src
    emit_opcode( cbuf, 0xF7 );
    emit_rm( cbuf, 0x3, 0x5, $src$$reg);
  %}

  enc_class long_uint_multiply( eADXRegL dst, nadxRegI src) %{
    // Basic Idea:  long = (int & 0xffffffffL) * (int & 0xffffffffL)
    // MUL EDX:EAX, src
    emit_opcode( cbuf, 0xF7 );
    emit_rm( cbuf, 0x3, 0x4, $src$$reg);
  %}

  enc_class long_multiply( eADXRegL dst, eRegL src, rRegI tmp ) %{
    // Basic idea: lo(result) = lo(x_lo * y_lo)
    //             hi(result) = hi(x_lo * y_lo) + lo(x_hi * y_lo) + lo(x_lo * y_hi)
    // MOV    $tmp,$src.lo
    encode_Copy( cbuf, $tmp$$reg, $src$$reg );
    // IMUL   $tmp,EDX
    emit_opcode( cbuf, 0x0F );
    emit_opcode( cbuf, 0xAF );
    emit_rm( cbuf, 0x3, $tmp$$reg, HIGH_FROM_LOW_ENC($dst$$reg) );
    // MOV    EDX,$src.hi
    encode_Copy( cbuf, HIGH_FROM_LOW_ENC($dst$$reg), HIGH_FROM_LOW_ENC($src$$reg) );
    // IMUL   EDX,EAX
    emit_opcode( cbuf, 0x0F );
    emit_opcode( cbuf, 0xAF );
    emit_rm( cbuf, 0x3, HIGH_FROM_LOW_ENC($dst$$reg), $dst$$reg );
    // ADD    $tmp,EDX
    emit_opcode( cbuf, 0x03 );
    emit_rm( cbuf, 0x3, $tmp$$reg, HIGH_FROM_LOW_ENC($dst$$reg) );
    // MUL   EDX:EAX,$src.lo
    emit_opcode( cbuf, 0xF7 );
    emit_rm( cbuf, 0x3, 0x4, $src$$reg );
    // ADD    EDX,ESI
    emit_opcode( cbuf, 0x03 );
    emit_rm( cbuf, 0x3, HIGH_FROM_LOW_ENC($dst$$reg), $tmp$$reg );
  %}

  enc_class long_multiply_con( eADXRegL dst, immL_127 src, rRegI tmp ) %{
    // Basic idea: lo(result) = lo(src * y_lo)
    //             hi(result) = hi(src * y_lo) + lo(src * y_hi)
    // IMUL   $tmp,EDX,$src
    emit_opcode( cbuf, 0x6B );
    emit_rm( cbuf, 0x3, $tmp$$reg, HIGH_FROM_LOW_ENC($dst$$reg) );
    emit_d8( cbuf, (int)$src$$constant );
    // MOV    EDX,$src
    emit_opcode(cbuf, 0xB8 + EDX_enc);
    emit_d32( cbuf, (int)$src$$constant );
    // MUL   EDX:EAX,EDX
    emit_opcode( cbuf, 0xF7 );
    emit_rm( cbuf, 0x3, 0x4, EDX_enc );
    // ADD    EDX,ESI
    emit_opcode( cbuf, 0x03 );
    emit_rm( cbuf, 0x3, EDX_enc, $tmp$$reg );
  %}

  enc_class long_div( eRegL src1, eRegL src2 ) %{
    // PUSH src1.hi
    emit_opcode(cbuf, HIGH_FROM_LOW_ENC(0x50+$src1$$reg) );
    // PUSH src1.lo
    emit_opcode(cbuf,               0x50+$src1$$reg  );
    // PUSH src2.hi
    emit_opcode(cbuf, HIGH_FROM_LOW_ENC(0x50+$src2$$reg) );
    // PUSH src2.lo
    emit_opcode(cbuf,               0x50+$src2$$reg  );
    // CALL directly to the runtime
    MacroAssembler _masm(&cbuf);
    cbuf.set_insts_mark();
    emit_opcode(cbuf,0xE8);       // Call into runtime
    emit_d32_reloc(cbuf, (CAST_FROM_FN_PTR(address, SharedRuntime::ldiv) - cbuf.insts_end()) - 4, runtime_call_Relocation::spec(), RELOC_IMM32 );
    __ post_call_nop();
    // Restore stack
    emit_opcode(cbuf, 0x83); // add  SP, #framesize
    emit_rm(cbuf, 0x3, 0x00, ESP_enc);
    emit_d8(cbuf, 4*4);
  %}

  enc_class long_mod( eRegL src1, eRegL src2 ) %{
    // PUSH src1.hi
    emit_opcode(cbuf, HIGH_FROM_LOW_ENC(0x50+$src1$$reg) );
    // PUSH src1.lo
    emit_opcode(cbuf,               0x50+$src1$$reg  );
    // PUSH src2.hi
    emit_opcode(cbuf, HIGH_FROM_LOW_ENC(0x50+$src2$$reg) );
    // PUSH src2.lo
    emit_opcode(cbuf,               0x50+$src2$$reg  );
    // CALL directly to the runtime
    MacroAssembler _masm(&cbuf);
    cbuf.set_insts_mark();
    emit_opcode(cbuf,0xE8);       // Call into runtime
    emit_d32_reloc(cbuf, (CAST_FROM_FN_PTR(address, SharedRuntime::lrem ) - cbuf.insts_end()) - 4, runtime_call_Relocation::spec(), RELOC_IMM32 );
    __ post_call_nop();
    // Restore stack
    emit_opcode(cbuf, 0x83); // add  SP, #framesize
    emit_rm(cbuf, 0x3, 0x00, ESP_enc);
    emit_d8(cbuf, 4*4);
  %}

  enc_class long_cmp_flags0( eRegL src, rRegI tmp ) %{
    // MOV   $tmp,$src.lo
    emit_opcode(cbuf, 0x8B);
    emit_rm(cbuf, 0x3, $tmp$$reg, $src$$reg);
    // OR    $tmp,$src.hi
    emit_opcode(cbuf, 0x0B);
    emit_rm(cbuf, 0x3, $tmp$$reg, HIGH_FROM_LOW_ENC($src$$reg));
  %}

  enc_class long_cmp_flags1( eRegL src1, eRegL src2 ) %{
    // CMP    $src1.lo,$src2.lo
    emit_opcode( cbuf, 0x3B );
    emit_rm(cbuf, 0x3, $src1$$reg, $src2$$reg );
    // JNE,s  skip
    emit_cc(cbuf, 0x70, 0x5);
    emit_d8(cbuf,2);
    // CMP    $src1.hi,$src2.hi
    emit_opcode( cbuf, 0x3B );
    emit_rm(cbuf, 0x3, HIGH_FROM_LOW_ENC($src1$$reg), HIGH_FROM_LOW_ENC($src2$$reg) );
  %}

  enc_class long_cmp_flags2( eRegL src1, eRegL src2, rRegI tmp ) %{
    // CMP    $src1.lo,$src2.lo\t! Long compare; set flags for low bits
    emit_opcode( cbuf, 0x3B );
    emit_rm(cbuf, 0x3, $src1$$reg, $src2$$reg );
    // MOV    $tmp,$src1.hi
    emit_opcode( cbuf, 0x8B );
    emit_rm(cbuf, 0x3, $tmp$$reg, HIGH_FROM_LOW_ENC($src1$$reg) );
    // SBB   $tmp,$src2.hi\t! Compute flags for long compare
    emit_opcode( cbuf, 0x1B );
    emit_rm(cbuf, 0x3, $tmp$$reg, HIGH_FROM_LOW_ENC($src2$$reg) );
  %}

  enc_class long_cmp_flags3( eRegL src, rRegI tmp ) %{
    // XOR    $tmp,$tmp
    emit_opcode(cbuf,0x33);  // XOR
    emit_rm(cbuf,0x3, $tmp$$reg, $tmp$$reg);
    // CMP    $tmp,$src.lo
    emit_opcode( cbuf, 0x3B );
    emit_rm(cbuf, 0x3, $tmp$$reg, $src$$reg );
    // SBB    $tmp,$src.hi
    emit_opcode( cbuf, 0x1B );
    emit_rm(cbuf, 0x3, $tmp$$reg, HIGH_FROM_LOW_ENC($src$$reg) );
  %}

 // Sniff, sniff... smells like Gnu Superoptimizer
  enc_class neg_long( eRegL dst ) %{
    emit_opcode(cbuf,0xF7);    // NEG hi
    emit_rm    (cbuf,0x3, 0x3, HIGH_FROM_LOW_ENC($dst$$reg));
    emit_opcode(cbuf,0xF7);    // NEG lo
    emit_rm    (cbuf,0x3, 0x3,               $dst$$reg );
    emit_opcode(cbuf,0x83);    // SBB hi,0
    emit_rm    (cbuf,0x3, 0x3, HIGH_FROM_LOW_ENC($dst$$reg));
    emit_d8    (cbuf,0 );
  %}

  enc_class enc_pop_rdx() %{
    emit_opcode(cbuf,0x5A);
  %}

  enc_class enc_rethrow() %{
    MacroAssembler _masm(&cbuf);
    cbuf.set_insts_mark();
    emit_opcode(cbuf, 0xE9);        // jmp    entry
    emit_d32_reloc(cbuf, (int)OptoRuntime::rethrow_stub() - ((int)cbuf.insts_end())-4,
                   runtime_call_Relocation::spec(), RELOC_IMM32 );
    __ post_call_nop();
  %}


  // Convert a double to an int.  Java semantics require we do complex
  // manglelations in the corner cases.  So we set the rounding mode to
  // 'zero', store the darned double down as an int, and reset the
  // rounding mode to 'nearest'.  The hardware throws an exception which
  // patches up the correct value directly to the stack.
  enc_class DPR2I_encoding( regDPR src ) %{
    // Flip to round-to-zero mode.  We attempted to allow invalid-op
    // exceptions here, so that a NAN or other corner-case value will
    // thrown an exception (but normal values get converted at full speed).
    // However, I2C adapters and other float-stack manglers leave pending
    // invalid-op exceptions hanging.  We would have to clear them before
    // enabling them and that is more expensive than just testing for the
    // invalid value Intel stores down in the corner cases.
    emit_opcode(cbuf,0xD9);            // FLDCW  trunc
    emit_opcode(cbuf,0x2D);
    emit_d32(cbuf,(int)StubRoutines::x86::addr_fpu_cntrl_wrd_trunc());
    // Allocate a word
    emit_opcode(cbuf,0x83);            // SUB ESP,4
    emit_opcode(cbuf,0xEC);
    emit_d8(cbuf,0x04);
    // Encoding assumes a double has been pushed into FPR0.
    // Store down the double as an int, popping the FPU stack
    emit_opcode(cbuf,0xDB);            // FISTP [ESP]
    emit_opcode(cbuf,0x1C);
    emit_d8(cbuf,0x24);
    // Restore the rounding mode; mask the exception
    emit_opcode(cbuf,0xD9);            // FLDCW   std/24-bit mode
    emit_opcode(cbuf,0x2D);
    emit_d32( cbuf, Compile::current()->in_24_bit_fp_mode()
        ? (int)StubRoutines::x86::addr_fpu_cntrl_wrd_24()
        : (int)StubRoutines::x86::addr_fpu_cntrl_wrd_std());

    // Load the converted int; adjust CPU stack
    emit_opcode(cbuf,0x58);       // POP EAX
    emit_opcode(cbuf,0x3D);       // CMP EAX,imm
    emit_d32   (cbuf,0x80000000); //         0x80000000
    emit_opcode(cbuf,0x75);       // JNE around_slow_call
    emit_d8    (cbuf,0x07);       // Size of slow_call
    // Push src onto stack slow-path
    emit_opcode(cbuf,0xD9 );      // FLD     ST(i)
    emit_d8    (cbuf,0xC0-1+$src$$reg );
    // CALL directly to the runtime
    MacroAssembler _masm(&cbuf);
    cbuf.set_insts_mark();
    emit_opcode(cbuf,0xE8);       // Call into runtime
    emit_d32_reloc(cbuf, (StubRoutines::x86::d2i_wrapper() - cbuf.insts_end()) - 4, runtime_call_Relocation::spec(), RELOC_IMM32 );
    __ post_call_nop();
    // Carry on here...
  %}

  enc_class DPR2L_encoding( regDPR src ) %{
    emit_opcode(cbuf,0xD9);            // FLDCW  trunc
    emit_opcode(cbuf,0x2D);
    emit_d32(cbuf,(int)StubRoutines::x86::addr_fpu_cntrl_wrd_trunc());
    // Allocate a word
    emit_opcode(cbuf,0x83);            // SUB ESP,8
    emit_opcode(cbuf,0xEC);
    emit_d8(cbuf,0x08);
    // Encoding assumes a double has been pushed into FPR0.
    // Store down the double as a long, popping the FPU stack
    emit_opcode(cbuf,0xDF);            // FISTP [ESP]
    emit_opcode(cbuf,0x3C);
    emit_d8(cbuf,0x24);
    // Restore the rounding mode; mask the exception
    emit_opcode(cbuf,0xD9);            // FLDCW   std/24-bit mode
    emit_opcode(cbuf,0x2D);
    emit_d32( cbuf, Compile::current()->in_24_bit_fp_mode()
        ? (int)StubRoutines::x86::addr_fpu_cntrl_wrd_24()
        : (int)StubRoutines::x86::addr_fpu_cntrl_wrd_std());

    // Load the converted int; adjust CPU stack
    emit_opcode(cbuf,0x58);       // POP EAX
    emit_opcode(cbuf,0x5A);       // POP EDX
    emit_opcode(cbuf,0x81);       // CMP EDX,imm
    emit_d8    (cbuf,0xFA);       // rdx
    emit_d32   (cbuf,0x80000000); //         0x80000000
    emit_opcode(cbuf,0x75);       // JNE around_slow_call
    emit_d8    (cbuf,0x07+4);     // Size of slow_call
    emit_opcode(cbuf,0x85);       // TEST EAX,EAX
    emit_opcode(cbuf,0xC0);       // 2/rax,/rax,
    emit_opcode(cbuf,0x75);       // JNE around_slow_call
    emit_d8    (cbuf,0x07);       // Size of slow_call
    // Push src onto stack slow-path
    emit_opcode(cbuf,0xD9 );      // FLD     ST(i)
    emit_d8    (cbuf,0xC0-1+$src$$reg );
    // CALL directly to the runtime
    MacroAssembler _masm(&cbuf);
    cbuf.set_insts_mark();
    emit_opcode(cbuf,0xE8);       // Call into runtime
    emit_d32_reloc(cbuf, (StubRoutines::x86::d2l_wrapper() - cbuf.insts_end()) - 4, runtime_call_Relocation::spec(), RELOC_IMM32 );
    __ post_call_nop();
    // Carry on here...
  %}

  enc_class FMul_ST_reg( eRegFPR src1 ) %{
    // Operand was loaded from memory into fp ST (stack top)
    // FMUL   ST,$src  /* D8 C8+i */
    emit_opcode(cbuf, 0xD8);
    emit_opcode(cbuf, 0xC8 + $src1$$reg);
  %}

  enc_class FAdd_ST_reg( eRegFPR src2 ) %{
    // FADDP  ST,src2  /* D8 C0+i */
    emit_opcode(cbuf, 0xD8);
    emit_opcode(cbuf, 0xC0 + $src2$$reg);
    //could use FADDP  src2,fpST  /* DE C0+i */
  %}

  enc_class FAddP_reg_ST( eRegFPR src2 ) %{
    // FADDP  src2,ST  /* DE C0+i */
    emit_opcode(cbuf, 0xDE);
    emit_opcode(cbuf, 0xC0 + $src2$$reg);
  %}

  enc_class subFPR_divFPR_encode( eRegFPR src1, eRegFPR src2) %{
    // Operand has been loaded into fp ST (stack top)
      // FSUB   ST,$src1
      emit_opcode(cbuf, 0xD8);
      emit_opcode(cbuf, 0xE0 + $src1$$reg);

      // FDIV
      emit_opcode(cbuf, 0xD8);
      emit_opcode(cbuf, 0xF0 + $src2$$reg);
  %}

  enc_class MulFAddF (eRegFPR src1, eRegFPR src2) %{
    // Operand was loaded from memory into fp ST (stack top)
    // FADD   ST,$src  /* D8 C0+i */
    emit_opcode(cbuf, 0xD8);
    emit_opcode(cbuf, 0xC0 + $src1$$reg);

    // FMUL  ST,src2  /* D8 C*+i */
    emit_opcode(cbuf, 0xD8);
    emit_opcode(cbuf, 0xC8 + $src2$$reg);
  %}


  enc_class MulFAddFreverse (eRegFPR src1, eRegFPR src2) %{
    // Operand was loaded from memory into fp ST (stack top)
    // FADD   ST,$src  /* D8 C0+i */
    emit_opcode(cbuf, 0xD8);
    emit_opcode(cbuf, 0xC0 + $src1$$reg);

    // FMULP  src2,ST  /* DE C8+i */
    emit_opcode(cbuf, 0xDE);
    emit_opcode(cbuf, 0xC8 + $src2$$reg);
  %}

  // Atomically load the volatile long
  enc_class enc_loadL_volatile( memory mem, stackSlotL dst ) %{
    emit_opcode(cbuf,0xDF);
    int rm_byte_opcode = 0x05;
    int base     = $mem$$base;
    int index    = $mem$$index;
    int scale    = $mem$$scale;
    int displace = $mem$$disp;
    relocInfo::relocType disp_reloc = $mem->disp_reloc(); // disp-as-oop when working with static globals
    encode_RegMem(cbuf, rm_byte_opcode, base, index, scale, displace, disp_reloc);
    store_to_stackslot( cbuf, 0x0DF, 0x07, $dst$$disp );
  %}

  // Volatile Store Long.  Must be atomic, so move it into
  // the FP TOS and then do a 64-bit FIST.  Has to probe the
  // target address before the store (for null-ptr checks)
  // so the memory operand is used twice in the encoding.
  enc_class enc_storeL_volatile( memory mem, stackSlotL src ) %{
    store_to_stackslot( cbuf, 0x0DF, 0x05, $src$$disp );
    cbuf.set_insts_mark();            // Mark start of FIST in case $mem has an oop
    emit_opcode(cbuf,0xDF);
    int rm_byte_opcode = 0x07;
    int base     = $mem$$base;
    int index    = $mem$$index;
    int scale    = $mem$$scale;
    int displace = $mem$$disp;
    relocInfo::relocType disp_reloc = $mem->disp_reloc(); // disp-as-oop when working with static globals
    encode_RegMem(cbuf, rm_byte_opcode, base, index, scale, displace, disp_reloc);
  %}

%}


//----------FRAME--------------------------------------------------------------
// Definition of frame structure and management information.
//
//  S T A C K   L A Y O U T    Allocators stack-slot number
//                             |   (to get allocators register number
//  G  Owned by    |        |  v    add OptoReg::stack0())
//  r   CALLER     |        |
//  o     |        +--------+      pad to even-align allocators stack-slot
//  w     V        |  pad0  |        numbers; owned by CALLER
//  t   -----------+--------+----> Matcher::_in_arg_limit, unaligned
//  h     ^        |   in   |  5
//        |        |  args  |  4   Holes in incoming args owned by SELF
//  |     |        |        |  3
//  |     |        +--------+
//  V     |        | old out|      Empty on Intel, window on Sparc
//        |    old |preserve|      Must be even aligned.
//        |     SP-+--------+----> Matcher::_old_SP, even aligned
//        |        |   in   |  3   area for Intel ret address
//     Owned by    |preserve|      Empty on Sparc.
//       SELF      +--------+
//        |        |  pad2  |  2   pad to align old SP
//        |        +--------+  1
//        |        | locks  |  0
//        |        +--------+----> OptoReg::stack0(), even aligned
//        |        |  pad1  | 11   pad to align new SP
//        |        +--------+
//        |        |        | 10
//        |        | spills |  9   spills
//        V        |        |  8   (pad0 slot for callee)
//      -----------+--------+----> Matcher::_out_arg_limit, unaligned
//        ^        |  out   |  7
//        |        |  args  |  6   Holes in outgoing args owned by CALLEE
//     Owned by    +--------+
//      CALLEE     | new out|  6   Empty on Intel, window on Sparc
//        |    new |preserve|      Must be even-aligned.
//        |     SP-+--------+----> Matcher::_new_SP, even aligned
//        |        |        |
//
// Note 1: Only region 8-11 is determined by the allocator.  Region 0-5 is
//         known from SELF's arguments and the Java calling convention.
//         Region 6-7 is determined per call site.
// Note 2: If the calling convention leaves holes in the incoming argument
//         area, those holes are owned by SELF.  Holes in the outgoing area
//         are owned by the CALLEE.  Holes should not be necessary in the
//         incoming area, as the Java calling convention is completely under
//         the control of the AD file.  Doubles can be sorted and packed to
//         avoid holes.  Holes in the outgoing arguments may be necessary for
//         varargs C calling conventions.
// Note 3: Region 0-3 is even aligned, with pad2 as needed.  Region 3-5 is
//         even aligned with pad0 as needed.
//         Region 6 is even aligned.  Region 6-7 is NOT even aligned;
//         region 6-11 is even aligned; it may be padded out more so that
//         the region from SP to FP meets the minimum stack alignment.

frame %{
  // These three registers define part of the calling convention
  // between compiled code and the interpreter.
  inline_cache_reg(EAX);                // Inline Cache Register

  // Optional: name the operand used by cisc-spilling to access [stack_pointer + offset]
  cisc_spilling_operand_name(indOffset32);

  // Number of stack slots consumed by locking an object
  sync_stack_slots(1);

  // Compiled code's Frame Pointer
  frame_pointer(ESP);
  // Interpreter stores its frame pointer in a register which is
  // stored to the stack by I2CAdaptors.
  // I2CAdaptors convert from interpreted java to compiled java.
  interpreter_frame_pointer(EBP);

  // Stack alignment requirement
  // Alignment size in bytes (128-bit -> 16 bytes)
  stack_alignment(StackAlignmentInBytes);

  // Number of outgoing stack slots killed above the out_preserve_stack_slots
  // for calls to C.  Supports the var-args backing area for register parms.
  varargs_C_out_slots_killed(0);

  // The after-PROLOG location of the return address.  Location of
  // return address specifies a type (REG or STACK) and a number
  // representing the register number (i.e. - use a register name) or
  // stack slot.
  // Ret Addr is on stack in slot 0 if no locks or verification or alignment.
  // Otherwise, it is above the locks and verification slot and alignment word
  return_addr(STACK - 1 +
              align_up((Compile::current()->in_preserve_stack_slots() +
                        Compile::current()->fixed_slots()),
                       stack_alignment_in_slots()));

  // Location of C & interpreter return values
  c_return_value %{
    assert( ideal_reg >= Op_RegI && ideal_reg <= Op_RegL, "only return normal values" );
    static int lo[Op_RegL+1] = { 0, 0, OptoReg::Bad, EAX_num,      EAX_num,      FPR1L_num,    FPR1L_num, EAX_num };
    static int hi[Op_RegL+1] = { 0, 0, OptoReg::Bad, OptoReg::Bad, OptoReg::Bad, OptoReg::Bad, FPR1H_num, EDX_num };

    // in SSE2+ mode we want to keep the FPU stack clean so pretend
    // that C functions return float and double results in XMM0.
    if( ideal_reg == Op_RegD && UseSSE>=2 )
      return OptoRegPair(XMM0b_num,XMM0_num);
    if( ideal_reg == Op_RegF && UseSSE>=2 )
      return OptoRegPair(OptoReg::Bad,XMM0_num);

    return OptoRegPair(hi[ideal_reg],lo[ideal_reg]);
  %}

  // Location of return values
  return_value %{
    assert( ideal_reg >= Op_RegI && ideal_reg <= Op_RegL, "only return normal values" );
    static int lo[Op_RegL+1] = { 0, 0, OptoReg::Bad, EAX_num,      EAX_num,      FPR1L_num,    FPR1L_num, EAX_num };
    static int hi[Op_RegL+1] = { 0, 0, OptoReg::Bad, OptoReg::Bad, OptoReg::Bad, OptoReg::Bad, FPR1H_num, EDX_num };
    if( ideal_reg == Op_RegD && UseSSE>=2 )
      return OptoRegPair(XMM0b_num,XMM0_num);
    if( ideal_reg == Op_RegF && UseSSE>=1 )
      return OptoRegPair(OptoReg::Bad,XMM0_num);
    return OptoRegPair(hi[ideal_reg],lo[ideal_reg]);
  %}

%}

//----------ATTRIBUTES---------------------------------------------------------
//----------Operand Attributes-------------------------------------------------
op_attrib op_cost(0);        // Required cost attribute

//----------Instruction Attributes---------------------------------------------
ins_attrib ins_cost(100);       // Required cost attribute
ins_attrib ins_size(8);         // Required size attribute (in bits)
ins_attrib ins_short_branch(0); // Required flag: is this instruction a
                                // non-matching short branch variant of some
                                                            // long branch?
ins_attrib ins_alignment(1);    // Required alignment attribute (must be a power of 2)
                                // specifies the alignment that some part of the instruction (not
                                // necessarily the start) requires.  If > 1, a compute_padding()
                                // function must be provided for the instruction

//----------OPERANDS-----------------------------------------------------------
// Operand definitions must precede instruction definitions for correct parsing
// in the ADLC because operands constitute user defined types which are used in
// instruction definitions.

//----------Simple Operands----------------------------------------------------
// Immediate Operands
// Integer Immediate
operand immI() %{
  match(ConI);

  op_cost(10);
  format %{ %}
  interface(CONST_INTER);
%}

// Constant for test vs zero
operand immI_0() %{
  predicate(n->get_int() == 0);
  match(ConI);

  op_cost(0);
  format %{ %}
  interface(CONST_INTER);
%}

// Constant for increment
operand immI_1() %{
  predicate(n->get_int() == 1);
  match(ConI);

  op_cost(0);
  format %{ %}
  interface(CONST_INTER);
%}

// Constant for decrement
operand immI_M1() %{
  predicate(n->get_int() == -1);
  match(ConI);

  op_cost(0);
  format %{ %}
  interface(CONST_INTER);
%}

// Valid scale values for addressing modes
operand immI2() %{
  predicate(0 <= n->get_int() && (n->get_int() <= 3));
  match(ConI);

  format %{ %}
  interface(CONST_INTER);
%}

operand immI8() %{
  predicate((-128 <= n->get_int()) && (n->get_int() <= 127));
  match(ConI);

  op_cost(5);
  format %{ %}
  interface(CONST_INTER);
%}

operand immU8() %{
  predicate((0 <= n->get_int()) && (n->get_int() <= 255));
  match(ConI);

  op_cost(5);
  format %{ %}
  interface(CONST_INTER);
%}

operand immI16() %{
  predicate((-32768 <= n->get_int()) && (n->get_int() <= 32767));
  match(ConI);

  op_cost(10);
  format %{ %}
  interface(CONST_INTER);
%}

// Int Immediate non-negative
operand immU31()
%{
  predicate(n->get_int() >= 0);
  match(ConI);

  op_cost(0);
  format %{ %}
  interface(CONST_INTER);
%}

// Constant for long shifts
operand immI_32() %{
  predicate( n->get_int() == 32 );
  match(ConI);

  op_cost(0);
  format %{ %}
  interface(CONST_INTER);
%}

operand immI_1_31() %{
  predicate( n->get_int() >= 1 && n->get_int() <= 31 );
  match(ConI);

  op_cost(0);
  format %{ %}
  interface(CONST_INTER);
%}

operand immI_32_63() %{
  predicate( n->get_int() >= 32 && n->get_int() <= 63 );
  match(ConI);
  op_cost(0);

  format %{ %}
  interface(CONST_INTER);
%}

operand immI_2() %{
  predicate( n->get_int() == 2 );
  match(ConI);

  op_cost(0);
  format %{ %}
  interface(CONST_INTER);
%}

operand immI_3() %{
  predicate( n->get_int() == 3 );
  match(ConI);

  op_cost(0);
  format %{ %}
  interface(CONST_INTER);
%}

operand immI_4()
%{
  predicate(n->get_int() == 4);
  match(ConI);

  op_cost(0);
  format %{ %}
  interface(CONST_INTER);
%}

operand immI_8()
%{
  predicate(n->get_int() == 8);
  match(ConI);

  op_cost(0);
  format %{ %}
  interface(CONST_INTER);
%}

// Pointer Immediate
operand immP() %{
  match(ConP);

  op_cost(10);
  format %{ %}
  interface(CONST_INTER);
%}

// Null Pointer Immediate
operand immP0() %{
  predicate( n->get_ptr() == 0 );
  match(ConP);
  op_cost(0);

  format %{ %}
  interface(CONST_INTER);
%}

// Long Immediate
operand immL() %{
  match(ConL);

  op_cost(20);
  format %{ %}
  interface(CONST_INTER);
%}

// Long Immediate zero
operand immL0() %{
  predicate( n->get_long() == 0L );
  match(ConL);
  op_cost(0);

  format %{ %}
  interface(CONST_INTER);
%}

// Long Immediate zero
operand immL_M1() %{
  predicate( n->get_long() == -1L );
  match(ConL);
  op_cost(0);

  format %{ %}
  interface(CONST_INTER);
%}

// Long immediate from 0 to 127.
// Used for a shorter form of long mul by 10.
operand immL_127() %{
  predicate((0 <= n->get_long()) && (n->get_long() <= 127));
  match(ConL);
  op_cost(0);

  format %{ %}
  interface(CONST_INTER);
%}

// Long Immediate: low 32-bit mask
operand immL_32bits() %{
  predicate(n->get_long() == 0xFFFFFFFFL);
  match(ConL);
  op_cost(0);

  format %{ %}
  interface(CONST_INTER);
%}

// Long Immediate: low 32-bit mask
operand immL32() %{
  predicate(n->get_long() == (int)(n->get_long()));
  match(ConL);
  op_cost(20);

  format %{ %}
  interface(CONST_INTER);
%}

//Double Immediate zero
operand immDPR0() %{
  // Do additional (and counter-intuitive) test against NaN to work around VC++
  // bug that generates code such that NaNs compare equal to 0.0
  predicate( UseSSE<=1 && n->getd() == 0.0 && !g_isnan(n->getd()) );
  match(ConD);

  op_cost(5);
  format %{ %}
  interface(CONST_INTER);
%}

// Double Immediate one
operand immDPR1() %{
  predicate( UseSSE<=1 && n->getd() == 1.0 );
  match(ConD);

  op_cost(5);
  format %{ %}
  interface(CONST_INTER);
%}

// Double Immediate
operand immDPR() %{
  predicate(UseSSE<=1);
  match(ConD);

  op_cost(5);
  format %{ %}
  interface(CONST_INTER);
%}

operand immD() %{
  predicate(UseSSE>=2);
  match(ConD);

  op_cost(5);
  format %{ %}
  interface(CONST_INTER);
%}

// Double Immediate zero
operand immD0() %{
  // Do additional (and counter-intuitive) test against NaN to work around VC++
  // bug that generates code such that NaNs compare equal to 0.0 AND do not
  // compare equal to -0.0.
  predicate( UseSSE>=2 && jlong_cast(n->getd()) == 0 );
  match(ConD);

  format %{ %}
  interface(CONST_INTER);
%}

// Float Immediate zero
operand immFPR0() %{
  predicate(UseSSE == 0 && n->getf() == 0.0F);
  match(ConF);

  op_cost(5);
  format %{ %}
  interface(CONST_INTER);
%}

// Float Immediate one
operand immFPR1() %{
  predicate(UseSSE == 0 && n->getf() == 1.0F);
  match(ConF);

  op_cost(5);
  format %{ %}
  interface(CONST_INTER);
%}

// Float Immediate
operand immFPR() %{
  predicate( UseSSE == 0 );
  match(ConF);

  op_cost(5);
  format %{ %}
  interface(CONST_INTER);
%}

// Float Immediate
operand immF() %{
  predicate(UseSSE >= 1);
  match(ConF);

  op_cost(5);
  format %{ %}
  interface(CONST_INTER);
%}

// Float Immediate zero.  Zero and not -0.0
operand immF0() %{
  predicate( UseSSE >= 1 && jint_cast(n->getf()) == 0 );
  match(ConF);

  op_cost(5);
  format %{ %}
  interface(CONST_INTER);
%}

// Immediates for special shifts (sign extend)

// Constants for increment
operand immI_16() %{
  predicate( n->get_int() == 16 );
  match(ConI);

  format %{ %}
  interface(CONST_INTER);
%}

operand immI_24() %{
  predicate( n->get_int() == 24 );
  match(ConI);

  format %{ %}
  interface(CONST_INTER);
%}

// Constant for byte-wide masking
operand immI_255() %{
  predicate( n->get_int() == 255 );
  match(ConI);

  format %{ %}
  interface(CONST_INTER);
%}

// Constant for short-wide masking
operand immI_65535() %{
  predicate(n->get_int() == 65535);
  match(ConI);

  format %{ %}
  interface(CONST_INTER);
%}

operand kReg()
%{
  constraint(ALLOC_IN_RC(vectmask_reg));
  match(RegVectMask);
  format %{%}
  interface(REG_INTER);
%}

operand kReg_K1()
%{
  constraint(ALLOC_IN_RC(vectmask_reg_K1));
  match(RegVectMask);
  format %{%}
  interface(REG_INTER);
%}

operand kReg_K2()
%{
  constraint(ALLOC_IN_RC(vectmask_reg_K2));
  match(RegVectMask);
  format %{%}
  interface(REG_INTER);
%}

// Special Registers
operand kReg_K3()
%{
  constraint(ALLOC_IN_RC(vectmask_reg_K3));
  match(RegVectMask);
  format %{%}
  interface(REG_INTER);
%}

operand kReg_K4()
%{
  constraint(ALLOC_IN_RC(vectmask_reg_K4));
  match(RegVectMask);
  format %{%}
  interface(REG_INTER);
%}

operand kReg_K5()
%{
  constraint(ALLOC_IN_RC(vectmask_reg_K5));
  match(RegVectMask);
  format %{%}
  interface(REG_INTER);
%}

operand kReg_K6()
%{
  constraint(ALLOC_IN_RC(vectmask_reg_K6));
  match(RegVectMask);
  format %{%}
  interface(REG_INTER);
%}

// Special Registers
operand kReg_K7()
%{
  constraint(ALLOC_IN_RC(vectmask_reg_K7));
  match(RegVectMask);
  format %{%}
  interface(REG_INTER);
%}

// Register Operands
// Integer Register
operand rRegI() %{
  constraint(ALLOC_IN_RC(int_reg));
  match(RegI);
  match(xRegI);
  match(eAXRegI);
  match(eBXRegI);
  match(eCXRegI);
  match(eDXRegI);
  match(eDIRegI);
  match(eSIRegI);

  format %{ %}
  interface(REG_INTER);
%}

// Subset of Integer Register
operand xRegI(rRegI reg) %{
  constraint(ALLOC_IN_RC(int_x_reg));
  match(reg);
  match(eAXRegI);
  match(eBXRegI);
  match(eCXRegI);
  match(eDXRegI);

  format %{ %}
  interface(REG_INTER);
%}

// Special Registers
operand eAXRegI(xRegI reg) %{
  constraint(ALLOC_IN_RC(eax_reg));
  match(reg);
  match(rRegI);

  format %{ "EAX" %}
  interface(REG_INTER);
%}

// Special Registers
operand eBXRegI(xRegI reg) %{
  constraint(ALLOC_IN_RC(ebx_reg));
  match(reg);
  match(rRegI);

  format %{ "EBX" %}
  interface(REG_INTER);
%}

operand eCXRegI(xRegI reg) %{
  constraint(ALLOC_IN_RC(ecx_reg));
  match(reg);
  match(rRegI);

  format %{ "ECX" %}
  interface(REG_INTER);
%}

operand eDXRegI(xRegI reg) %{
  constraint(ALLOC_IN_RC(edx_reg));
  match(reg);
  match(rRegI);

  format %{ "EDX" %}
  interface(REG_INTER);
%}

operand eDIRegI(xRegI reg) %{
  constraint(ALLOC_IN_RC(edi_reg));
  match(reg);
  match(rRegI);

  format %{ "EDI" %}
  interface(REG_INTER);
%}

operand naxRegI() %{
  constraint(ALLOC_IN_RC(nax_reg));
  match(RegI);
  match(eCXRegI);
  match(eDXRegI);
  match(eSIRegI);
  match(eDIRegI);

  format %{ %}
  interface(REG_INTER);
%}

operand nadxRegI() %{
  constraint(ALLOC_IN_RC(nadx_reg));
  match(RegI);
  match(eBXRegI);
  match(eCXRegI);
  match(eSIRegI);
  match(eDIRegI);

  format %{ %}
  interface(REG_INTER);
%}

operand ncxRegI() %{
  constraint(ALLOC_IN_RC(ncx_reg));
  match(RegI);
  match(eAXRegI);
  match(eDXRegI);
  match(eSIRegI);
  match(eDIRegI);

  format %{ %}
  interface(REG_INTER);
%}

// // This operand was used by cmpFastUnlock, but conflicted with 'object' reg
// //
operand eSIRegI(xRegI reg) %{
   constraint(ALLOC_IN_RC(esi_reg));
   match(reg);
   match(rRegI);

   format %{ "ESI" %}
   interface(REG_INTER);
%}

// Pointer Register
operand anyRegP() %{
  constraint(ALLOC_IN_RC(any_reg));
  match(RegP);
  match(eAXRegP);
  match(eBXRegP);
  match(eCXRegP);
  match(eDIRegP);
  match(eRegP);

  format %{ %}
  interface(REG_INTER);
%}

operand eRegP() %{
  constraint(ALLOC_IN_RC(int_reg));
  match(RegP);
  match(eAXRegP);
  match(eBXRegP);
  match(eCXRegP);
  match(eDIRegP);

  format %{ %}
  interface(REG_INTER);
%}

operand rRegP() %{
  constraint(ALLOC_IN_RC(int_reg));
  match(RegP);
  match(eAXRegP);
  match(eBXRegP);
  match(eCXRegP);
  match(eDIRegP);

  format %{ %}
  interface(REG_INTER);
%}

// On windows95, EBP is not safe to use for implicit null tests.
operand eRegP_no_EBP() %{
  constraint(ALLOC_IN_RC(int_reg_no_ebp));
  match(RegP);
  match(eAXRegP);
  match(eBXRegP);
  match(eCXRegP);
  match(eDIRegP);

  op_cost(100);
  format %{ %}
  interface(REG_INTER);
%}

operand naxRegP() %{
  constraint(ALLOC_IN_RC(nax_reg));
  match(RegP);
  match(eBXRegP);
  match(eDXRegP);
  match(eCXRegP);
  match(eSIRegP);
  match(eDIRegP);

  format %{ %}
  interface(REG_INTER);
%}

operand nabxRegP() %{
  constraint(ALLOC_IN_RC(nabx_reg));
  match(RegP);
  match(eCXRegP);
  match(eDXRegP);
  match(eSIRegP);
  match(eDIRegP);

  format %{ %}
  interface(REG_INTER);
%}

operand pRegP() %{
  constraint(ALLOC_IN_RC(p_reg));
  match(RegP);
  match(eBXRegP);
  match(eDXRegP);
  match(eSIRegP);
  match(eDIRegP);

  format %{ %}
  interface(REG_INTER);
%}

// Special Registers
// Return a pointer value
operand eAXRegP(eRegP reg) %{
  constraint(ALLOC_IN_RC(eax_reg));
  match(reg);
  format %{ "EAX" %}
  interface(REG_INTER);
%}

// Used in AtomicAdd
operand eBXRegP(eRegP reg) %{
  constraint(ALLOC_IN_RC(ebx_reg));
  match(reg);
  format %{ "EBX" %}
  interface(REG_INTER);
%}

// Tail-call (interprocedural jump) to interpreter
operand eCXRegP(eRegP reg) %{
  constraint(ALLOC_IN_RC(ecx_reg));
  match(reg);
  format %{ "ECX" %}
  interface(REG_INTER);
%}

operand eDXRegP(eRegP reg) %{
  constraint(ALLOC_IN_RC(edx_reg));
  match(reg);
  format %{ "EDX" %}
  interface(REG_INTER);
%}

operand eSIRegP(eRegP reg) %{
  constraint(ALLOC_IN_RC(esi_reg));
  match(reg);
  format %{ "ESI" %}
  interface(REG_INTER);
%}

// Used in rep stosw
operand eDIRegP(eRegP reg) %{
  constraint(ALLOC_IN_RC(edi_reg));
  match(reg);
  format %{ "EDI" %}
  interface(REG_INTER);
%}

operand eRegL() %{
  constraint(ALLOC_IN_RC(long_reg));
  match(RegL);
  match(eADXRegL);

  format %{ %}
  interface(REG_INTER);
%}

operand eADXRegL( eRegL reg ) %{
  constraint(ALLOC_IN_RC(eadx_reg));
  match(reg);

  format %{ "EDX:EAX" %}
  interface(REG_INTER);
%}

operand eBCXRegL( eRegL reg ) %{
  constraint(ALLOC_IN_RC(ebcx_reg));
  match(reg);

  format %{ "EBX:ECX" %}
  interface(REG_INTER);
%}

operand eBDPRegL( eRegL reg ) %{
  constraint(ALLOC_IN_RC(ebpd_reg));
  match(reg);

  format %{ "EBP:EDI" %}
  interface(REG_INTER);
%}
// Special case for integer high multiply
operand eADXRegL_low_only() %{
  constraint(ALLOC_IN_RC(eadx_reg));
  match(RegL);

  format %{ "EAX" %}
  interface(REG_INTER);
%}

// Flags register, used as output of compare instructions
operand rFlagsReg() %{
  constraint(ALLOC_IN_RC(int_flags));
  match(RegFlags);

  format %{ "EFLAGS" %}
  interface(REG_INTER);
%}

// Flags register, used as output of compare instructions
operand eFlagsReg() %{
  constraint(ALLOC_IN_RC(int_flags));
  match(RegFlags);

  format %{ "EFLAGS" %}
  interface(REG_INTER);
%}

// Flags register, used as output of FLOATING POINT compare instructions
operand eFlagsRegU() %{
  constraint(ALLOC_IN_RC(int_flags));
  match(RegFlags);

  format %{ "EFLAGS_U" %}
  interface(REG_INTER);
%}

operand eFlagsRegUCF() %{
  constraint(ALLOC_IN_RC(int_flags));
  match(RegFlags);
  predicate(false);

  format %{ "EFLAGS_U_CF" %}
  interface(REG_INTER);
%}

// Condition Code Register used by long compare
operand flagsReg_long_LTGE() %{
  constraint(ALLOC_IN_RC(int_flags));
  match(RegFlags);
  format %{ "FLAGS_LTGE" %}
  interface(REG_INTER);
%}
operand flagsReg_long_EQNE() %{
  constraint(ALLOC_IN_RC(int_flags));
  match(RegFlags);
  format %{ "FLAGS_EQNE" %}
  interface(REG_INTER);
%}
operand flagsReg_long_LEGT() %{
  constraint(ALLOC_IN_RC(int_flags));
  match(RegFlags);
  format %{ "FLAGS_LEGT" %}
  interface(REG_INTER);
%}

// Condition Code Register used by unsigned long compare
operand flagsReg_ulong_LTGE() %{
  constraint(ALLOC_IN_RC(int_flags));
  match(RegFlags);
  format %{ "FLAGS_U_LTGE" %}
  interface(REG_INTER);
%}
operand flagsReg_ulong_EQNE() %{
  constraint(ALLOC_IN_RC(int_flags));
  match(RegFlags);
  format %{ "FLAGS_U_EQNE" %}
  interface(REG_INTER);
%}
operand flagsReg_ulong_LEGT() %{
  constraint(ALLOC_IN_RC(int_flags));
  match(RegFlags);
  format %{ "FLAGS_U_LEGT" %}
  interface(REG_INTER);
%}

// Float register operands
operand regDPR() %{
  predicate( UseSSE < 2 );
  constraint(ALLOC_IN_RC(fp_dbl_reg));
  match(RegD);
  match(regDPR1);
  match(regDPR2);
  format %{ %}
  interface(REG_INTER);
%}

operand regDPR1(regDPR reg) %{
  predicate( UseSSE < 2 );
  constraint(ALLOC_IN_RC(fp_dbl_reg0));
  match(reg);
  format %{ "FPR1" %}
  interface(REG_INTER);
%}

operand regDPR2(regDPR reg) %{
  predicate( UseSSE < 2 );
  constraint(ALLOC_IN_RC(fp_dbl_reg1));
  match(reg);
  format %{ "FPR2" %}
  interface(REG_INTER);
%}

operand regnotDPR1(regDPR reg) %{
  predicate( UseSSE < 2 );
  constraint(ALLOC_IN_RC(fp_dbl_notreg0));
  match(reg);
  format %{ %}
  interface(REG_INTER);
%}

// Float register operands
operand regFPR() %{
  predicate( UseSSE < 2 );
  constraint(ALLOC_IN_RC(fp_flt_reg));
  match(RegF);
  match(regFPR1);
  format %{ %}
  interface(REG_INTER);
%}

// Float register operands
operand regFPR1(regFPR reg) %{
  predicate( UseSSE < 2 );
  constraint(ALLOC_IN_RC(fp_flt_reg0));
  match(reg);
  format %{ "FPR1" %}
  interface(REG_INTER);
%}

// XMM Float register operands
operand regF() %{
  predicate( UseSSE>=1 );
  constraint(ALLOC_IN_RC(float_reg_legacy));
  match(RegF);
  format %{ %}
  interface(REG_INTER);
%}

operand legRegF() %{
  predicate( UseSSE>=1 );
  constraint(ALLOC_IN_RC(float_reg_legacy));
  match(RegF);
  format %{ %}
  interface(REG_INTER);
%}

// Float register operands
operand vlRegF() %{
   constraint(ALLOC_IN_RC(float_reg_vl));
   match(RegF);

   format %{ %}
   interface(REG_INTER);
%}

// XMM Double register operands
operand regD() %{
  predicate( UseSSE>=2 );
  constraint(ALLOC_IN_RC(double_reg_legacy));
  match(RegD);
  format %{ %}
  interface(REG_INTER);
%}

// Double register operands
operand legRegD() %{
  predicate( UseSSE>=2 );
  constraint(ALLOC_IN_RC(double_reg_legacy));
  match(RegD);
  format %{ %}
  interface(REG_INTER);
%}

operand vlRegD() %{
   constraint(ALLOC_IN_RC(double_reg_vl));
   match(RegD);

   format %{ %}
   interface(REG_INTER);
%}

//----------Memory Operands----------------------------------------------------
// Direct Memory Operand
operand direct(immP addr) %{
  match(addr);

  format %{ "[$addr]" %}
  interface(MEMORY_INTER) %{
    base(0xFFFFFFFF);
    index(0x4);
    scale(0x0);
    disp($addr);
  %}
%}

// Indirect Memory Operand
operand indirect(eRegP reg) %{
  constraint(ALLOC_IN_RC(int_reg));
  match(reg);

  format %{ "[$reg]" %}
  interface(MEMORY_INTER) %{
    base($reg);
    index(0x4);
    scale(0x0);
    disp(0x0);
  %}
%}

// Indirect Memory Plus Short Offset Operand
operand indOffset8(eRegP reg, immI8 off) %{
  match(AddP reg off);

  format %{ "[$reg + $off]" %}
  interface(MEMORY_INTER) %{
    base($reg);
    index(0x4);
    scale(0x0);
    disp($off);
  %}
%}

// Indirect Memory Plus Long Offset Operand
operand indOffset32(eRegP reg, immI off) %{
  match(AddP reg off);

  format %{ "[$reg + $off]" %}
  interface(MEMORY_INTER) %{
    base($reg);
    index(0x4);
    scale(0x0);
    disp($off);
  %}
%}

// Indirect Memory Plus Long Offset Operand
operand indOffset32X(rRegI reg, immP off) %{
  match(AddP off reg);

  format %{ "[$reg + $off]" %}
  interface(MEMORY_INTER) %{
    base($reg);
    index(0x4);
    scale(0x0);
    disp($off);
  %}
%}

// Indirect Memory Plus Index Register Plus Offset Operand
operand indIndexOffset(eRegP reg, rRegI ireg, immI off) %{
  match(AddP (AddP reg ireg) off);

  op_cost(10);
  format %{"[$reg + $off + $ireg]" %}
  interface(MEMORY_INTER) %{
    base($reg);
    index($ireg);
    scale(0x0);
    disp($off);
  %}
%}

// Indirect Memory Plus Index Register Plus Offset Operand
operand indIndex(eRegP reg, rRegI ireg) %{
  match(AddP reg ireg);

  op_cost(10);
  format %{"[$reg + $ireg]" %}
  interface(MEMORY_INTER) %{
    base($reg);
    index($ireg);
    scale(0x0);
    disp(0x0);
  %}
%}

// // -------------------------------------------------------------------------
// // 486 architecture doesn't support "scale * index + offset" with out a base
// // -------------------------------------------------------------------------
// // Scaled Memory Operands
// // Indirect Memory Times Scale Plus Offset Operand
// operand indScaleOffset(immP off, rRegI ireg, immI2 scale) %{
//   match(AddP off (LShiftI ireg scale));
//
//   op_cost(10);
//   format %{"[$off + $ireg << $scale]" %}
//   interface(MEMORY_INTER) %{
//     base(0x4);
//     index($ireg);
//     scale($scale);
//     disp($off);
//   %}
// %}

// Indirect Memory Times Scale Plus Index Register
operand indIndexScale(eRegP reg, rRegI ireg, immI2 scale) %{
  match(AddP reg (LShiftI ireg scale));

  op_cost(10);
  format %{"[$reg + $ireg << $scale]" %}
  interface(MEMORY_INTER) %{
    base($reg);
    index($ireg);
    scale($scale);
    disp(0x0);
  %}
%}

// Indirect Memory Times Scale Plus Index Register Plus Offset Operand
operand indIndexScaleOffset(eRegP reg, immI off, rRegI ireg, immI2 scale) %{
  match(AddP (AddP reg (LShiftI ireg scale)) off);

  op_cost(10);
  format %{"[$reg + $off + $ireg << $scale]" %}
  interface(MEMORY_INTER) %{
    base($reg);
    index($ireg);
    scale($scale);
    disp($off);
  %}
%}

//----------Load Long Memory Operands------------------------------------------
// The load-long idiom will use it's address expression again after loading
// the first word of the long.  If the load-long destination overlaps with
// registers used in the addressing expression, the 2nd half will be loaded
// from a clobbered address.  Fix this by requiring that load-long use
// address registers that do not overlap with the load-long target.

// load-long support
operand load_long_RegP() %{
  constraint(ALLOC_IN_RC(esi_reg));
  match(RegP);
  match(eSIRegP);
  op_cost(100);
  format %{  %}
  interface(REG_INTER);
%}

// Indirect Memory Operand Long
operand load_long_indirect(load_long_RegP reg) %{
  constraint(ALLOC_IN_RC(esi_reg));
  match(reg);

  format %{ "[$reg]" %}
  interface(MEMORY_INTER) %{
    base($reg);
    index(0x4);
    scale(0x0);
    disp(0x0);
  %}
%}

// Indirect Memory Plus Long Offset Operand
operand load_long_indOffset32(load_long_RegP reg, immI off) %{
  match(AddP reg off);

  format %{ "[$reg + $off]" %}
  interface(MEMORY_INTER) %{
    base($reg);
    index(0x4);
    scale(0x0);
    disp($off);
  %}
%}

opclass load_long_memory(load_long_indirect, load_long_indOffset32);


//----------Special Memory Operands--------------------------------------------
// Stack Slot Operand - This operand is used for loading and storing temporary
//                      values on the stack where a match requires a value to
//                      flow through memory.
operand stackSlotP(sRegP reg) %{
  constraint(ALLOC_IN_RC(stack_slots));
  // No match rule because this operand is only generated in matching
  format %{ "[$reg]" %}
  interface(MEMORY_INTER) %{
    base(0x4);   // ESP
    index(0x4);  // No Index
    scale(0x0);  // No Scale
    disp($reg);  // Stack Offset
  %}
%}

operand stackSlotI(sRegI reg) %{
  constraint(ALLOC_IN_RC(stack_slots));
  // No match rule because this operand is only generated in matching
  format %{ "[$reg]" %}
  interface(MEMORY_INTER) %{
    base(0x4);   // ESP
    index(0x4);  // No Index
    scale(0x0);  // No Scale
    disp($reg);  // Stack Offset
  %}
%}

operand stackSlotF(sRegF reg) %{
  constraint(ALLOC_IN_RC(stack_slots));
  // No match rule because this operand is only generated in matching
  format %{ "[$reg]" %}
  interface(MEMORY_INTER) %{
    base(0x4);   // ESP
    index(0x4);  // No Index
    scale(0x0);  // No Scale
    disp($reg);  // Stack Offset
  %}
%}

operand stackSlotD(sRegD reg) %{
  constraint(ALLOC_IN_RC(stack_slots));
  // No match rule because this operand is only generated in matching
  format %{ "[$reg]" %}
  interface(MEMORY_INTER) %{
    base(0x4);   // ESP
    index(0x4);  // No Index
    scale(0x0);  // No Scale
    disp($reg);  // Stack Offset
  %}
%}

operand stackSlotL(sRegL reg) %{
  constraint(ALLOC_IN_RC(stack_slots));
  // No match rule because this operand is only generated in matching
  format %{ "[$reg]" %}
  interface(MEMORY_INTER) %{
    base(0x4);   // ESP
    index(0x4);  // No Index
    scale(0x0);  // No Scale
    disp($reg);  // Stack Offset
  %}
%}

//----------Conditional Branch Operands----------------------------------------
// Comparison Op  - This is the operation of the comparison, and is limited to
//                  the following set of codes:
//                  L (<), LE (<=), G (>), GE (>=), E (==), NE (!=)
//
// Other attributes of the comparison, such as unsignedness, are specified
// by the comparison instruction that sets a condition code flags register.
// That result is represented by a flags operand whose subtype is appropriate
// to the unsignedness (etc.) of the comparison.
//
// Later, the instruction which matches both the Comparison Op (a Bool) and
// the flags (produced by the Cmp) specifies the coding of the comparison op
// by matching a specific subtype of Bool operand below, such as cmpOpU.

// Comparison Code
operand cmpOp() %{
  match(Bool);

  format %{ "" %}
  interface(COND_INTER) %{
    equal(0x4, "e");
    not_equal(0x5, "ne");
    less(0xC, "l");
    greater_equal(0xD, "ge");
    less_equal(0xE, "le");
    greater(0xF, "g");
    overflow(0x0, "o");
    no_overflow(0x1, "no");
  %}
%}

// Comparison Code, unsigned compare.  Used by FP also, with
// C2 (unordered) turned into GT or LT already.  The other bits
// C0 and C3 are turned into Carry & Zero flags.
operand cmpOpU() %{
  match(Bool);

  format %{ "" %}
  interface(COND_INTER) %{
    equal(0x4, "e");
    not_equal(0x5, "ne");
    less(0x2, "b");
    greater_equal(0x3, "nb");
    less_equal(0x6, "be");
    greater(0x7, "nbe");
    overflow(0x0, "o");
    no_overflow(0x1, "no");
  %}
%}

// Floating comparisons that don't require any fixup for the unordered case
operand cmpOpUCF() %{
  match(Bool);
  predicate(n->as_Bool()->_test._test == BoolTest::lt ||
            n->as_Bool()->_test._test == BoolTest::ge ||
            n->as_Bool()->_test._test == BoolTest::le ||
            n->as_Bool()->_test._test == BoolTest::gt);
  format %{ "" %}
  interface(COND_INTER) %{
    equal(0x4, "e");
    not_equal(0x5, "ne");
    less(0x2, "b");
    greater_equal(0x3, "nb");
    less_equal(0x6, "be");
    greater(0x7, "nbe");
    overflow(0x0, "o");
    no_overflow(0x1, "no");
  %}
%}


// Floating comparisons that can be fixed up with extra conditional jumps
operand cmpOpUCF2() %{
  match(Bool);
  predicate(n->as_Bool()->_test._test == BoolTest::ne ||
            n->as_Bool()->_test._test == BoolTest::eq);
  format %{ "" %}
  interface(COND_INTER) %{
    equal(0x4, "e");
    not_equal(0x5, "ne");
    less(0x2, "b");
    greater_equal(0x3, "nb");
    less_equal(0x6, "be");
    greater(0x7, "nbe");
    overflow(0x0, "o");
    no_overflow(0x1, "no");
  %}
%}

// Comparison Code for FP conditional move
operand cmpOp_fcmov() %{
  match(Bool);

  predicate(n->as_Bool()->_test._test != BoolTest::overflow &&
            n->as_Bool()->_test._test != BoolTest::no_overflow);
  format %{ "" %}
  interface(COND_INTER) %{
    equal        (0x0C8);
    not_equal    (0x1C8);
    less         (0x0C0);
    greater_equal(0x1C0);
    less_equal   (0x0D0);
    greater      (0x1D0);
    overflow(0x0, "o"); // not really supported by the instruction
    no_overflow(0x1, "no"); // not really supported by the instruction
  %}
%}

// Comparison Code used in long compares
operand cmpOp_commute() %{
  match(Bool);

  format %{ "" %}
  interface(COND_INTER) %{
    equal(0x4, "e");
    not_equal(0x5, "ne");
    less(0xF, "g");
    greater_equal(0xE, "le");
    less_equal(0xD, "ge");
    greater(0xC, "l");
    overflow(0x0, "o");
    no_overflow(0x1, "no");
  %}
%}

// Comparison Code used in unsigned long compares
operand cmpOpU_commute() %{
  match(Bool);

  format %{ "" %}
  interface(COND_INTER) %{
    equal(0x4, "e");
    not_equal(0x5, "ne");
    less(0x7, "nbe");
    greater_equal(0x6, "be");
    less_equal(0x3, "nb");
    greater(0x2, "b");
    overflow(0x0, "o");
    no_overflow(0x1, "no");
  %}
%}

//----------OPERAND CLASSES----------------------------------------------------
// Operand Classes are groups of operands that are used as to simplify
// instruction definitions by not requiring the AD writer to specify separate
// instructions for every form of operand when the instruction accepts
// multiple operand types with the same basic encoding and format.  The classic
// case of this is memory operands.

opclass memory(direct, indirect, indOffset8, indOffset32, indOffset32X, indIndexOffset,
               indIndex, indIndexScale, indIndexScaleOffset);

// Long memory operations are encoded in 2 instructions and a +4 offset.
// This means some kind of offset is always required and you cannot use
// an oop as the offset (done when working on static globals).
opclass long_memory(direct, indirect, indOffset8, indOffset32, indIndexOffset,
                    indIndex, indIndexScale, indIndexScaleOffset);


//----------PIPELINE-----------------------------------------------------------
// Rules which define the behavior of the target architectures pipeline.
pipeline %{

//----------ATTRIBUTES---------------------------------------------------------
attributes %{
  variable_size_instructions;        // Fixed size instructions
  max_instructions_per_bundle = 3;   // Up to 3 instructions per bundle
  instruction_unit_size = 1;         // An instruction is 1 bytes long
  instruction_fetch_unit_size = 16;  // The processor fetches one line
  instruction_fetch_units = 1;       // of 16 bytes

  // List of nop instructions
  nops( MachNop );
%}

//----------RESOURCES----------------------------------------------------------
// Resources are the functional units available to the machine

// Generic P2/P3 pipeline
// 3 decoders, only D0 handles big operands; a "bundle" is the limit of
// 3 instructions decoded per cycle.
// 2 load/store ops per cycle, 1 branch, 1 FPU,
// 2 ALU op, only ALU0 handles mul/div instructions.
resources( D0, D1, D2, DECODE = D0 | D1 | D2,
           MS0, MS1, MEM = MS0 | MS1,
           BR, FPU,
           ALU0, ALU1, ALU = ALU0 | ALU1 );

//----------PIPELINE DESCRIPTION-----------------------------------------------
// Pipeline Description specifies the stages in the machine's pipeline

// Generic P2/P3 pipeline
pipe_desc(S0, S1, S2, S3, S4, S5);

//----------PIPELINE CLASSES---------------------------------------------------
// Pipeline Classes describe the stages in which input and output are
// referenced by the hardware pipeline.

// Naming convention: ialu or fpu
// Then: _reg
// Then: _reg if there is a 2nd register
// Then: _long if it's a pair of instructions implementing a long
// Then: _fat if it requires the big decoder
//   Or: _mem if it requires the big decoder and a memory unit.

// Integer ALU reg operation
pipe_class ialu_reg(rRegI dst) %{
    single_instruction;
    dst    : S4(write);
    dst    : S3(read);
    DECODE : S0;        // any decoder
    ALU    : S3;        // any alu
%}

// Long ALU reg operation
pipe_class ialu_reg_long(eRegL dst) %{
    instruction_count(2);
    dst    : S4(write);
    dst    : S3(read);
    DECODE : S0(2);     // any 2 decoders
    ALU    : S3(2);     // both alus
%}

// Integer ALU reg operation using big decoder
pipe_class ialu_reg_fat(rRegI dst) %{
    single_instruction;
    dst    : S4(write);
    dst    : S3(read);
    D0     : S0;        // big decoder only
    ALU    : S3;        // any alu
%}

// Long ALU reg operation using big decoder
pipe_class ialu_reg_long_fat(eRegL dst) %{
    instruction_count(2);
    dst    : S4(write);
    dst    : S3(read);
    D0     : S0(2);     // big decoder only; twice
    ALU    : S3(2);     // any 2 alus
%}

// Integer ALU reg-reg operation
pipe_class ialu_reg_reg(rRegI dst, rRegI src) %{
    single_instruction;
    dst    : S4(write);
    src    : S3(read);
    DECODE : S0;        // any decoder
    ALU    : S3;        // any alu
%}

// Long ALU reg-reg operation
pipe_class ialu_reg_reg_long(eRegL dst, eRegL src) %{
    instruction_count(2);
    dst    : S4(write);
    src    : S3(read);
    DECODE : S0(2);     // any 2 decoders
    ALU    : S3(2);     // both alus
%}

// Integer ALU reg-reg operation
pipe_class ialu_reg_reg_fat(rRegI dst, memory src) %{
    single_instruction;
    dst    : S4(write);
    src    : S3(read);
    D0     : S0;        // big decoder only
    ALU    : S3;        // any alu
%}

// Long ALU reg-reg operation
pipe_class ialu_reg_reg_long_fat(eRegL dst, eRegL src) %{
    instruction_count(2);
    dst    : S4(write);
    src    : S3(read);
    D0     : S0(2);     // big decoder only; twice
    ALU    : S3(2);     // both alus
%}

// Integer ALU reg-mem operation
pipe_class ialu_reg_mem(rRegI dst, memory mem) %{
    single_instruction;
    dst    : S5(write);
    mem    : S3(read);
    D0     : S0;        // big decoder only
    ALU    : S4;        // any alu
    MEM    : S3;        // any mem
%}

// Long ALU reg-mem operation
pipe_class ialu_reg_long_mem(eRegL dst, load_long_memory mem) %{
    instruction_count(2);
    dst    : S5(write);
    mem    : S3(read);
    D0     : S0(2);     // big decoder only; twice
    ALU    : S4(2);     // any 2 alus
    MEM    : S3(2);     // both mems
%}

// Integer mem operation (prefetch)
pipe_class ialu_mem(memory mem)
%{
    single_instruction;
    mem    : S3(read);
    D0     : S0;        // big decoder only
    MEM    : S3;        // any mem
%}

// Integer Store to Memory
pipe_class ialu_mem_reg(memory mem, rRegI src) %{
    single_instruction;
    mem    : S3(read);
    src    : S5(read);
    D0     : S0;        // big decoder only
    ALU    : S4;        // any alu
    MEM    : S3;
%}

// Long Store to Memory
pipe_class ialu_mem_long_reg(memory mem, eRegL src) %{
    instruction_count(2);
    mem    : S3(read);
    src    : S5(read);
    D0     : S0(2);     // big decoder only; twice
    ALU    : S4(2);     // any 2 alus
    MEM    : S3(2);     // Both mems
%}

// Integer Store to Memory
pipe_class ialu_mem_imm(memory mem) %{
    single_instruction;
    mem    : S3(read);
    D0     : S0;        // big decoder only
    ALU    : S4;        // any alu
    MEM    : S3;
%}

// Integer ALU0 reg-reg operation
pipe_class ialu_reg_reg_alu0(rRegI dst, rRegI src) %{
    single_instruction;
    dst    : S4(write);
    src    : S3(read);
    D0     : S0;        // Big decoder only
    ALU0   : S3;        // only alu0
%}

// Integer ALU0 reg-mem operation
pipe_class ialu_reg_mem_alu0(rRegI dst, memory mem) %{
    single_instruction;
    dst    : S5(write);
    mem    : S3(read);
    D0     : S0;        // big decoder only
    ALU0   : S4;        // ALU0 only
    MEM    : S3;        // any mem
%}

// Integer ALU reg-reg operation
pipe_class ialu_cr_reg_reg(eFlagsReg cr, rRegI src1, rRegI src2) %{
    single_instruction;
    cr     : S4(write);
    src1   : S3(read);
    src2   : S3(read);
    DECODE : S0;        // any decoder
    ALU    : S3;        // any alu
%}

// Integer ALU reg-imm operation
pipe_class ialu_cr_reg_imm(eFlagsReg cr, rRegI src1) %{
    single_instruction;
    cr     : S4(write);
    src1   : S3(read);
    DECODE : S0;        // any decoder
    ALU    : S3;        // any alu
%}

// Integer ALU reg-mem operation
pipe_class ialu_cr_reg_mem(eFlagsReg cr, rRegI src1, memory src2) %{
    single_instruction;
    cr     : S4(write);
    src1   : S3(read);
    src2   : S3(read);
    D0     : S0;        // big decoder only
    ALU    : S4;        // any alu
    MEM    : S3;
%}

// Conditional move reg-reg
pipe_class pipe_cmplt( rRegI p, rRegI q, rRegI y ) %{
    instruction_count(4);
    y      : S4(read);
    q      : S3(read);
    p      : S3(read);
    DECODE : S0(4);     // any decoder
%}

// Conditional move reg-reg
pipe_class pipe_cmov_reg( rRegI dst, rRegI src, eFlagsReg cr ) %{
    single_instruction;
    dst    : S4(write);
    src    : S3(read);
    cr     : S3(read);
    DECODE : S0;        // any decoder
%}

// Conditional move reg-mem
pipe_class pipe_cmov_mem( eFlagsReg cr, rRegI dst, memory src) %{
    single_instruction;
    dst    : S4(write);
    src    : S3(read);
    cr     : S3(read);
    DECODE : S0;        // any decoder
    MEM    : S3;
%}

// Conditional move reg-reg long
pipe_class pipe_cmov_reg_long( eFlagsReg cr, eRegL dst, eRegL src) %{
    single_instruction;
    dst    : S4(write);
    src    : S3(read);
    cr     : S3(read);
    DECODE : S0(2);     // any 2 decoders
%}

// Conditional move double reg-reg
pipe_class pipe_cmovDPR_reg( eFlagsReg cr, regDPR1 dst, regDPR src) %{
    single_instruction;
    dst    : S4(write);
    src    : S3(read);
    cr     : S3(read);
    DECODE : S0;        // any decoder
%}

// Float reg-reg operation
pipe_class fpu_reg(regDPR dst) %{
    instruction_count(2);
    dst    : S3(read);
    DECODE : S0(2);     // any 2 decoders
    FPU    : S3;
%}

// Float reg-reg operation
pipe_class fpu_reg_reg(regDPR dst, regDPR src) %{
    instruction_count(2);
    dst    : S4(write);
    src    : S3(read);
    DECODE : S0(2);     // any 2 decoders
    FPU    : S3;
%}

// Float reg-reg operation
pipe_class fpu_reg_reg_reg(regDPR dst, regDPR src1, regDPR src2) %{
    instruction_count(3);
    dst    : S4(write);
    src1   : S3(read);
    src2   : S3(read);
    DECODE : S0(3);     // any 3 decoders
    FPU    : S3(2);
%}

// Float reg-reg operation
pipe_class fpu_reg_reg_reg_reg(regDPR dst, regDPR src1, regDPR src2, regDPR src3) %{
    instruction_count(4);
    dst    : S4(write);
    src1   : S3(read);
    src2   : S3(read);
    src3   : S3(read);
    DECODE : S0(4);     // any 3 decoders
    FPU    : S3(2);
%}

// Float reg-reg operation
pipe_class fpu_reg_mem_reg_reg(regDPR dst, memory src1, regDPR src2, regDPR src3) %{
    instruction_count(4);
    dst    : S4(write);
    src1   : S3(read);
    src2   : S3(read);
    src3   : S3(read);
    DECODE : S1(3);     // any 3 decoders
    D0     : S0;        // Big decoder only
    FPU    : S3(2);
    MEM    : S3;
%}

// Float reg-mem operation
pipe_class fpu_reg_mem(regDPR dst, memory mem) %{
    instruction_count(2);
    dst    : S5(write);
    mem    : S3(read);
    D0     : S0;        // big decoder only
    DECODE : S1;        // any decoder for FPU POP
    FPU    : S4;
    MEM    : S3;        // any mem
%}

// Float reg-mem operation
pipe_class fpu_reg_reg_mem(regDPR dst, regDPR src1, memory mem) %{
    instruction_count(3);
    dst    : S5(write);
    src1   : S3(read);
    mem    : S3(read);
    D0     : S0;        // big decoder only
    DECODE : S1(2);     // any decoder for FPU POP
    FPU    : S4;
    MEM    : S3;        // any mem
%}

// Float mem-reg operation
pipe_class fpu_mem_reg(memory mem, regDPR src) %{
    instruction_count(2);
    src    : S5(read);
    mem    : S3(read);
    DECODE : S0;        // any decoder for FPU PUSH
    D0     : S1;        // big decoder only
    FPU    : S4;
    MEM    : S3;        // any mem
%}

pipe_class fpu_mem_reg_reg(memory mem, regDPR src1, regDPR src2) %{
    instruction_count(3);
    src1   : S3(read);
    src2   : S3(read);
    mem    : S3(read);
    DECODE : S0(2);     // any decoder for FPU PUSH
    D0     : S1;        // big decoder only
    FPU    : S4;
    MEM    : S3;        // any mem
%}

pipe_class fpu_mem_reg_mem(memory mem, regDPR src1, memory src2) %{
    instruction_count(3);
    src1   : S3(read);
    src2   : S3(read);
    mem    : S4(read);
    DECODE : S0;        // any decoder for FPU PUSH
    D0     : S0(2);     // big decoder only
    FPU    : S4;
    MEM    : S3(2);     // any mem
%}

pipe_class fpu_mem_mem(memory dst, memory src1) %{
    instruction_count(2);
    src1   : S3(read);
    dst    : S4(read);
    D0     : S0(2);     // big decoder only
    MEM    : S3(2);     // any mem
%}

pipe_class fpu_mem_mem_mem(memory dst, memory src1, memory src2) %{
    instruction_count(3);
    src1   : S3(read);
    src2   : S3(read);
    dst    : S4(read);
    D0     : S0(3);     // big decoder only
    FPU    : S4;
    MEM    : S3(3);     // any mem
%}

pipe_class fpu_mem_reg_con(memory mem, regDPR src1) %{
    instruction_count(3);
    src1   : S4(read);
    mem    : S4(read);
    DECODE : S0;        // any decoder for FPU PUSH
    D0     : S0(2);     // big decoder only
    FPU    : S4;
    MEM    : S3(2);     // any mem
%}

// Float load constant
pipe_class fpu_reg_con(regDPR dst) %{
    instruction_count(2);
    dst    : S5(write);
    D0     : S0;        // big decoder only for the load
    DECODE : S1;        // any decoder for FPU POP
    FPU    : S4;
    MEM    : S3;        // any mem
%}

// Float load constant
pipe_class fpu_reg_reg_con(regDPR dst, regDPR src) %{
    instruction_count(3);
    dst    : S5(write);
    src    : S3(read);
    D0     : S0;        // big decoder only for the load
    DECODE : S1(2);     // any decoder for FPU POP
    FPU    : S4;
    MEM    : S3;        // any mem
%}

// UnConditional branch
pipe_class pipe_jmp( label labl ) %{
    single_instruction;
    BR   : S3;
%}

// Conditional branch
pipe_class pipe_jcc( cmpOp cmp, eFlagsReg cr, label labl ) %{
    single_instruction;
    cr    : S1(read);
    BR    : S3;
%}

// Allocation idiom
pipe_class pipe_cmpxchg( eRegP dst, eRegP heap_ptr ) %{
    instruction_count(1); force_serialization;
    fixed_latency(6);
    heap_ptr : S3(read);
    DECODE   : S0(3);
    D0       : S2;
    MEM      : S3;
    ALU      : S3(2);
    dst      : S5(write);
    BR       : S5;
%}

// Generic big/slow expanded idiom
pipe_class pipe_slow(  ) %{
    instruction_count(10); multiple_bundles; force_serialization;
    fixed_latency(100);
    D0  : S0(2);
    MEM : S3(2);
%}

// The real do-nothing guy
pipe_class empty( ) %{
    instruction_count(0);
%}

// Define the class for the Nop node
define %{
   MachNop = empty;
%}

%}

//----------INSTRUCTIONS-------------------------------------------------------
//
// match      -- States which machine-independent subtree may be replaced
//               by this instruction.
// ins_cost   -- The estimated cost of this instruction is used by instruction
//               selection to identify a minimum cost tree of machine
//               instructions that matches a tree of machine-independent
//               instructions.
// format     -- A string providing the disassembly for this instruction.
//               The value of an instruction's operand may be inserted
//               by referring to it with a '$' prefix.
// opcode     -- Three instruction opcodes may be provided.  These are referred
//               to within an encode class as $primary, $secondary, and $tertiary
//               respectively.  The primary opcode is commonly used to
//               indicate the type of machine instruction, while secondary
//               and tertiary are often used for prefix options or addressing
//               modes.
// ins_encode -- A list of encode classes with parameters. The encode class
//               name must have been defined in an 'enc_class' specification
//               in the encode section of the architecture description.

// Dummy reg-to-reg vector moves. Removed during post-selection cleanup.
// Load Float
instruct MoveF2LEG(legRegF dst, regF src) %{
  match(Set dst src);
  format %{ "movss $dst,$src\t# if src != dst load float (4 bytes)" %}
  ins_encode %{
    ShouldNotReachHere();
  %}
  ins_pipe( fpu_reg_reg );
%}

// Load Float
instruct MoveLEG2F(regF dst, legRegF src) %{
  match(Set dst src);
  format %{ "movss $dst,$src\t# if src != dst load float (4 bytes)" %}
  ins_encode %{
    ShouldNotReachHere();
  %}
  ins_pipe( fpu_reg_reg );
%}

// Load Float
instruct MoveF2VL(vlRegF dst, regF src) %{
  match(Set dst src);
  format %{ "movss $dst,$src\t! load float (4 bytes)" %}
  ins_encode %{
    ShouldNotReachHere();
  %}
  ins_pipe( fpu_reg_reg );
%}

// Load Float
instruct MoveVL2F(regF dst, vlRegF src) %{
  match(Set dst src);
  format %{ "movss $dst,$src\t! load float (4 bytes)" %}
  ins_encode %{
    ShouldNotReachHere();
  %}
  ins_pipe( fpu_reg_reg );
%}



// Load Double
instruct MoveD2LEG(legRegD dst, regD src) %{
  match(Set dst src);
  format %{ "movsd $dst,$src\t# if src != dst load double (8 bytes)" %}
  ins_encode %{
    ShouldNotReachHere();
  %}
  ins_pipe( fpu_reg_reg );
%}

// Load Double
instruct MoveLEG2D(regD dst, legRegD src) %{
  match(Set dst src);
  format %{ "movsd $dst,$src\t# if src != dst load double (8 bytes)" %}
  ins_encode %{
    ShouldNotReachHere();
  %}
  ins_pipe( fpu_reg_reg );
%}

// Load Double
instruct MoveD2VL(vlRegD dst, regD src) %{
  match(Set dst src);
  format %{ "movsd $dst,$src\t! load double (8 bytes)" %}
  ins_encode %{
    ShouldNotReachHere();
  %}
  ins_pipe( fpu_reg_reg );
%}

// Load Double
instruct MoveVL2D(regD dst, vlRegD src) %{
  match(Set dst src);
  format %{ "movsd $dst,$src\t! load double (8 bytes)" %}
  ins_encode %{
    ShouldNotReachHere();
  %}
  ins_pipe( fpu_reg_reg );
%}

//----------BSWAP-Instruction--------------------------------------------------
instruct bytes_reverse_int(rRegI dst) %{
  match(Set dst (ReverseBytesI dst));

  format %{ "BSWAP  $dst" %}
  opcode(0x0F, 0xC8);
  ins_encode( OpcP, OpcSReg(dst) );
  ins_pipe( ialu_reg );
%}

instruct bytes_reverse_long(eRegL dst) %{
  match(Set dst (ReverseBytesL dst));

  format %{ "BSWAP  $dst.lo\n\t"
            "BSWAP  $dst.hi\n\t"
            "XCHG   $dst.lo $dst.hi" %}

  ins_cost(125);
  ins_encode( bswap_long_bytes(dst) );
  ins_pipe( ialu_reg_reg);
%}

instruct bytes_reverse_unsigned_short(rRegI dst, eFlagsReg cr) %{
  match(Set dst (ReverseBytesUS dst));
  effect(KILL cr);

  format %{ "BSWAP  $dst\n\t"
            "SHR    $dst,16\n\t" %}
  ins_encode %{
    __ bswapl($dst$$Register);
    __ shrl($dst$$Register, 16);
  %}
  ins_pipe( ialu_reg );
%}

instruct bytes_reverse_short(rRegI dst, eFlagsReg cr) %{
  match(Set dst (ReverseBytesS dst));
  effect(KILL cr);

  format %{ "BSWAP  $dst\n\t"
            "SAR    $dst,16\n\t" %}
  ins_encode %{
    __ bswapl($dst$$Register);
    __ sarl($dst$$Register, 16);
  %}
  ins_pipe( ialu_reg );
%}


//---------- Zeros Count Instructions ------------------------------------------

instruct countLeadingZerosI(rRegI dst, rRegI src, eFlagsReg cr) %{
  predicate(UseCountLeadingZerosInstruction);
  match(Set dst (CountLeadingZerosI src));
  effect(KILL cr);

  format %{ "LZCNT  $dst, $src\t# count leading zeros (int)" %}
  ins_encode %{
    __ lzcntl($dst$$Register, $src$$Register);
  %}
  ins_pipe(ialu_reg);
%}

instruct countLeadingZerosI_bsr(rRegI dst, rRegI src, eFlagsReg cr) %{
  predicate(!UseCountLeadingZerosInstruction);
  match(Set dst (CountLeadingZerosI src));
  effect(KILL cr);

  format %{ "BSR    $dst, $src\t# count leading zeros (int)\n\t"
            "JNZ    skip\n\t"
            "MOV    $dst, -1\n"
      "skip:\n\t"
            "NEG    $dst\n\t"
            "ADD    $dst, 31" %}
  ins_encode %{
    Register Rdst = $dst$$Register;
    Register Rsrc = $src$$Register;
    Label skip;
    __ bsrl(Rdst, Rsrc);
    __ jccb(Assembler::notZero, skip);
    __ movl(Rdst, -1);
    __ bind(skip);
    __ negl(Rdst);
    __ addl(Rdst, BitsPerInt - 1);
  %}
  ins_pipe(ialu_reg);
%}

instruct countLeadingZerosL(rRegI dst, eRegL src, eFlagsReg cr) %{
  predicate(UseCountLeadingZerosInstruction);
  match(Set dst (CountLeadingZerosL src));
  effect(TEMP dst, KILL cr);

  format %{ "LZCNT  $dst, $src.hi\t# count leading zeros (long)\n\t"
            "JNC    done\n\t"
            "LZCNT  $dst, $src.lo\n\t"
            "ADD    $dst, 32\n"
      "done:" %}
  ins_encode %{
    Register Rdst = $dst$$Register;
    Register Rsrc = $src$$Register;
    Label done;
    __ lzcntl(Rdst, HIGH_FROM_LOW(Rsrc));
    __ jccb(Assembler::carryClear, done);
    __ lzcntl(Rdst, Rsrc);
    __ addl(Rdst, BitsPerInt);
    __ bind(done);
  %}
  ins_pipe(ialu_reg);
%}

instruct countLeadingZerosL_bsr(rRegI dst, eRegL src, eFlagsReg cr) %{
  predicate(!UseCountLeadingZerosInstruction);
  match(Set dst (CountLeadingZerosL src));
  effect(TEMP dst, KILL cr);

  format %{ "BSR    $dst, $src.hi\t# count leading zeros (long)\n\t"
            "JZ     msw_is_zero\n\t"
            "ADD    $dst, 32\n\t"
            "JMP    not_zero\n"
      "msw_is_zero:\n\t"
            "BSR    $dst, $src.lo\n\t"
            "JNZ    not_zero\n\t"
            "MOV    $dst, -1\n"
      "not_zero:\n\t"
            "NEG    $dst\n\t"
            "ADD    $dst, 63\n" %}
 ins_encode %{
    Register Rdst = $dst$$Register;
    Register Rsrc = $src$$Register;
    Label msw_is_zero;
    Label not_zero;
    __ bsrl(Rdst, HIGH_FROM_LOW(Rsrc));
    __ jccb(Assembler::zero, msw_is_zero);
    __ addl(Rdst, BitsPerInt);
    __ jmpb(not_zero);
    __ bind(msw_is_zero);
    __ bsrl(Rdst, Rsrc);
    __ jccb(Assembler::notZero, not_zero);
    __ movl(Rdst, -1);
    __ bind(not_zero);
    __ negl(Rdst);
    __ addl(Rdst, BitsPerLong - 1);
  %}
  ins_pipe(ialu_reg);
%}

instruct countTrailingZerosI(rRegI dst, rRegI src, eFlagsReg cr) %{
  predicate(UseCountTrailingZerosInstruction);
  match(Set dst (CountTrailingZerosI src));
  effect(KILL cr);

  format %{ "TZCNT    $dst, $src\t# count trailing zeros (int)" %}
  ins_encode %{
    __ tzcntl($dst$$Register, $src$$Register);
  %}
  ins_pipe(ialu_reg);
%}

instruct countTrailingZerosI_bsf(rRegI dst, rRegI src, eFlagsReg cr) %{
  predicate(!UseCountTrailingZerosInstruction);
  match(Set dst (CountTrailingZerosI src));
  effect(KILL cr);

  format %{ "BSF    $dst, $src\t# count trailing zeros (int)\n\t"
            "JNZ    done\n\t"
            "MOV    $dst, 32\n"
      "done:" %}
  ins_encode %{
    Register Rdst = $dst$$Register;
    Label done;
    __ bsfl(Rdst, $src$$Register);
    __ jccb(Assembler::notZero, done);
    __ movl(Rdst, BitsPerInt);
    __ bind(done);
  %}
  ins_pipe(ialu_reg);
%}

instruct countTrailingZerosL(rRegI dst, eRegL src, eFlagsReg cr) %{
  predicate(UseCountTrailingZerosInstruction);
  match(Set dst (CountTrailingZerosL src));
  effect(TEMP dst, KILL cr);

  format %{ "TZCNT  $dst, $src.lo\t# count trailing zeros (long) \n\t"
            "JNC    done\n\t"
            "TZCNT  $dst, $src.hi\n\t"
            "ADD    $dst, 32\n"
            "done:" %}
  ins_encode %{
    Register Rdst = $dst$$Register;
    Register Rsrc = $src$$Register;
    Label done;
    __ tzcntl(Rdst, Rsrc);
    __ jccb(Assembler::carryClear, done);
    __ tzcntl(Rdst, HIGH_FROM_LOW(Rsrc));
    __ addl(Rdst, BitsPerInt);
    __ bind(done);
  %}
  ins_pipe(ialu_reg);
%}

instruct countTrailingZerosL_bsf(rRegI dst, eRegL src, eFlagsReg cr) %{
  predicate(!UseCountTrailingZerosInstruction);
  match(Set dst (CountTrailingZerosL src));
  effect(TEMP dst, KILL cr);

  format %{ "BSF    $dst, $src.lo\t# count trailing zeros (long)\n\t"
            "JNZ    done\n\t"
            "BSF    $dst, $src.hi\n\t"
            "JNZ    msw_not_zero\n\t"
            "MOV    $dst, 32\n"
      "msw_not_zero:\n\t"
            "ADD    $dst, 32\n"
      "done:" %}
  ins_encode %{
    Register Rdst = $dst$$Register;
    Register Rsrc = $src$$Register;
    Label msw_not_zero;
    Label done;
    __ bsfl(Rdst, Rsrc);
    __ jccb(Assembler::notZero, done);
    __ bsfl(Rdst, HIGH_FROM_LOW(Rsrc));
    __ jccb(Assembler::notZero, msw_not_zero);
    __ movl(Rdst, BitsPerInt);
    __ bind(msw_not_zero);
    __ addl(Rdst, BitsPerInt);
    __ bind(done);
  %}
  ins_pipe(ialu_reg);
%}


//---------- Population Count Instructions -------------------------------------

instruct popCountI(rRegI dst, rRegI src, eFlagsReg cr) %{
  predicate(UsePopCountInstruction);
  match(Set dst (PopCountI src));
  effect(KILL cr);

  format %{ "POPCNT $dst, $src" %}
  ins_encode %{
    __ popcntl($dst$$Register, $src$$Register);
  %}
  ins_pipe(ialu_reg);
%}

instruct popCountI_mem(rRegI dst, memory mem, eFlagsReg cr) %{
  predicate(UsePopCountInstruction);
  match(Set dst (PopCountI (LoadI mem)));
  effect(KILL cr);

  format %{ "POPCNT $dst, $mem" %}
  ins_encode %{
    __ popcntl($dst$$Register, $mem$$Address);
  %}
  ins_pipe(ialu_reg);
%}

// Note: Long.bitCount(long) returns an int.
instruct popCountL(rRegI dst, eRegL src, rRegI tmp, eFlagsReg cr) %{
  predicate(UsePopCountInstruction);
  match(Set dst (PopCountL src));
  effect(KILL cr, TEMP tmp, TEMP dst);

  format %{ "POPCNT $dst, $src.lo\n\t"
            "POPCNT $tmp, $src.hi\n\t"
            "ADD    $dst, $tmp" %}
  ins_encode %{
    __ popcntl($dst$$Register, $src$$Register);
    __ popcntl($tmp$$Register, HIGH_FROM_LOW($src$$Register));
    __ addl($dst$$Register, $tmp$$Register);
  %}
  ins_pipe(ialu_reg);
%}

// Note: Long.bitCount(long) returns an int.
instruct popCountL_mem(rRegI dst, memory mem, rRegI tmp, eFlagsReg cr) %{
  predicate(UsePopCountInstruction);
  match(Set dst (PopCountL (LoadL mem)));
  effect(KILL cr, TEMP tmp, TEMP dst);

  format %{ "POPCNT $dst, $mem\n\t"
            "POPCNT $tmp, $mem+4\n\t"
            "ADD    $dst, $tmp" %}
  ins_encode %{
    //__ popcntl($dst$$Register, $mem$$Address$$first);
    //__ popcntl($tmp$$Register, $mem$$Address$$second);
    __ popcntl($dst$$Register, Address::make_raw($mem$$base, $mem$$index, $mem$$scale, $mem$$disp, relocInfo::none));
    __ popcntl($tmp$$Register, Address::make_raw($mem$$base, $mem$$index, $mem$$scale, $mem$$disp + 4, relocInfo::none));
    __ addl($dst$$Register, $tmp$$Register);
  %}
  ins_pipe(ialu_reg);
%}


//----------Load/Store/Move Instructions---------------------------------------
//----------Load Instructions--------------------------------------------------
// Load Byte (8bit signed)
instruct loadB(xRegI dst, memory mem) %{
  match(Set dst (LoadB mem));

  ins_cost(125);
  format %{ "MOVSX8 $dst,$mem\t# byte" %}

  ins_encode %{
    __ movsbl($dst$$Register, $mem$$Address);
  %}

  ins_pipe(ialu_reg_mem);
%}

// Load Byte (8bit signed) into Long Register
instruct loadB2L(eRegL dst, memory mem, eFlagsReg cr) %{
  match(Set dst (ConvI2L (LoadB mem)));
  effect(KILL cr);

  ins_cost(375);
  format %{ "MOVSX8 $dst.lo,$mem\t# byte -> long\n\t"
            "MOV    $dst.hi,$dst.lo\n\t"
            "SAR    $dst.hi,7" %}

  ins_encode %{
    __ movsbl($dst$$Register, $mem$$Address);
    __ movl(HIGH_FROM_LOW($dst$$Register), $dst$$Register); // This is always a different register.
    __ sarl(HIGH_FROM_LOW($dst$$Register), 7); // 24+1 MSB are already signed extended.
  %}

  ins_pipe(ialu_reg_mem);
%}

// Load Unsigned Byte (8bit UNsigned)
instruct loadUB(xRegI dst, memory mem) %{
  match(Set dst (LoadUB mem));

  ins_cost(125);
  format %{ "MOVZX8 $dst,$mem\t# ubyte -> int" %}

  ins_encode %{
    __ movzbl($dst$$Register, $mem$$Address);
  %}

  ins_pipe(ialu_reg_mem);
%}

// Load Unsigned Byte (8 bit UNsigned) into Long Register
instruct loadUB2L(eRegL dst, memory mem, eFlagsReg cr) %{
  match(Set dst (ConvI2L (LoadUB mem)));
  effect(KILL cr);

  ins_cost(250);
  format %{ "MOVZX8 $dst.lo,$mem\t# ubyte -> long\n\t"
            "XOR    $dst.hi,$dst.hi" %}

  ins_encode %{
    Register Rdst = $dst$$Register;
    __ movzbl(Rdst, $mem$$Address);
    __ xorl(HIGH_FROM_LOW(Rdst), HIGH_FROM_LOW(Rdst));
  %}

  ins_pipe(ialu_reg_mem);
%}

// Load Unsigned Byte (8 bit UNsigned) with mask into Long Register
instruct loadUB2L_immI(eRegL dst, memory mem, immI mask, eFlagsReg cr) %{
  match(Set dst (ConvI2L (AndI (LoadUB mem) mask)));
  effect(KILL cr);

  format %{ "MOVZX8 $dst.lo,$mem\t# ubyte & 32-bit mask -> long\n\t"
            "XOR    $dst.hi,$dst.hi\n\t"
            "AND    $dst.lo,right_n_bits($mask, 8)" %}
  ins_encode %{
    Register Rdst = $dst$$Register;
    __ movzbl(Rdst, $mem$$Address);
    __ xorl(HIGH_FROM_LOW(Rdst), HIGH_FROM_LOW(Rdst));
    __ andl(Rdst, $mask$$constant & right_n_bits(8));
  %}
  ins_pipe(ialu_reg_mem);
%}

// Load Short (16bit signed)
instruct loadS(rRegI dst, memory mem) %{
  match(Set dst (LoadS mem));

  ins_cost(125);
  format %{ "MOVSX  $dst,$mem\t# short" %}

  ins_encode %{
    __ movswl($dst$$Register, $mem$$Address);
  %}

  ins_pipe(ialu_reg_mem);
%}

// Load Short (16 bit signed) to Byte (8 bit signed)
instruct loadS2B(rRegI dst, memory mem, immI_24 twentyfour) %{
  match(Set dst (RShiftI (LShiftI (LoadS mem) twentyfour) twentyfour));

  ins_cost(125);
  format %{ "MOVSX  $dst, $mem\t# short -> byte" %}
  ins_encode %{
    __ movsbl($dst$$Register, $mem$$Address);
  %}
  ins_pipe(ialu_reg_mem);
%}

// Load Short (16bit signed) into Long Register
instruct loadS2L(eRegL dst, memory mem, eFlagsReg cr) %{
  match(Set dst (ConvI2L (LoadS mem)));
  effect(KILL cr);

  ins_cost(375);
  format %{ "MOVSX  $dst.lo,$mem\t# short -> long\n\t"
            "MOV    $dst.hi,$dst.lo\n\t"
            "SAR    $dst.hi,15" %}

  ins_encode %{
    __ movswl($dst$$Register, $mem$$Address);
    __ movl(HIGH_FROM_LOW($dst$$Register), $dst$$Register); // This is always a different register.
    __ sarl(HIGH_FROM_LOW($dst$$Register), 15); // 16+1 MSB are already signed extended.
  %}

  ins_pipe(ialu_reg_mem);
%}

// Load Unsigned Short/Char (16bit unsigned)
instruct loadUS(rRegI dst, memory mem) %{
  match(Set dst (LoadUS mem));

  ins_cost(125);
  format %{ "MOVZX  $dst,$mem\t# ushort/char -> int" %}

  ins_encode %{
    __ movzwl($dst$$Register, $mem$$Address);
  %}

  ins_pipe(ialu_reg_mem);
%}

// Load Unsigned Short/Char (16 bit UNsigned) to Byte (8 bit signed)
instruct loadUS2B(rRegI dst, memory mem, immI_24 twentyfour) %{
  match(Set dst (RShiftI (LShiftI (LoadUS mem) twentyfour) twentyfour));

  ins_cost(125);
  format %{ "MOVSX  $dst, $mem\t# ushort -> byte" %}
  ins_encode %{
    __ movsbl($dst$$Register, $mem$$Address);
  %}
  ins_pipe(ialu_reg_mem);
%}

// Load Unsigned Short/Char (16 bit UNsigned) into Long Register
instruct loadUS2L(eRegL dst, memory mem, eFlagsReg cr) %{
  match(Set dst (ConvI2L (LoadUS mem)));
  effect(KILL cr);

  ins_cost(250);
  format %{ "MOVZX  $dst.lo,$mem\t# ushort/char -> long\n\t"
            "XOR    $dst.hi,$dst.hi" %}

  ins_encode %{
    __ movzwl($dst$$Register, $mem$$Address);
    __ xorl(HIGH_FROM_LOW($dst$$Register), HIGH_FROM_LOW($dst$$Register));
  %}

  ins_pipe(ialu_reg_mem);
%}

// Load Unsigned Short/Char (16 bit UNsigned) with mask 0xFF into Long Register
instruct loadUS2L_immI_255(eRegL dst, memory mem, immI_255 mask, eFlagsReg cr) %{
  match(Set dst (ConvI2L (AndI (LoadUS mem) mask)));
  effect(KILL cr);

  format %{ "MOVZX8 $dst.lo,$mem\t# ushort/char & 0xFF -> long\n\t"
            "XOR    $dst.hi,$dst.hi" %}
  ins_encode %{
    Register Rdst = $dst$$Register;
    __ movzbl(Rdst, $mem$$Address);
    __ xorl(HIGH_FROM_LOW(Rdst), HIGH_FROM_LOW(Rdst));
  %}
  ins_pipe(ialu_reg_mem);
%}

// Load Unsigned Short/Char (16 bit UNsigned) with a 32-bit mask into Long Register
instruct loadUS2L_immI(eRegL dst, memory mem, immI mask, eFlagsReg cr) %{
  match(Set dst (ConvI2L (AndI (LoadUS mem) mask)));
  effect(KILL cr);

  format %{ "MOVZX  $dst.lo, $mem\t# ushort/char & 32-bit mask -> long\n\t"
            "XOR    $dst.hi,$dst.hi\n\t"
            "AND    $dst.lo,right_n_bits($mask, 16)" %}
  ins_encode %{
    Register Rdst = $dst$$Register;
    __ movzwl(Rdst, $mem$$Address);
    __ xorl(HIGH_FROM_LOW(Rdst), HIGH_FROM_LOW(Rdst));
    __ andl(Rdst, $mask$$constant & right_n_bits(16));
  %}
  ins_pipe(ialu_reg_mem);
%}

// Load Integer
instruct loadI(rRegI dst, memory mem) %{
  match(Set dst (LoadI mem));

  ins_cost(125);
  format %{ "MOV    $dst,$mem\t# int" %}

  ins_encode %{
    __ movl($dst$$Register, $mem$$Address);
  %}

  ins_pipe(ialu_reg_mem);
%}

// Load Integer (32 bit signed) to Byte (8 bit signed)
instruct loadI2B(rRegI dst, memory mem, immI_24 twentyfour) %{
  match(Set dst (RShiftI (LShiftI (LoadI mem) twentyfour) twentyfour));

  ins_cost(125);
  format %{ "MOVSX  $dst, $mem\t# int -> byte" %}
  ins_encode %{
    __ movsbl($dst$$Register, $mem$$Address);
  %}
  ins_pipe(ialu_reg_mem);
%}

// Load Integer (32 bit signed) to Unsigned Byte (8 bit UNsigned)
instruct loadI2UB(rRegI dst, memory mem, immI_255 mask) %{
  match(Set dst (AndI (LoadI mem) mask));

  ins_cost(125);
  format %{ "MOVZX  $dst, $mem\t# int -> ubyte" %}
  ins_encode %{
    __ movzbl($dst$$Register, $mem$$Address);
  %}
  ins_pipe(ialu_reg_mem);
%}

// Load Integer (32 bit signed) to Short (16 bit signed)
instruct loadI2S(rRegI dst, memory mem, immI_16 sixteen) %{
  match(Set dst (RShiftI (LShiftI (LoadI mem) sixteen) sixteen));

  ins_cost(125);
  format %{ "MOVSX  $dst, $mem\t# int -> short" %}
  ins_encode %{
    __ movswl($dst$$Register, $mem$$Address);
  %}
  ins_pipe(ialu_reg_mem);
%}

// Load Integer (32 bit signed) to Unsigned Short/Char (16 bit UNsigned)
instruct loadI2US(rRegI dst, memory mem, immI_65535 mask) %{
  match(Set dst (AndI (LoadI mem) mask));

  ins_cost(125);
  format %{ "MOVZX  $dst, $mem\t# int -> ushort/char" %}
  ins_encode %{
    __ movzwl($dst$$Register, $mem$$Address);
  %}
  ins_pipe(ialu_reg_mem);
%}

// Load Integer into Long Register
instruct loadI2L(eRegL dst, memory mem, eFlagsReg cr) %{
  match(Set dst (ConvI2L (LoadI mem)));
  effect(KILL cr);

  ins_cost(375);
  format %{ "MOV    $dst.lo,$mem\t# int -> long\n\t"
            "MOV    $dst.hi,$dst.lo\n\t"
            "SAR    $dst.hi,31" %}

  ins_encode %{
    __ movl($dst$$Register, $mem$$Address);
    __ movl(HIGH_FROM_LOW($dst$$Register), $dst$$Register); // This is always a different register.
    __ sarl(HIGH_FROM_LOW($dst$$Register), 31);
  %}

  ins_pipe(ialu_reg_mem);
%}

// Load Integer with mask 0xFF into Long Register
instruct loadI2L_immI_255(eRegL dst, memory mem, immI_255 mask, eFlagsReg cr) %{
  match(Set dst (ConvI2L (AndI (LoadI mem) mask)));
  effect(KILL cr);

  format %{ "MOVZX8 $dst.lo,$mem\t# int & 0xFF -> long\n\t"
            "XOR    $dst.hi,$dst.hi" %}
  ins_encode %{
    Register Rdst = $dst$$Register;
    __ movzbl(Rdst, $mem$$Address);
    __ xorl(HIGH_FROM_LOW(Rdst), HIGH_FROM_LOW(Rdst));
  %}
  ins_pipe(ialu_reg_mem);
%}

// Load Integer with mask 0xFFFF into Long Register
instruct loadI2L_immI_65535(eRegL dst, memory mem, immI_65535 mask, eFlagsReg cr) %{
  match(Set dst (ConvI2L (AndI (LoadI mem) mask)));
  effect(KILL cr);

  format %{ "MOVZX  $dst.lo,$mem\t# int & 0xFFFF -> long\n\t"
            "XOR    $dst.hi,$dst.hi" %}
  ins_encode %{
    Register Rdst = $dst$$Register;
    __ movzwl(Rdst, $mem$$Address);
    __ xorl(HIGH_FROM_LOW(Rdst), HIGH_FROM_LOW(Rdst));
  %}
  ins_pipe(ialu_reg_mem);
%}

// Load Integer with 31-bit mask into Long Register
instruct loadI2L_immU31(eRegL dst, memory mem, immU31 mask, eFlagsReg cr) %{
  match(Set dst (ConvI2L (AndI (LoadI mem) mask)));
  effect(KILL cr);

  format %{ "MOV    $dst.lo,$mem\t# int & 31-bit mask -> long\n\t"
            "XOR    $dst.hi,$dst.hi\n\t"
            "AND    $dst.lo,$mask" %}
  ins_encode %{
    Register Rdst = $dst$$Register;
    __ movl(Rdst, $mem$$Address);
    __ xorl(HIGH_FROM_LOW(Rdst), HIGH_FROM_LOW(Rdst));
    __ andl(Rdst, $mask$$constant);
  %}
  ins_pipe(ialu_reg_mem);
%}

// Load Unsigned Integer into Long Register
instruct loadUI2L(eRegL dst, memory mem, immL_32bits mask, eFlagsReg cr) %{
  match(Set dst (AndL (ConvI2L (LoadI mem)) mask));
  effect(KILL cr);

  ins_cost(250);
  format %{ "MOV    $dst.lo,$mem\t# uint -> long\n\t"
            "XOR    $dst.hi,$dst.hi" %}

  ins_encode %{
    __ movl($dst$$Register, $mem$$Address);
    __ xorl(HIGH_FROM_LOW($dst$$Register), HIGH_FROM_LOW($dst$$Register));
  %}

  ins_pipe(ialu_reg_mem);
%}

// Load Long.  Cannot clobber address while loading, so restrict address
// register to ESI
instruct loadL(eRegL dst, load_long_memory mem) %{
  predicate(!((LoadLNode*)n)->require_atomic_access());
  match(Set dst (LoadL mem));

  ins_cost(250);
  format %{ "MOV    $dst.lo,$mem\t# long\n\t"
            "MOV    $dst.hi,$mem+4" %}

  ins_encode %{
    Address Amemlo = Address::make_raw($mem$$base, $mem$$index, $mem$$scale, $mem$$disp, relocInfo::none);
    Address Amemhi = Address::make_raw($mem$$base, $mem$$index, $mem$$scale, $mem$$disp + 4, relocInfo::none);
    __ movl($dst$$Register, Amemlo);
    __ movl(HIGH_FROM_LOW($dst$$Register), Amemhi);
  %}

  ins_pipe(ialu_reg_long_mem);
%}

// Volatile Load Long.  Must be atomic, so do 64-bit FILD
// then store it down to the stack and reload on the int
// side.
instruct loadL_volatile(stackSlotL dst, memory mem) %{
  predicate(UseSSE<=1 && ((LoadLNode*)n)->require_atomic_access());
  match(Set dst (LoadL mem));

  ins_cost(200);
  format %{ "FILD   $mem\t# Atomic volatile long load\n\t"
            "FISTp  $dst" %}
  ins_encode(enc_loadL_volatile(mem,dst));
  ins_pipe( fpu_reg_mem );
%}

instruct loadLX_volatile(stackSlotL dst, memory mem, regD tmp) %{
  predicate(UseSSE>=2 && ((LoadLNode*)n)->require_atomic_access());
  match(Set dst (LoadL mem));
  effect(TEMP tmp);
  ins_cost(180);
  format %{ "MOVSD  $tmp,$mem\t# Atomic volatile long load\n\t"
            "MOVSD  $dst,$tmp" %}
  ins_encode %{
    __ movdbl($tmp$$XMMRegister, $mem$$Address);
    __ movdbl(Address(rsp, $dst$$disp), $tmp$$XMMRegister);
  %}
  ins_pipe( pipe_slow );
%}

instruct loadLX_reg_volatile(eRegL dst, memory mem, regD tmp) %{
  predicate(UseSSE>=2 && ((LoadLNode*)n)->require_atomic_access());
  match(Set dst (LoadL mem));
  effect(TEMP tmp);
  ins_cost(160);
  format %{ "MOVSD  $tmp,$mem\t# Atomic volatile long load\n\t"
            "MOVD   $dst.lo,$tmp\n\t"
            "PSRLQ  $tmp,32\n\t"
            "MOVD   $dst.hi,$tmp" %}
  ins_encode %{
    __ movdbl($tmp$$XMMRegister, $mem$$Address);
    __ movdl($dst$$Register, $tmp$$XMMRegister);
    __ psrlq($tmp$$XMMRegister, 32);
    __ movdl(HIGH_FROM_LOW($dst$$Register), $tmp$$XMMRegister);
  %}
  ins_pipe( pipe_slow );
%}

// Load Range
instruct loadRange(rRegI dst, memory mem) %{
  match(Set dst (LoadRange mem));

  ins_cost(125);
  format %{ "MOV    $dst,$mem" %}
  opcode(0x8B);
  ins_encode( OpcP, RegMem(dst,mem));
  ins_pipe( ialu_reg_mem );
%}


// Load Pointer
instruct loadP(eRegP dst, memory mem) %{
  match(Set dst (LoadP mem));

  ins_cost(125);
  format %{ "MOV    $dst,$mem" %}
  opcode(0x8B);
  ins_encode( OpcP, RegMem(dst,mem));
  ins_pipe( ialu_reg_mem );
%}

// Load Klass Pointer
instruct loadKlass(eRegP dst, memory mem) %{
  match(Set dst (LoadKlass mem));

  ins_cost(125);
  format %{ "MOV    $dst,$mem" %}
  opcode(0x8B);
  ins_encode( OpcP, RegMem(dst,mem));
  ins_pipe( ialu_reg_mem );
%}

// Load Double
instruct loadDPR(regDPR dst, memory mem) %{
  predicate(UseSSE<=1);
  match(Set dst (LoadD mem));

  ins_cost(150);
  format %{ "FLD_D  ST,$mem\n\t"
            "FSTP   $dst" %}
  opcode(0xDD);               /* DD /0 */
  ins_encode( OpcP, RMopc_Mem(0x00,mem),
              Pop_Reg_DPR(dst) );
  ins_pipe( fpu_reg_mem );
%}

// Load Double to XMM
instruct loadD(regD dst, memory mem) %{
  predicate(UseSSE>=2 && UseXmmLoadAndClearUpper);
  match(Set dst (LoadD mem));
  ins_cost(145);
  format %{ "MOVSD  $dst,$mem" %}
  ins_encode %{
    __ movdbl ($dst$$XMMRegister, $mem$$Address);
  %}
  ins_pipe( pipe_slow );
%}

instruct loadD_partial(regD dst, memory mem) %{
  predicate(UseSSE>=2 && !UseXmmLoadAndClearUpper);
  match(Set dst (LoadD mem));
  ins_cost(145);
  format %{ "MOVLPD $dst,$mem" %}
  ins_encode %{
    __ movdbl ($dst$$XMMRegister, $mem$$Address);
  %}
  ins_pipe( pipe_slow );
%}

// Load to XMM register (single-precision floating point)
// MOVSS instruction
instruct loadF(regF dst, memory mem) %{
  predicate(UseSSE>=1);
  match(Set dst (LoadF mem));
  ins_cost(145);
  format %{ "MOVSS  $dst,$mem" %}
  ins_encode %{
    __ movflt ($dst$$XMMRegister, $mem$$Address);
  %}
  ins_pipe( pipe_slow );
%}

// Load Float
instruct loadFPR(regFPR dst, memory mem) %{
  predicate(UseSSE==0);
  match(Set dst (LoadF mem));

  ins_cost(150);
  format %{ "FLD_S  ST,$mem\n\t"
            "FSTP   $dst" %}
  opcode(0xD9);               /* D9 /0 */
  ins_encode( OpcP, RMopc_Mem(0x00,mem),
              Pop_Reg_FPR(dst) );
  ins_pipe( fpu_reg_mem );
%}

// Load Effective Address
instruct leaP8(eRegP dst, indOffset8 mem) %{
  match(Set dst mem);

  ins_cost(110);
  format %{ "LEA    $dst,$mem" %}
  opcode(0x8D);
  ins_encode( OpcP, RegMem(dst,mem));
  ins_pipe( ialu_reg_reg_fat );
%}

instruct leaP32(eRegP dst, indOffset32 mem) %{
  match(Set dst mem);

  ins_cost(110);
  format %{ "LEA    $dst,$mem" %}
  opcode(0x8D);
  ins_encode( OpcP, RegMem(dst,mem));
  ins_pipe( ialu_reg_reg_fat );
%}

instruct leaPIdxOff(eRegP dst, indIndexOffset mem) %{
  match(Set dst mem);

  ins_cost(110);
  format %{ "LEA    $dst,$mem" %}
  opcode(0x8D);
  ins_encode( OpcP, RegMem(dst,mem));
  ins_pipe( ialu_reg_reg_fat );
%}

instruct leaPIdxScale(eRegP dst, indIndexScale mem) %{
  match(Set dst mem);

  ins_cost(110);
  format %{ "LEA    $dst,$mem" %}
  opcode(0x8D);
  ins_encode( OpcP, RegMem(dst,mem));
  ins_pipe( ialu_reg_reg_fat );
%}

instruct leaPIdxScaleOff(eRegP dst, indIndexScaleOffset mem) %{
  match(Set dst mem);

  ins_cost(110);
  format %{ "LEA    $dst,$mem" %}
  opcode(0x8D);
  ins_encode( OpcP, RegMem(dst,mem));
  ins_pipe( ialu_reg_reg_fat );
%}

// Load Constant
instruct loadConI(rRegI dst, immI src) %{
  match(Set dst src);

  format %{ "MOV    $dst,$src" %}
  ins_encode( LdImmI(dst, src) );
  ins_pipe( ialu_reg_fat );
%}

// Load Constant zero
instruct loadConI0(rRegI dst, immI_0 src, eFlagsReg cr) %{
  match(Set dst src);
  effect(KILL cr);

  ins_cost(50);
  format %{ "XOR    $dst,$dst" %}
  opcode(0x33);  /* + rd */
  ins_encode( OpcP, RegReg( dst, dst ) );
  ins_pipe( ialu_reg );
%}

instruct loadConP(eRegP dst, immP src) %{
  match(Set dst src);

  format %{ "MOV    $dst,$src" %}
  opcode(0xB8);  /* + rd */
  ins_encode( LdImmP(dst, src) );
  ins_pipe( ialu_reg_fat );
%}

instruct loadConL(eRegL dst, immL src, eFlagsReg cr) %{
  match(Set dst src);
  effect(KILL cr);
  ins_cost(200);
  format %{ "MOV    $dst.lo,$src.lo\n\t"
            "MOV    $dst.hi,$src.hi" %}
  opcode(0xB8);
  ins_encode( LdImmL_Lo(dst, src), LdImmL_Hi(dst, src) );
  ins_pipe( ialu_reg_long_fat );
%}

instruct loadConL0(eRegL dst, immL0 src, eFlagsReg cr) %{
  match(Set dst src);
  effect(KILL cr);
  ins_cost(150);
  format %{ "XOR    $dst.lo,$dst.lo\n\t"
            "XOR    $dst.hi,$dst.hi" %}
  opcode(0x33,0x33);
  ins_encode( RegReg_Lo(dst,dst), RegReg_Hi(dst, dst) );
  ins_pipe( ialu_reg_long );
%}

// The instruction usage is guarded by predicate in operand immFPR().
instruct loadConFPR(regFPR dst, immFPR con) %{
  match(Set dst con);
  ins_cost(125);
  format %{ "FLD_S  ST,[$constantaddress]\t# load from constant table: float=$con\n\t"
            "FSTP   $dst" %}
  ins_encode %{
    __ fld_s($constantaddress($con));
    __ fstp_d($dst$$reg);
  %}
  ins_pipe(fpu_reg_con);
%}

// The instruction usage is guarded by predicate in operand immFPR0().
instruct loadConFPR0(regFPR dst, immFPR0 con) %{
  match(Set dst con);
  ins_cost(125);
  format %{ "FLDZ   ST\n\t"
            "FSTP   $dst" %}
  ins_encode %{
    __ fldz();
    __ fstp_d($dst$$reg);
  %}
  ins_pipe(fpu_reg_con);
%}

// The instruction usage is guarded by predicate in operand immFPR1().
instruct loadConFPR1(regFPR dst, immFPR1 con) %{
  match(Set dst con);
  ins_cost(125);
  format %{ "FLD1   ST\n\t"
            "FSTP   $dst" %}
  ins_encode %{
    __ fld1();
    __ fstp_d($dst$$reg);
  %}
  ins_pipe(fpu_reg_con);
%}

// The instruction usage is guarded by predicate in operand immF().
instruct loadConF(regF dst, immF con) %{
  match(Set dst con);
  ins_cost(125);
  format %{ "MOVSS  $dst,[$constantaddress]\t# load from constant table: float=$con" %}
  ins_encode %{
    __ movflt($dst$$XMMRegister, $constantaddress($con));
  %}
  ins_pipe(pipe_slow);
%}

// The instruction usage is guarded by predicate in operand immF0().
instruct loadConF0(regF dst, immF0 src) %{
  match(Set dst src);
  ins_cost(100);
  format %{ "XORPS  $dst,$dst\t# float 0.0" %}
  ins_encode %{
    __ xorps($dst$$XMMRegister, $dst$$XMMRegister);
  %}
  ins_pipe(pipe_slow);
%}

// The instruction usage is guarded by predicate in operand immDPR().
instruct loadConDPR(regDPR dst, immDPR con) %{
  match(Set dst con);
  ins_cost(125);

  format %{ "FLD_D  ST,[$constantaddress]\t# load from constant table: double=$con\n\t"
            "FSTP   $dst" %}
  ins_encode %{
    __ fld_d($constantaddress($con));
    __ fstp_d($dst$$reg);
  %}
  ins_pipe(fpu_reg_con);
%}

// The instruction usage is guarded by predicate in operand immDPR0().
instruct loadConDPR0(regDPR dst, immDPR0 con) %{
  match(Set dst con);
  ins_cost(125);

  format %{ "FLDZ   ST\n\t"
            "FSTP   $dst" %}
  ins_encode %{
    __ fldz();
    __ fstp_d($dst$$reg);
  %}
  ins_pipe(fpu_reg_con);
%}

// The instruction usage is guarded by predicate in operand immDPR1().
instruct loadConDPR1(regDPR dst, immDPR1 con) %{
  match(Set dst con);
  ins_cost(125);

  format %{ "FLD1   ST\n\t"
            "FSTP   $dst" %}
  ins_encode %{
    __ fld1();
    __ fstp_d($dst$$reg);
  %}
  ins_pipe(fpu_reg_con);
%}

// The instruction usage is guarded by predicate in operand immD().
instruct loadConD(regD dst, immD con) %{
  match(Set dst con);
  ins_cost(125);
  format %{ "MOVSD  $dst,[$constantaddress]\t# load from constant table: double=$con" %}
  ins_encode %{
    __ movdbl($dst$$XMMRegister, $constantaddress($con));
  %}
  ins_pipe(pipe_slow);
%}

// The instruction usage is guarded by predicate in operand immD0().
instruct loadConD0(regD dst, immD0 src) %{
  match(Set dst src);
  ins_cost(100);
  format %{ "XORPD  $dst,$dst\t# double 0.0" %}
  ins_encode %{
    __ xorpd ($dst$$XMMRegister, $dst$$XMMRegister);
  %}
  ins_pipe( pipe_slow );
%}

// Load Stack Slot
instruct loadSSI(rRegI dst, stackSlotI src) %{
  match(Set dst src);
  ins_cost(125);

  format %{ "MOV    $dst,$src" %}
  opcode(0x8B);
  ins_encode( OpcP, RegMem(dst,src));
  ins_pipe( ialu_reg_mem );
%}

instruct loadSSL(eRegL dst, stackSlotL src) %{
  match(Set dst src);

  ins_cost(200);
  format %{ "MOV    $dst,$src.lo\n\t"
            "MOV    $dst+4,$src.hi" %}
  opcode(0x8B, 0x8B);
  ins_encode( OpcP, RegMem( dst, src ), OpcS, RegMem_Hi( dst, src ) );
  ins_pipe( ialu_mem_long_reg );
%}

// Load Stack Slot
instruct loadSSP(eRegP dst, stackSlotP src) %{
  match(Set dst src);
  ins_cost(125);

  format %{ "MOV    $dst,$src" %}
  opcode(0x8B);
  ins_encode( OpcP, RegMem(dst,src));
  ins_pipe( ialu_reg_mem );
%}

// Load Stack Slot
instruct loadSSF(regFPR dst, stackSlotF src) %{
  match(Set dst src);
  ins_cost(125);

  format %{ "FLD_S  $src\n\t"
            "FSTP   $dst" %}
  opcode(0xD9);               /* D9 /0, FLD m32real */
  ins_encode( OpcP, RMopc_Mem_no_oop(0x00,src),
              Pop_Reg_FPR(dst) );
  ins_pipe( fpu_reg_mem );
%}

// Load Stack Slot
instruct loadSSD(regDPR dst, stackSlotD src) %{
  match(Set dst src);
  ins_cost(125);

  format %{ "FLD_D  $src\n\t"
            "FSTP   $dst" %}
  opcode(0xDD);               /* DD /0, FLD m64real */
  ins_encode( OpcP, RMopc_Mem_no_oop(0x00,src),
              Pop_Reg_DPR(dst) );
  ins_pipe( fpu_reg_mem );
%}

// Prefetch instructions for allocation.
// Must be safe to execute with invalid address (cannot fault).

instruct prefetchAlloc0( memory mem ) %{
  predicate(UseSSE==0 && AllocatePrefetchInstr!=3);
  match(PrefetchAllocation mem);
  ins_cost(0);
  size(0);
  format %{ "Prefetch allocation (non-SSE is empty encoding)" %}
  ins_encode();
  ins_pipe(empty);
%}

instruct prefetchAlloc( memory mem ) %{
  predicate(AllocatePrefetchInstr==3);
  match( PrefetchAllocation mem );
  ins_cost(100);

  format %{ "PREFETCHW $mem\t! Prefetch allocation into L1 cache and mark modified" %}
  ins_encode %{
    __ prefetchw($mem$$Address);
  %}
  ins_pipe(ialu_mem);
%}

instruct prefetchAllocNTA( memory mem ) %{
  predicate(UseSSE>=1 && AllocatePrefetchInstr==0);
  match(PrefetchAllocation mem);
  ins_cost(100);

  format %{ "PREFETCHNTA $mem\t! Prefetch allocation into non-temporal cache for write" %}
  ins_encode %{
    __ prefetchnta($mem$$Address);
  %}
  ins_pipe(ialu_mem);
%}

instruct prefetchAllocT0( memory mem ) %{
  predicate(UseSSE>=1 && AllocatePrefetchInstr==1);
  match(PrefetchAllocation mem);
  ins_cost(100);

  format %{ "PREFETCHT0 $mem\t! Prefetch allocation into L1 and L2 caches for write" %}
  ins_encode %{
    __ prefetcht0($mem$$Address);
  %}
  ins_pipe(ialu_mem);
%}

instruct prefetchAllocT2( memory mem ) %{
  predicate(UseSSE>=1 && AllocatePrefetchInstr==2);
  match(PrefetchAllocation mem);
  ins_cost(100);

  format %{ "PREFETCHT2 $mem\t! Prefetch allocation into L2 cache for write" %}
  ins_encode %{
    __ prefetcht2($mem$$Address);
  %}
  ins_pipe(ialu_mem);
%}

//----------Store Instructions-------------------------------------------------

// Store Byte
instruct storeB(memory mem, xRegI src) %{
  match(Set mem (StoreB mem src));

  ins_cost(125);
  format %{ "MOV8   $mem,$src" %}
  opcode(0x88);
  ins_encode( OpcP, RegMem( src, mem ) );
  ins_pipe( ialu_mem_reg );
%}

// Store Char/Short
instruct storeC(memory mem, rRegI src) %{
  match(Set mem (StoreC mem src));

  ins_cost(125);
  format %{ "MOV16  $mem,$src" %}
  opcode(0x89, 0x66);
  ins_encode( OpcS, OpcP, RegMem( src, mem ) );
  ins_pipe( ialu_mem_reg );
%}

// Store Integer
instruct storeI(memory mem, rRegI src) %{
  match(Set mem (StoreI mem src));

  ins_cost(125);
  format %{ "MOV    $mem,$src" %}
  opcode(0x89);
  ins_encode( OpcP, RegMem( src, mem ) );
  ins_pipe( ialu_mem_reg );
%}

// Store Long
instruct storeL(long_memory mem, eRegL src) %{
  predicate(!((StoreLNode*)n)->require_atomic_access());
  match(Set mem (StoreL mem src));

  ins_cost(200);
  format %{ "MOV    $mem,$src.lo\n\t"
            "MOV    $mem+4,$src.hi" %}
  opcode(0x89, 0x89);
  ins_encode( OpcP, RegMem( src, mem ), OpcS, RegMem_Hi( src, mem ) );
  ins_pipe( ialu_mem_long_reg );
%}

// Store Long to Integer
instruct storeL2I(memory mem, eRegL src) %{
  match(Set mem (StoreI mem (ConvL2I src)));

  format %{ "MOV    $mem,$src.lo\t# long -> int" %}
  ins_encode %{
    __ movl($mem$$Address, $src$$Register);
  %}
  ins_pipe(ialu_mem_reg);
%}

// Volatile Store Long.  Must be atomic, so move it into
// the FP TOS and then do a 64-bit FIST.  Has to probe the
// target address before the store (for null-ptr checks)
// so the memory operand is used twice in the encoding.
instruct storeL_volatile(memory mem, stackSlotL src, eFlagsReg cr ) %{
  predicate(UseSSE<=1 && ((StoreLNode*)n)->require_atomic_access());
  match(Set mem (StoreL mem src));
  effect( KILL cr );
  ins_cost(400);
  format %{ "CMP    $mem,EAX\t# Probe address for implicit null check\n\t"
            "FILD   $src\n\t"
            "FISTp  $mem\t # 64-bit atomic volatile long store" %}
  opcode(0x3B);
  ins_encode( OpcP, RegMem( EAX, mem ), enc_storeL_volatile(mem,src));
  ins_pipe( fpu_reg_mem );
%}

instruct storeLX_volatile(memory mem, stackSlotL src, regD tmp, eFlagsReg cr) %{
  predicate(UseSSE>=2 && ((StoreLNode*)n)->require_atomic_access());
  match(Set mem (StoreL mem src));
  effect( TEMP tmp, KILL cr );
  ins_cost(380);
  format %{ "CMP    $mem,EAX\t# Probe address for implicit null check\n\t"
            "MOVSD  $tmp,$src\n\t"
            "MOVSD  $mem,$tmp\t # 64-bit atomic volatile long store" %}
  ins_encode %{
    __ cmpl(rax, $mem$$Address);
    __ movdbl($tmp$$XMMRegister, Address(rsp, $src$$disp));
    __ movdbl($mem$$Address, $tmp$$XMMRegister);
  %}
  ins_pipe( pipe_slow );
%}

instruct storeLX_reg_volatile(memory mem, eRegL src, regD tmp2, regD tmp, eFlagsReg cr) %{
  predicate(UseSSE>=2 && ((StoreLNode*)n)->require_atomic_access());
  match(Set mem (StoreL mem src));
  effect( TEMP tmp2 , TEMP tmp, KILL cr );
  ins_cost(360);
  format %{ "CMP    $mem,EAX\t# Probe address for implicit null check\n\t"
            "MOVD   $tmp,$src.lo\n\t"
            "MOVD   $tmp2,$src.hi\n\t"
            "PUNPCKLDQ $tmp,$tmp2\n\t"
            "MOVSD  $mem,$tmp\t # 64-bit atomic volatile long store" %}
  ins_encode %{
    __ cmpl(rax, $mem$$Address);
    __ movdl($tmp$$XMMRegister, $src$$Register);
    __ movdl($tmp2$$XMMRegister, HIGH_FROM_LOW($src$$Register));
    __ punpckldq($tmp$$XMMRegister, $tmp2$$XMMRegister);
    __ movdbl($mem$$Address, $tmp$$XMMRegister);
  %}
  ins_pipe( pipe_slow );
%}

// Store Pointer; for storing unknown oops and raw pointers
instruct storeP(memory mem, anyRegP src) %{
  match(Set mem (StoreP mem src));

  ins_cost(125);
  format %{ "MOV    $mem,$src" %}
  opcode(0x89);
  ins_encode( OpcP, RegMem( src, mem ) );
  ins_pipe( ialu_mem_reg );
%}

// Store Integer Immediate
instruct storeImmI(memory mem, immI src) %{
  match(Set mem (StoreI mem src));

  ins_cost(150);
  format %{ "MOV    $mem,$src" %}
  opcode(0xC7);               /* C7 /0 */
  ins_encode( OpcP, RMopc_Mem(0x00,mem),  Con32( src ));
  ins_pipe( ialu_mem_imm );
%}

// Store Short/Char Immediate
instruct storeImmI16(memory mem, immI16 src) %{
  predicate(UseStoreImmI16);
  match(Set mem (StoreC mem src));

  ins_cost(150);
  format %{ "MOV16  $mem,$src" %}
  opcode(0xC7);     /* C7 /0 Same as 32 store immediate with prefix */
  ins_encode( SizePrefix, OpcP, RMopc_Mem(0x00,mem),  Con16( src ));
  ins_pipe( ialu_mem_imm );
%}

// Store Pointer Immediate; null pointers or constant oops that do not
// need card-mark barriers.
instruct storeImmP(memory mem, immP src) %{
  match(Set mem (StoreP mem src));

  ins_cost(150);
  format %{ "MOV    $mem,$src" %}
  opcode(0xC7);               /* C7 /0 */
  ins_encode( OpcP, RMopc_Mem(0x00,mem),  Con32( src ));
  ins_pipe( ialu_mem_imm );
%}

// Store Byte Immediate
instruct storeImmB(memory mem, immI8 src) %{
  match(Set mem (StoreB mem src));

  ins_cost(150);
  format %{ "MOV8   $mem,$src" %}
  opcode(0xC6);               /* C6 /0 */
  ins_encode( OpcP, RMopc_Mem(0x00,mem),  Con8or32( src ));
  ins_pipe( ialu_mem_imm );
%}

// Store CMS card-mark Immediate
instruct storeImmCM(memory mem, immI8 src) %{
  match(Set mem (StoreCM mem src));

  ins_cost(150);
  format %{ "MOV8   $mem,$src\t! CMS card-mark imm0" %}
  opcode(0xC6);               /* C6 /0 */
  ins_encode( OpcP, RMopc_Mem(0x00,mem),  Con8or32( src ));
  ins_pipe( ialu_mem_imm );
%}

// Store Double
instruct storeDPR( memory mem, regDPR1 src) %{
  predicate(UseSSE<=1);
  match(Set mem (StoreD mem src));

  ins_cost(100);
  format %{ "FST_D  $mem,$src" %}
  opcode(0xDD);       /* DD /2 */
  ins_encode( enc_FPR_store(mem,src) );
  ins_pipe( fpu_mem_reg );
%}

// Store double does rounding on x86
instruct storeDPR_rounded( memory mem, regDPR1 src) %{
  predicate(UseSSE<=1);
  match(Set mem (StoreD mem (RoundDouble src)));

  ins_cost(100);
  format %{ "FST_D  $mem,$src\t# round" %}
  opcode(0xDD);       /* DD /2 */
  ins_encode( enc_FPR_store(mem,src) );
  ins_pipe( fpu_mem_reg );
%}

// Store XMM register to memory (double-precision floating points)
// MOVSD instruction
instruct storeD(memory mem, regD src) %{
  predicate(UseSSE>=2);
  match(Set mem (StoreD mem src));
  ins_cost(95);
  format %{ "MOVSD  $mem,$src" %}
  ins_encode %{
    __ movdbl($mem$$Address, $src$$XMMRegister);
  %}
  ins_pipe( pipe_slow );
%}

// Store XMM register to memory (single-precision floating point)
// MOVSS instruction
instruct storeF(memory mem, regF src) %{
  predicate(UseSSE>=1);
  match(Set mem (StoreF mem src));
  ins_cost(95);
  format %{ "MOVSS  $mem,$src" %}
  ins_encode %{
    __ movflt($mem$$Address, $src$$XMMRegister);
  %}
  ins_pipe( pipe_slow );
%}


// Store Float
instruct storeFPR( memory mem, regFPR1 src) %{
  predicate(UseSSE==0);
  match(Set mem (StoreF mem src));

  ins_cost(100);
  format %{ "FST_S  $mem,$src" %}
  opcode(0xD9);       /* D9 /2 */
  ins_encode( enc_FPR_store(mem,src) );
  ins_pipe( fpu_mem_reg );
%}

// Store Float does rounding on x86
instruct storeFPR_rounded( memory mem, regFPR1 src) %{
  predicate(UseSSE==0);
  match(Set mem (StoreF mem (RoundFloat src)));

  ins_cost(100);
  format %{ "FST_S  $mem,$src\t# round" %}
  opcode(0xD9);       /* D9 /2 */
  ins_encode( enc_FPR_store(mem,src) );
  ins_pipe( fpu_mem_reg );
%}

// Store Float does rounding on x86
instruct storeFPR_Drounded( memory mem, regDPR1 src) %{
  predicate(UseSSE<=1);
  match(Set mem (StoreF mem (ConvD2F src)));

  ins_cost(100);
  format %{ "FST_S  $mem,$src\t# D-round" %}
  opcode(0xD9);       /* D9 /2 */
  ins_encode( enc_FPR_store(mem,src) );
  ins_pipe( fpu_mem_reg );
%}

// Store immediate Float value (it is faster than store from FPU register)
// The instruction usage is guarded by predicate in operand immFPR().
instruct storeFPR_imm( memory mem, immFPR src) %{
  match(Set mem (StoreF mem src));

  ins_cost(50);
  format %{ "MOV    $mem,$src\t# store float" %}
  opcode(0xC7);               /* C7 /0 */
  ins_encode( OpcP, RMopc_Mem(0x00,mem),  Con32FPR_as_bits( src ));
  ins_pipe( ialu_mem_imm );
%}

// Store immediate Float value (it is faster than store from XMM register)
// The instruction usage is guarded by predicate in operand immF().
instruct storeF_imm( memory mem, immF src) %{
  match(Set mem (StoreF mem src));

  ins_cost(50);
  format %{ "MOV    $mem,$src\t# store float" %}
  opcode(0xC7);               /* C7 /0 */
  ins_encode( OpcP, RMopc_Mem(0x00,mem),  Con32F_as_bits( src ));
  ins_pipe( ialu_mem_imm );
%}

// Store Integer to stack slot
instruct storeSSI(stackSlotI dst, rRegI src) %{
  match(Set dst src);

  ins_cost(100);
  format %{ "MOV    $dst,$src" %}
  opcode(0x89);
  ins_encode( OpcPRegSS( dst, src ) );
  ins_pipe( ialu_mem_reg );
%}

// Store Integer to stack slot
instruct storeSSP(stackSlotP dst, eRegP src) %{
  match(Set dst src);

  ins_cost(100);
  format %{ "MOV    $dst,$src" %}
  opcode(0x89);
  ins_encode( OpcPRegSS( dst, src ) );
  ins_pipe( ialu_mem_reg );
%}

// Store Long to stack slot
instruct storeSSL(stackSlotL dst, eRegL src) %{
  match(Set dst src);

  ins_cost(200);
  format %{ "MOV    $dst,$src.lo\n\t"
            "MOV    $dst+4,$src.hi" %}
  opcode(0x89, 0x89);
  ins_encode( OpcP, RegMem( src, dst ), OpcS, RegMem_Hi( src, dst ) );
  ins_pipe( ialu_mem_long_reg );
%}

//----------MemBar Instructions-----------------------------------------------
// Memory barrier flavors

instruct membar_acquire() %{
  match(MemBarAcquire);
  match(LoadFence);
  ins_cost(400);

  size(0);
  format %{ "MEMBAR-acquire ! (empty encoding)" %}
  ins_encode();
  ins_pipe(empty);
%}

instruct membar_acquire_lock() %{
  match(MemBarAcquireLock);
  ins_cost(0);

  size(0);
  format %{ "MEMBAR-acquire (prior CMPXCHG in FastLock so empty encoding)" %}
  ins_encode( );
  ins_pipe(empty);
%}

instruct membar_release() %{
  match(MemBarRelease);
  match(StoreFence);
  ins_cost(400);

  size(0);
  format %{ "MEMBAR-release ! (empty encoding)" %}
  ins_encode( );
  ins_pipe(empty);
%}

instruct membar_release_lock() %{
  match(MemBarReleaseLock);
  ins_cost(0);

  size(0);
  format %{ "MEMBAR-release (a FastUnlock follows so empty encoding)" %}
  ins_encode( );
  ins_pipe(empty);
%}

instruct membar_volatile(eFlagsReg cr) %{
  match(MemBarVolatile);
  effect(KILL cr);
  ins_cost(400);

  format %{
    $$template
    $$emit$$"LOCK ADDL [ESP + #0], 0\t! membar_volatile"
  %}
  ins_encode %{
    __ membar(Assembler::StoreLoad);
  %}
  ins_pipe(pipe_slow);
%}

instruct unnecessary_membar_volatile() %{
  match(MemBarVolatile);
  predicate(Matcher::post_store_load_barrier(n));
  ins_cost(0);

  size(0);
  format %{ "MEMBAR-volatile (unnecessary so empty encoding)" %}
  ins_encode( );
  ins_pipe(empty);
%}

instruct membar_storestore() %{
  match(MemBarStoreStore);
  match(StoreStoreFence);
  ins_cost(0);

  size(0);
  format %{ "MEMBAR-storestore (empty encoding)" %}
  ins_encode( );
  ins_pipe(empty);
%}

//----------Move Instructions--------------------------------------------------
instruct castX2P(eAXRegP dst, eAXRegI src) %{
  match(Set dst (CastX2P src));
  format %{ "# X2P  $dst, $src" %}
  ins_encode( /*empty encoding*/ );
  ins_cost(0);
  ins_pipe(empty);
%}

instruct castP2X(rRegI dst, eRegP src ) %{
  match(Set dst (CastP2X src));
  ins_cost(50);
  format %{ "MOV    $dst, $src\t# CastP2X" %}
  ins_encode( enc_Copy( dst, src) );
  ins_pipe( ialu_reg_reg );
%}

//----------Conditional Move---------------------------------------------------
// Conditional move
instruct jmovI_reg(cmpOp cop, eFlagsReg cr, rRegI dst, rRegI src) %{
  predicate(!VM_Version::supports_cmov() );
  match(Set dst (CMoveI (Binary cop cr) (Binary dst src)));
  ins_cost(200);
  format %{ "J$cop,us skip\t# signed cmove\n\t"
            "MOV    $dst,$src\n"
      "skip:" %}
  ins_encode %{
    Label Lskip;
    // Invert sense of branch from sense of CMOV
    __ jccb((Assembler::Condition)($cop$$cmpcode^1), Lskip);
    __ movl($dst$$Register, $src$$Register);
    __ bind(Lskip);
  %}
  ins_pipe( pipe_cmov_reg );
%}

instruct jmovI_regU(cmpOpU cop, eFlagsRegU cr, rRegI dst, rRegI src) %{
  predicate(!VM_Version::supports_cmov() );
  match(Set dst (CMoveI (Binary cop cr) (Binary dst src)));
  ins_cost(200);
  format %{ "J$cop,us skip\t# unsigned cmove\n\t"
            "MOV    $dst,$src\n"
      "skip:" %}
  ins_encode %{
    Label Lskip;
    // Invert sense of branch from sense of CMOV
    __ jccb((Assembler::Condition)($cop$$cmpcode^1), Lskip);
    __ movl($dst$$Register, $src$$Register);
    __ bind(Lskip);
  %}
  ins_pipe( pipe_cmov_reg );
%}

instruct cmovI_reg(rRegI dst, rRegI src, eFlagsReg cr, cmpOp cop ) %{
  predicate(VM_Version::supports_cmov() );
  match(Set dst (CMoveI (Binary cop cr) (Binary dst src)));
  ins_cost(200);
  format %{ "CMOV$cop $dst,$src" %}
  opcode(0x0F,0x40);
  ins_encode( enc_cmov(cop), RegReg( dst, src ) );
  ins_pipe( pipe_cmov_reg );
%}

instruct cmovI_regU( cmpOpU cop, eFlagsRegU cr, rRegI dst, rRegI src ) %{
  predicate(VM_Version::supports_cmov() );
  match(Set dst (CMoveI (Binary cop cr) (Binary dst src)));
  ins_cost(200);
  format %{ "CMOV$cop $dst,$src" %}
  opcode(0x0F,0x40);
  ins_encode( enc_cmov(cop), RegReg( dst, src ) );
  ins_pipe( pipe_cmov_reg );
%}

instruct cmovI_regUCF( cmpOpUCF cop, eFlagsRegUCF cr, rRegI dst, rRegI src ) %{
  predicate(VM_Version::supports_cmov() );
  match(Set dst (CMoveI (Binary cop cr) (Binary dst src)));
  ins_cost(200);
  expand %{
    cmovI_regU(cop, cr, dst, src);
  %}
%}

// Conditional move
instruct cmovI_mem(cmpOp cop, eFlagsReg cr, rRegI dst, memory src) %{
  predicate(VM_Version::supports_cmov() );
  match(Set dst (CMoveI (Binary cop cr) (Binary dst (LoadI src))));
  ins_cost(250);
  format %{ "CMOV$cop $dst,$src" %}
  opcode(0x0F,0x40);
  ins_encode( enc_cmov(cop), RegMem( dst, src ) );
  ins_pipe( pipe_cmov_mem );
%}

// Conditional move
instruct cmovI_memU(cmpOpU cop, eFlagsRegU cr, rRegI dst, memory src) %{
  predicate(VM_Version::supports_cmov() );
  match(Set dst (CMoveI (Binary cop cr) (Binary dst (LoadI src))));
  ins_cost(250);
  format %{ "CMOV$cop $dst,$src" %}
  opcode(0x0F,0x40);
  ins_encode( enc_cmov(cop), RegMem( dst, src ) );
  ins_pipe( pipe_cmov_mem );
%}

instruct cmovI_memUCF(cmpOpUCF cop, eFlagsRegUCF cr, rRegI dst, memory src) %{
  predicate(VM_Version::supports_cmov() );
  match(Set dst (CMoveI (Binary cop cr) (Binary dst (LoadI src))));
  ins_cost(250);
  expand %{
    cmovI_memU(cop, cr, dst, src);
  %}
%}

// Conditional move
instruct cmovP_reg(eRegP dst, eRegP src, eFlagsReg cr, cmpOp cop ) %{
  predicate(VM_Version::supports_cmov() );
  match(Set dst (CMoveP (Binary cop cr) (Binary dst src)));
  ins_cost(200);
  format %{ "CMOV$cop $dst,$src\t# ptr" %}
  opcode(0x0F,0x40);
  ins_encode( enc_cmov(cop), RegReg( dst, src ) );
  ins_pipe( pipe_cmov_reg );
%}

// Conditional move (non-P6 version)
// Note:  a CMoveP is generated for  stubs and native wrappers
//        regardless of whether we are on a P6, so we
//        emulate a cmov here
instruct cmovP_reg_nonP6(eRegP dst, eRegP src, eFlagsReg cr, cmpOp cop ) %{
  match(Set dst (CMoveP (Binary cop cr) (Binary dst src)));
  ins_cost(300);
  format %{ "Jn$cop   skip\n\t"
          "MOV    $dst,$src\t# pointer\n"
      "skip:" %}
  opcode(0x8b);
  ins_encode( enc_cmov_branch(cop, 0x2), OpcP, RegReg(dst, src));
  ins_pipe( pipe_cmov_reg );
%}

// Conditional move
instruct cmovP_regU(cmpOpU cop, eFlagsRegU cr, eRegP dst, eRegP src ) %{
  predicate(VM_Version::supports_cmov() );
  match(Set dst (CMoveP (Binary cop cr) (Binary dst src)));
  ins_cost(200);
  format %{ "CMOV$cop $dst,$src\t# ptr" %}
  opcode(0x0F,0x40);
  ins_encode( enc_cmov(cop), RegReg( dst, src ) );
  ins_pipe( pipe_cmov_reg );
%}

instruct cmovP_regUCF(cmpOpUCF cop, eFlagsRegUCF cr, eRegP dst, eRegP src ) %{
  predicate(VM_Version::supports_cmov() );
  match(Set dst (CMoveP (Binary cop cr) (Binary dst src)));
  ins_cost(200);
  expand %{
    cmovP_regU(cop, cr, dst, src);
  %}
%}

// DISABLED: Requires the ADLC to emit a bottom_type call that
// correctly meets the two pointer arguments; one is an incoming
// register but the other is a memory operand.  ALSO appears to
// be buggy with implicit null checks.
//
//// Conditional move
//instruct cmovP_mem(cmpOp cop, eFlagsReg cr, eRegP dst, memory src) %{
//  predicate(VM_Version::supports_cmov() );
//  match(Set dst (CMoveP (Binary cop cr) (Binary dst (LoadP src))));
//  ins_cost(250);
//  format %{ "CMOV$cop $dst,$src\t# ptr" %}
//  opcode(0x0F,0x40);
//  ins_encode( enc_cmov(cop), RegMem( dst, src ) );
//  ins_pipe( pipe_cmov_mem );
//%}
//
//// Conditional move
//instruct cmovP_memU(cmpOpU cop, eFlagsRegU cr, eRegP dst, memory src) %{
//  predicate(VM_Version::supports_cmov() );
//  match(Set dst (CMoveP (Binary cop cr) (Binary dst (LoadP src))));
//  ins_cost(250);
//  format %{ "CMOV$cop $dst,$src\t# ptr" %}
//  opcode(0x0F,0x40);
//  ins_encode( enc_cmov(cop), RegMem( dst, src ) );
//  ins_pipe( pipe_cmov_mem );
//%}

// Conditional move
instruct fcmovDPR_regU(cmpOp_fcmov cop, eFlagsRegU cr, regDPR1 dst, regDPR src) %{
  predicate(UseSSE<=1);
  match(Set dst (CMoveD (Binary cop cr) (Binary dst src)));
  ins_cost(200);
  format %{ "FCMOV$cop $dst,$src\t# double" %}
  opcode(0xDA);
  ins_encode( enc_cmov_dpr(cop,src) );
  ins_pipe( pipe_cmovDPR_reg );
%}

// Conditional move
instruct fcmovFPR_regU(cmpOp_fcmov cop, eFlagsRegU cr, regFPR1 dst, regFPR src) %{
  predicate(UseSSE==0);
  match(Set dst (CMoveF (Binary cop cr) (Binary dst src)));
  ins_cost(200);
  format %{ "FCMOV$cop $dst,$src\t# float" %}
  opcode(0xDA);
  ins_encode( enc_cmov_dpr(cop,src) );
  ins_pipe( pipe_cmovDPR_reg );
%}

// Float CMOV on Intel doesn't handle *signed* compares, only unsigned.
instruct fcmovDPR_regS(cmpOp cop, eFlagsReg cr, regDPR dst, regDPR src) %{
  predicate(UseSSE<=1);
  match(Set dst (CMoveD (Binary cop cr) (Binary dst src)));
  ins_cost(200);
  format %{ "Jn$cop   skip\n\t"
            "MOV    $dst,$src\t# double\n"
      "skip:" %}
  opcode (0xdd, 0x3);     /* DD D8+i or DD /3 */
  ins_encode( enc_cmov_branch( cop, 0x4 ), Push_Reg_DPR(src), OpcP, RegOpc(dst) );
  ins_pipe( pipe_cmovDPR_reg );
%}

// Float CMOV on Intel doesn't handle *signed* compares, only unsigned.
instruct fcmovFPR_regS(cmpOp cop, eFlagsReg cr, regFPR dst, regFPR src) %{
  predicate(UseSSE==0);
  match(Set dst (CMoveF (Binary cop cr) (Binary dst src)));
  ins_cost(200);
  format %{ "Jn$cop    skip\n\t"
            "MOV    $dst,$src\t# float\n"
      "skip:" %}
  opcode (0xdd, 0x3);     /* DD D8+i or DD /3 */
  ins_encode( enc_cmov_branch( cop, 0x4 ), Push_Reg_FPR(src), OpcP, RegOpc(dst) );
  ins_pipe( pipe_cmovDPR_reg );
%}

// No CMOVE with SSE/SSE2
instruct fcmovF_regS(cmpOp cop, eFlagsReg cr, regF dst, regF src) %{
  predicate (UseSSE>=1);
  match(Set dst (CMoveF (Binary cop cr) (Binary dst src)));
  ins_cost(200);
  format %{ "Jn$cop   skip\n\t"
            "MOVSS  $dst,$src\t# float\n"
      "skip:" %}
  ins_encode %{
    Label skip;
    // Invert sense of branch from sense of CMOV
    __ jccb((Assembler::Condition)($cop$$cmpcode^1), skip);
    __ movflt($dst$$XMMRegister, $src$$XMMRegister);
    __ bind(skip);
  %}
  ins_pipe( pipe_slow );
%}

// No CMOVE with SSE/SSE2
instruct fcmovD_regS(cmpOp cop, eFlagsReg cr, regD dst, regD src) %{
  predicate (UseSSE>=2);
  match(Set dst (CMoveD (Binary cop cr) (Binary dst src)));
  ins_cost(200);
  format %{ "Jn$cop   skip\n\t"
            "MOVSD  $dst,$src\t# float\n"
      "skip:" %}
  ins_encode %{
    Label skip;
    // Invert sense of branch from sense of CMOV
    __ jccb((Assembler::Condition)($cop$$cmpcode^1), skip);
    __ movdbl($dst$$XMMRegister, $src$$XMMRegister);
    __ bind(skip);
  %}
  ins_pipe( pipe_slow );
%}

// unsigned version
instruct fcmovF_regU(cmpOpU cop, eFlagsRegU cr, regF dst, regF src) %{
  predicate (UseSSE>=1);
  match(Set dst (CMoveF (Binary cop cr) (Binary dst src)));
  ins_cost(200);
  format %{ "Jn$cop   skip\n\t"
            "MOVSS  $dst,$src\t# float\n"
      "skip:" %}
  ins_encode %{
    Label skip;
    // Invert sense of branch from sense of CMOV
    __ jccb((Assembler::Condition)($cop$$cmpcode^1), skip);
    __ movflt($dst$$XMMRegister, $src$$XMMRegister);
    __ bind(skip);
  %}
  ins_pipe( pipe_slow );
%}

instruct fcmovF_regUCF(cmpOpUCF cop, eFlagsRegUCF cr, regF dst, regF src) %{
  predicate (UseSSE>=1);
  match(Set dst (CMoveF (Binary cop cr) (Binary dst src)));
  ins_cost(200);
  expand %{
    fcmovF_regU(cop, cr, dst, src);
  %}
%}

// unsigned version
instruct fcmovD_regU(cmpOpU cop, eFlagsRegU cr, regD dst, regD src) %{
  predicate (UseSSE>=2);
  match(Set dst (CMoveD (Binary cop cr) (Binary dst src)));
  ins_cost(200);
  format %{ "Jn$cop   skip\n\t"
            "MOVSD  $dst,$src\t# float\n"
      "skip:" %}
  ins_encode %{
    Label skip;
    // Invert sense of branch from sense of CMOV
    __ jccb((Assembler::Condition)($cop$$cmpcode^1), skip);
    __ movdbl($dst$$XMMRegister, $src$$XMMRegister);
    __ bind(skip);
  %}
  ins_pipe( pipe_slow );
%}

instruct fcmovD_regUCF(cmpOpUCF cop, eFlagsRegUCF cr, regD dst, regD src) %{
  predicate (UseSSE>=2);
  match(Set dst (CMoveD (Binary cop cr) (Binary dst src)));
  ins_cost(200);
  expand %{
    fcmovD_regU(cop, cr, dst, src);
  %}
%}

instruct cmovL_reg(cmpOp cop, eFlagsReg cr, eRegL dst, eRegL src) %{
  predicate(VM_Version::supports_cmov() );
  match(Set dst (CMoveL (Binary cop cr) (Binary dst src)));
  ins_cost(200);
  format %{ "CMOV$cop $dst.lo,$src.lo\n\t"
            "CMOV$cop $dst.hi,$src.hi" %}
  opcode(0x0F,0x40);
  ins_encode( enc_cmov(cop), RegReg_Lo2( dst, src ), enc_cmov(cop), RegReg_Hi2( dst, src ) );
  ins_pipe( pipe_cmov_reg_long );
%}

instruct cmovL_regU(cmpOpU cop, eFlagsRegU cr, eRegL dst, eRegL src) %{
  predicate(VM_Version::supports_cmov() );
  match(Set dst (CMoveL (Binary cop cr) (Binary dst src)));
  ins_cost(200);
  format %{ "CMOV$cop $dst.lo,$src.lo\n\t"
            "CMOV$cop $dst.hi,$src.hi" %}
  opcode(0x0F,0x40);
  ins_encode( enc_cmov(cop), RegReg_Lo2( dst, src ), enc_cmov(cop), RegReg_Hi2( dst, src ) );
  ins_pipe( pipe_cmov_reg_long );
%}

instruct cmovL_regUCF(cmpOpUCF cop, eFlagsRegUCF cr, eRegL dst, eRegL src) %{
  predicate(VM_Version::supports_cmov() );
  match(Set dst (CMoveL (Binary cop cr) (Binary dst src)));
  ins_cost(200);
  expand %{
    cmovL_regU(cop, cr, dst, src);
  %}
%}

//----------Arithmetic Instructions--------------------------------------------
//----------Addition Instructions----------------------------------------------

// Integer Addition Instructions
instruct addI_eReg(rRegI dst, rRegI src, eFlagsReg cr) %{
  match(Set dst (AddI dst src));
  effect(KILL cr);

  size(2);
  format %{ "ADD    $dst,$src" %}
  opcode(0x03);
  ins_encode( OpcP, RegReg( dst, src) );
  ins_pipe( ialu_reg_reg );
%}

instruct addI_eReg_imm(rRegI dst, immI src, eFlagsReg cr) %{
  match(Set dst (AddI dst src));
  effect(KILL cr);

  format %{ "ADD    $dst,$src" %}
  opcode(0x81, 0x00); /* /0 id */
  ins_encode( OpcSErm( dst, src ), Con8or32( src ) );
  ins_pipe( ialu_reg );
%}

instruct incI_eReg(rRegI dst, immI_1 src, eFlagsReg cr) %{
  predicate(UseIncDec);
  match(Set dst (AddI dst src));
  effect(KILL cr);

  size(1);
  format %{ "INC    $dst" %}
  opcode(0x40); /*  */
  ins_encode( Opc_plus( primary, dst ) );
  ins_pipe( ialu_reg );
%}

instruct leaI_eReg_immI(rRegI dst, rRegI src0, immI src1) %{
  match(Set dst (AddI src0 src1));
  ins_cost(110);

  format %{ "LEA    $dst,[$src0 + $src1]" %}
  opcode(0x8D); /* 0x8D /r */
  ins_encode( OpcP, RegLea( dst, src0, src1 ) );
  ins_pipe( ialu_reg_reg );
%}

instruct leaP_eReg_immI(eRegP dst, eRegP src0, immI src1) %{
  match(Set dst (AddP src0 src1));
  ins_cost(110);

  format %{ "LEA    $dst,[$src0 + $src1]\t# ptr" %}
  opcode(0x8D); /* 0x8D /r */
  ins_encode( OpcP, RegLea( dst, src0, src1 ) );
  ins_pipe( ialu_reg_reg );
%}

instruct decI_eReg(rRegI dst, immI_M1 src, eFlagsReg cr) %{
  predicate(UseIncDec);
  match(Set dst (AddI dst src));
  effect(KILL cr);

  size(1);
  format %{ "DEC    $dst" %}
  opcode(0x48); /*  */
  ins_encode( Opc_plus( primary, dst ) );
  ins_pipe( ialu_reg );
%}

instruct addP_eReg(eRegP dst, rRegI src, eFlagsReg cr) %{
  match(Set dst (AddP dst src));
  effect(KILL cr);

  size(2);
  format %{ "ADD    $dst,$src" %}
  opcode(0x03);
  ins_encode( OpcP, RegReg( dst, src) );
  ins_pipe( ialu_reg_reg );
%}

instruct addP_eReg_imm(eRegP dst, immI src, eFlagsReg cr) %{
  match(Set dst (AddP dst src));
  effect(KILL cr);

  format %{ "ADD    $dst,$src" %}
  opcode(0x81,0x00); /* Opcode 81 /0 id */
  // ins_encode( RegImm( dst, src) );
  ins_encode( OpcSErm( dst, src ), Con8or32( src ) );
  ins_pipe( ialu_reg );
%}

instruct addI_eReg_mem(rRegI dst, memory src, eFlagsReg cr) %{
  match(Set dst (AddI dst (LoadI src)));
  effect(KILL cr);

  ins_cost(150);
  format %{ "ADD    $dst,$src" %}
  opcode(0x03);
  ins_encode( OpcP, RegMem( dst, src) );
  ins_pipe( ialu_reg_mem );
%}

instruct addI_mem_eReg(memory dst, rRegI src, eFlagsReg cr) %{
  match(Set dst (StoreI dst (AddI (LoadI dst) src)));
  effect(KILL cr);

  ins_cost(150);
  format %{ "ADD    $dst,$src" %}
  opcode(0x01);  /* Opcode 01 /r */
  ins_encode( OpcP, RegMem( src, dst ) );
  ins_pipe( ialu_mem_reg );
%}

// Add Memory with Immediate
instruct addI_mem_imm(memory dst, immI src, eFlagsReg cr) %{
  match(Set dst (StoreI dst (AddI (LoadI dst) src)));
  effect(KILL cr);

  ins_cost(125);
  format %{ "ADD    $dst,$src" %}
  opcode(0x81);               /* Opcode 81 /0 id */
  ins_encode( OpcSE( src ), RMopc_Mem(0x00,dst), Con8or32( src ) );
  ins_pipe( ialu_mem_imm );
%}

instruct incI_mem(memory dst, immI_1 src, eFlagsReg cr) %{
  match(Set dst (StoreI dst (AddI (LoadI dst) src)));
  effect(KILL cr);

  ins_cost(125);
  format %{ "INC    $dst" %}
  opcode(0xFF);               /* Opcode FF /0 */
  ins_encode( OpcP, RMopc_Mem(0x00,dst));
  ins_pipe( ialu_mem_imm );
%}

instruct decI_mem(memory dst, immI_M1 src, eFlagsReg cr) %{
  match(Set dst (StoreI dst (AddI (LoadI dst) src)));
  effect(KILL cr);

  ins_cost(125);
  format %{ "DEC    $dst" %}
  opcode(0xFF);               /* Opcode FF /1 */
  ins_encode( OpcP, RMopc_Mem(0x01,dst));
  ins_pipe( ialu_mem_imm );
%}


instruct checkCastPP( eRegP dst ) %{
  match(Set dst (CheckCastPP dst));

  size(0);
  format %{ "#checkcastPP of $dst" %}
  ins_encode( /*empty encoding*/ );
  ins_pipe( empty );
%}

instruct castPP( eRegP dst ) %{
  match(Set dst (CastPP dst));
  format %{ "#castPP of $dst" %}
  ins_encode( /*empty encoding*/ );
  ins_pipe( empty );
%}

instruct castII( rRegI dst ) %{
  match(Set dst (CastII dst));
  format %{ "#castII of $dst" %}
  ins_encode( /*empty encoding*/ );
  ins_cost(0);
  ins_pipe( empty );
%}

instruct castLL( eRegL dst ) %{
  match(Set dst (CastLL dst));
  format %{ "#castLL of $dst" %}
  ins_encode( /*empty encoding*/ );
  ins_cost(0);
  ins_pipe( empty );
%}

instruct castFF( regF dst ) %{
  predicate(UseSSE >= 1);
  match(Set dst (CastFF dst));
  format %{ "#castFF of $dst" %}
  ins_encode( /*empty encoding*/ );
  ins_cost(0);
  ins_pipe( empty );
%}

instruct castDD( regD dst ) %{
  predicate(UseSSE >= 2);
  match(Set dst (CastDD dst));
  format %{ "#castDD of $dst" %}
  ins_encode( /*empty encoding*/ );
  ins_cost(0);
  ins_pipe( empty );
%}

instruct castFF_PR( regFPR dst ) %{
  predicate(UseSSE < 1);
  match(Set dst (CastFF dst));
  format %{ "#castFF of $dst" %}
  ins_encode( /*empty encoding*/ );
  ins_cost(0);
  ins_pipe( empty );
%}

instruct castDD_PR( regDPR dst ) %{
  predicate(UseSSE < 2);
  match(Set dst (CastDD dst));
  format %{ "#castDD of $dst" %}
  ins_encode( /*empty encoding*/ );
  ins_cost(0);
  ins_pipe( empty );
%}

// No flag versions for CompareAndSwap{P,I,L} because matcher can't match them

instruct compareAndSwapL( rRegI res, eSIRegP mem_ptr, eADXRegL oldval, eBCXRegL newval, eFlagsReg cr ) %{
  match(Set res (CompareAndSwapL mem_ptr (Binary oldval newval)));
  match(Set res (WeakCompareAndSwapL mem_ptr (Binary oldval newval)));
  effect(KILL cr, KILL oldval);
  format %{ "CMPXCHG8 [$mem_ptr],$newval\t# If EDX:EAX==[$mem_ptr] Then store $newval into [$mem_ptr]\n\t"
            "MOV    $res,0\n\t"
            "JNE,s  fail\n\t"
            "MOV    $res,1\n"
          "fail:" %}
  ins_encode( enc_cmpxchg8(mem_ptr),
              enc_flags_ne_to_boolean(res) );
  ins_pipe( pipe_cmpxchg );
%}

instruct compareAndSwapP( rRegI res,  pRegP mem_ptr, eAXRegP oldval, eCXRegP newval, eFlagsReg cr) %{
  match(Set res (CompareAndSwapP mem_ptr (Binary oldval newval)));
  match(Set res (WeakCompareAndSwapP mem_ptr (Binary oldval newval)));
  effect(KILL cr, KILL oldval);
  format %{ "CMPXCHG [$mem_ptr],$newval\t# If EAX==[$mem_ptr] Then store $newval into [$mem_ptr]\n\t"
            "MOV    $res,0\n\t"
            "JNE,s  fail\n\t"
            "MOV    $res,1\n"
          "fail:" %}
  ins_encode( enc_cmpxchg(mem_ptr), enc_flags_ne_to_boolean(res) );
  ins_pipe( pipe_cmpxchg );
%}

instruct compareAndSwapB( rRegI res, pRegP mem_ptr, eAXRegI oldval, eCXRegI newval, eFlagsReg cr ) %{
  match(Set res (CompareAndSwapB mem_ptr (Binary oldval newval)));
  match(Set res (WeakCompareAndSwapB mem_ptr (Binary oldval newval)));
  effect(KILL cr, KILL oldval);
  format %{ "CMPXCHGB [$mem_ptr],$newval\t# If EAX==[$mem_ptr] Then store $newval into [$mem_ptr]\n\t"
            "MOV    $res,0\n\t"
            "JNE,s  fail\n\t"
            "MOV    $res,1\n"
          "fail:" %}
  ins_encode( enc_cmpxchgb(mem_ptr),
              enc_flags_ne_to_boolean(res) );
  ins_pipe( pipe_cmpxchg );
%}

instruct compareAndSwapS( rRegI res, pRegP mem_ptr, eAXRegI oldval, eCXRegI newval, eFlagsReg cr ) %{
  match(Set res (CompareAndSwapS mem_ptr (Binary oldval newval)));
  match(Set res (WeakCompareAndSwapS mem_ptr (Binary oldval newval)));
  effect(KILL cr, KILL oldval);
  format %{ "CMPXCHGW [$mem_ptr],$newval\t# If EAX==[$mem_ptr] Then store $newval into [$mem_ptr]\n\t"
            "MOV    $res,0\n\t"
            "JNE,s  fail\n\t"
            "MOV    $res,1\n"
          "fail:" %}
  ins_encode( enc_cmpxchgw(mem_ptr),
              enc_flags_ne_to_boolean(res) );
  ins_pipe( pipe_cmpxchg );
%}

instruct compareAndSwapI( rRegI res, pRegP mem_ptr, eAXRegI oldval, eCXRegI newval, eFlagsReg cr) %{
  match(Set res (CompareAndSwapI mem_ptr (Binary oldval newval)));
  match(Set res (WeakCompareAndSwapI mem_ptr (Binary oldval newval)));
  effect(KILL cr, KILL oldval);
  format %{ "CMPXCHG [$mem_ptr],$newval\t# If EAX==[$mem_ptr] Then store $newval into [$mem_ptr]\n\t"
            "MOV    $res,0\n\t"
            "JNE,s  fail\n\t"
            "MOV    $res,1\n"
          "fail:" %}
  ins_encode( enc_cmpxchg(mem_ptr), enc_flags_ne_to_boolean(res) );
  ins_pipe( pipe_cmpxchg );
%}

instruct compareAndExchangeL( eSIRegP mem_ptr, eADXRegL oldval, eBCXRegL newval, eFlagsReg cr ) %{
  match(Set oldval (CompareAndExchangeL mem_ptr (Binary oldval newval)));
  effect(KILL cr);
  format %{ "CMPXCHG8 [$mem_ptr],$newval\t# If EDX:EAX==[$mem_ptr] Then store $newval into [$mem_ptr]\n\t" %}
  ins_encode( enc_cmpxchg8(mem_ptr) );
  ins_pipe( pipe_cmpxchg );
%}

instruct compareAndExchangeP( pRegP mem_ptr, eAXRegP oldval, eCXRegP newval, eFlagsReg cr) %{
  match(Set oldval (CompareAndExchangeP mem_ptr (Binary oldval newval)));
  effect(KILL cr);
  format %{ "CMPXCHG [$mem_ptr],$newval\t# If EAX==[$mem_ptr] Then store $newval into [$mem_ptr]\n\t" %}
  ins_encode( enc_cmpxchg(mem_ptr) );
  ins_pipe( pipe_cmpxchg );
%}

instruct compareAndExchangeB( pRegP mem_ptr, eAXRegI oldval, eCXRegI newval, eFlagsReg cr) %{
  match(Set oldval (CompareAndExchangeB mem_ptr (Binary oldval newval)));
  effect(KILL cr);
  format %{ "CMPXCHGB [$mem_ptr],$newval\t# If EAX==[$mem_ptr] Then store $newval into [$mem_ptr]\n\t" %}
  ins_encode( enc_cmpxchgb(mem_ptr) );
  ins_pipe( pipe_cmpxchg );
%}

instruct compareAndExchangeS( pRegP mem_ptr, eAXRegI oldval, eCXRegI newval, eFlagsReg cr) %{
  match(Set oldval (CompareAndExchangeS mem_ptr (Binary oldval newval)));
  effect(KILL cr);
  format %{ "CMPXCHGW [$mem_ptr],$newval\t# If EAX==[$mem_ptr] Then store $newval into [$mem_ptr]\n\t" %}
  ins_encode( enc_cmpxchgw(mem_ptr) );
  ins_pipe( pipe_cmpxchg );
%}

instruct compareAndExchangeI( pRegP mem_ptr, eAXRegI oldval, eCXRegI newval, eFlagsReg cr) %{
  match(Set oldval (CompareAndExchangeI mem_ptr (Binary oldval newval)));
  effect(KILL cr);
  format %{ "CMPXCHG [$mem_ptr],$newval\t# If EAX==[$mem_ptr] Then store $newval into [$mem_ptr]\n\t" %}
  ins_encode( enc_cmpxchg(mem_ptr) );
  ins_pipe( pipe_cmpxchg );
%}

instruct xaddB_no_res( memory mem, Universe dummy, immI add, eFlagsReg cr) %{
  predicate(n->as_LoadStore()->result_not_used());
  match(Set dummy (GetAndAddB mem add));
  effect(KILL cr);
  format %{ "ADDB  [$mem],$add" %}
  ins_encode %{
    __ lock();
    __ addb($mem$$Address, $add$$constant);
  %}
  ins_pipe( pipe_cmpxchg );
%}

// Important to match to xRegI: only 8-bit regs.
instruct xaddB( memory mem, xRegI newval, eFlagsReg cr) %{
  match(Set newval (GetAndAddB mem newval));
  effect(KILL cr);
  format %{ "XADDB  [$mem],$newval" %}
  ins_encode %{
    __ lock();
    __ xaddb($mem$$Address, $newval$$Register);
  %}
  ins_pipe( pipe_cmpxchg );
%}

instruct xaddS_no_res( memory mem, Universe dummy, immI add, eFlagsReg cr) %{
  predicate(n->as_LoadStore()->result_not_used());
  match(Set dummy (GetAndAddS mem add));
  effect(KILL cr);
  format %{ "ADDS  [$mem],$add" %}
  ins_encode %{
    __ lock();
    __ addw($mem$$Address, $add$$constant);
  %}
  ins_pipe( pipe_cmpxchg );
%}

instruct xaddS( memory mem, rRegI newval, eFlagsReg cr) %{
  match(Set newval (GetAndAddS mem newval));
  effect(KILL cr);
  format %{ "XADDS  [$mem],$newval" %}
  ins_encode %{
    __ lock();
    __ xaddw($mem$$Address, $newval$$Register);
  %}
  ins_pipe( pipe_cmpxchg );
%}

instruct xaddI_no_res( memory mem, Universe dummy, immI add, eFlagsReg cr) %{
  predicate(n->as_LoadStore()->result_not_used());
  match(Set dummy (GetAndAddI mem add));
  effect(KILL cr);
  format %{ "ADDL  [$mem],$add" %}
  ins_encode %{
    __ lock();
    __ addl($mem$$Address, $add$$constant);
  %}
  ins_pipe( pipe_cmpxchg );
%}

instruct xaddI( memory mem, rRegI newval, eFlagsReg cr) %{
  match(Set newval (GetAndAddI mem newval));
  effect(KILL cr);
  format %{ "XADDL  [$mem],$newval" %}
  ins_encode %{
    __ lock();
    __ xaddl($mem$$Address, $newval$$Register);
  %}
  ins_pipe( pipe_cmpxchg );
%}

// Important to match to xRegI: only 8-bit regs.
instruct xchgB( memory mem, xRegI newval) %{
  match(Set newval (GetAndSetB mem newval));
  format %{ "XCHGB  $newval,[$mem]" %}
  ins_encode %{
    __ xchgb($newval$$Register, $mem$$Address);
  %}
  ins_pipe( pipe_cmpxchg );
%}

instruct xchgS( memory mem, rRegI newval) %{
  match(Set newval (GetAndSetS mem newval));
  format %{ "XCHGW  $newval,[$mem]" %}
  ins_encode %{
    __ xchgw($newval$$Register, $mem$$Address);
  %}
  ins_pipe( pipe_cmpxchg );
%}

instruct xchgI( memory mem, rRegI newval) %{
  match(Set newval (GetAndSetI mem newval));
  format %{ "XCHGL  $newval,[$mem]" %}
  ins_encode %{
    __ xchgl($newval$$Register, $mem$$Address);
  %}
  ins_pipe( pipe_cmpxchg );
%}

instruct xchgP( memory mem, pRegP newval) %{
  match(Set newval (GetAndSetP mem newval));
  format %{ "XCHGL  $newval,[$mem]" %}
  ins_encode %{
    __ xchgl($newval$$Register, $mem$$Address);
  %}
  ins_pipe( pipe_cmpxchg );
%}

//----------Subtraction Instructions-------------------------------------------

// Integer Subtraction Instructions
instruct subI_eReg(rRegI dst, rRegI src, eFlagsReg cr) %{
  match(Set dst (SubI dst src));
  effect(KILL cr);

  size(2);
  format %{ "SUB    $dst,$src" %}
  opcode(0x2B);
  ins_encode( OpcP, RegReg( dst, src) );
  ins_pipe( ialu_reg_reg );
%}

instruct subI_eReg_imm(rRegI dst, immI src, eFlagsReg cr) %{
  match(Set dst (SubI dst src));
  effect(KILL cr);

  format %{ "SUB    $dst,$src" %}
  opcode(0x81,0x05);  /* Opcode 81 /5 */
  // ins_encode( RegImm( dst, src) );
  ins_encode( OpcSErm( dst, src ), Con8or32( src ) );
  ins_pipe( ialu_reg );
%}

instruct subI_eReg_mem(rRegI dst, memory src, eFlagsReg cr) %{
  match(Set dst (SubI dst (LoadI src)));
  effect(KILL cr);

  ins_cost(150);
  format %{ "SUB    $dst,$src" %}
  opcode(0x2B);
  ins_encode( OpcP, RegMem( dst, src) );
  ins_pipe( ialu_reg_mem );
%}

instruct subI_mem_eReg(memory dst, rRegI src, eFlagsReg cr) %{
  match(Set dst (StoreI dst (SubI (LoadI dst) src)));
  effect(KILL cr);

  ins_cost(150);
  format %{ "SUB    $dst,$src" %}
  opcode(0x29);  /* Opcode 29 /r */
  ins_encode( OpcP, RegMem( src, dst ) );
  ins_pipe( ialu_mem_reg );
%}

// Subtract from a pointer
instruct subP_eReg(eRegP dst, rRegI src, immI_0 zero, eFlagsReg cr) %{
  match(Set dst (AddP dst (SubI zero src)));
  effect(KILL cr);

  size(2);
  format %{ "SUB    $dst,$src" %}
  opcode(0x2B);
  ins_encode( OpcP, RegReg( dst, src) );
  ins_pipe( ialu_reg_reg );
%}

instruct negI_eReg(rRegI dst, immI_0 zero, eFlagsReg cr) %{
  match(Set dst (SubI zero dst));
  effect(KILL cr);

  size(2);
  format %{ "NEG    $dst" %}
  opcode(0xF7,0x03);  // Opcode F7 /3
  ins_encode( OpcP, RegOpc( dst ) );
  ins_pipe( ialu_reg );
%}

//----------Multiplication/Division Instructions-------------------------------
// Integer Multiplication Instructions
// Multiply Register
instruct mulI_eReg(rRegI dst, rRegI src, eFlagsReg cr) %{
  match(Set dst (MulI dst src));
  effect(KILL cr);

  size(3);
  ins_cost(300);
  format %{ "IMUL   $dst,$src" %}
  opcode(0xAF, 0x0F);
  ins_encode( OpcS, OpcP, RegReg( dst, src) );
  ins_pipe( ialu_reg_reg_alu0 );
%}

// Multiply 32-bit Immediate
instruct mulI_eReg_imm(rRegI dst, rRegI src, immI imm, eFlagsReg cr) %{
  match(Set dst (MulI src imm));
  effect(KILL cr);

  ins_cost(300);
  format %{ "IMUL   $dst,$src,$imm" %}
  opcode(0x69);  /* 69 /r id */
  ins_encode( OpcSE(imm), RegReg( dst, src ), Con8or32( imm ) );
  ins_pipe( ialu_reg_reg_alu0 );
%}

instruct loadConL_low_only(eADXRegL_low_only dst, immL32 src, eFlagsReg cr) %{
  match(Set dst src);
  effect(KILL cr);

  // Note that this is artificially increased to make it more expensive than loadConL
  ins_cost(250);
  format %{ "MOV    EAX,$src\t// low word only" %}
  opcode(0xB8);
  ins_encode( LdImmL_Lo(dst, src) );
  ins_pipe( ialu_reg_fat );
%}

// Multiply by 32-bit Immediate, taking the shifted high order results
//  (special case for shift by 32)
instruct mulI_imm_high(eDXRegI dst, nadxRegI src1, eADXRegL_low_only src2, immI_32 cnt, eFlagsReg cr) %{
  match(Set dst (ConvL2I (RShiftL (MulL (ConvI2L src1) src2) cnt)));
  predicate( _kids[0]->_kids[0]->_kids[1]->_leaf->Opcode() == Op_ConL &&
             _kids[0]->_kids[0]->_kids[1]->_leaf->as_Type()->type()->is_long()->get_con() >= min_jint &&
             _kids[0]->_kids[0]->_kids[1]->_leaf->as_Type()->type()->is_long()->get_con() <= max_jint );
  effect(USE src1, KILL cr);

  // Note that this is adjusted by 150 to compensate for the overcosting of loadConL_low_only
  ins_cost(0*100 + 1*400 - 150);
  format %{ "IMUL   EDX:EAX,$src1" %}
  ins_encode( multiply_con_and_shift_high( dst, src1, src2, cnt, cr ) );
  ins_pipe( pipe_slow );
%}

// Multiply by 32-bit Immediate, taking the shifted high order results
instruct mulI_imm_RShift_high(eDXRegI dst, nadxRegI src1, eADXRegL_low_only src2, immI_32_63 cnt, eFlagsReg cr) %{
  match(Set dst (ConvL2I (RShiftL (MulL (ConvI2L src1) src2) cnt)));
  predicate( _kids[0]->_kids[0]->_kids[1]->_leaf->Opcode() == Op_ConL &&
             _kids[0]->_kids[0]->_kids[1]->_leaf->as_Type()->type()->is_long()->get_con() >= min_jint &&
             _kids[0]->_kids[0]->_kids[1]->_leaf->as_Type()->type()->is_long()->get_con() <= max_jint );
  effect(USE src1, KILL cr);

  // Note that this is adjusted by 150 to compensate for the overcosting of loadConL_low_only
  ins_cost(1*100 + 1*400 - 150);
  format %{ "IMUL   EDX:EAX,$src1\n\t"
            "SAR    EDX,$cnt-32" %}
  ins_encode( multiply_con_and_shift_high( dst, src1, src2, cnt, cr ) );
  ins_pipe( pipe_slow );
%}

// Multiply Memory 32-bit Immediate
instruct mulI_mem_imm(rRegI dst, memory src, immI imm, eFlagsReg cr) %{
  match(Set dst (MulI (LoadI src) imm));
  effect(KILL cr);

  ins_cost(300);
  format %{ "IMUL   $dst,$src,$imm" %}
  opcode(0x69);  /* 69 /r id */
  ins_encode( OpcSE(imm), RegMem( dst, src ), Con8or32( imm ) );
  ins_pipe( ialu_reg_mem_alu0 );
%}

// Multiply Memory
instruct mulI(rRegI dst, memory src, eFlagsReg cr) %{
  match(Set dst (MulI dst (LoadI src)));
  effect(KILL cr);

  ins_cost(350);
  format %{ "IMUL   $dst,$src" %}
  opcode(0xAF, 0x0F);
  ins_encode( OpcS, OpcP, RegMem( dst, src) );
  ins_pipe( ialu_reg_mem_alu0 );
%}

instruct mulAddS2I_rReg(rRegI dst, rRegI src1, rRegI src2, rRegI src3, eFlagsReg cr)
%{
  match(Set dst (MulAddS2I (Binary dst src1) (Binary src2 src3)));
  effect(KILL cr, KILL src2);

  expand %{ mulI_eReg(dst, src1, cr);
           mulI_eReg(src2, src3, cr);
           addI_eReg(dst, src2, cr); %}
%}

// Multiply Register Int to Long
instruct mulI2L(eADXRegL dst, eAXRegI src, nadxRegI src1, eFlagsReg flags) %{
  // Basic Idea: long = (long)int * (long)int
  match(Set dst (MulL (ConvI2L src) (ConvI2L src1)));
  effect(DEF dst, USE src, USE src1, KILL flags);

  ins_cost(300);
  format %{ "IMUL   $dst,$src1" %}

  ins_encode( long_int_multiply( dst, src1 ) );
  ins_pipe( ialu_reg_reg_alu0 );
%}

instruct mulIS_eReg(eADXRegL dst, immL_32bits mask, eFlagsReg flags, eAXRegI src, nadxRegI src1) %{
  // Basic Idea:  long = (int & 0xffffffffL) * (int & 0xffffffffL)
  match(Set dst (MulL (AndL (ConvI2L src) mask) (AndL (ConvI2L src1) mask)));
  effect(KILL flags);

  ins_cost(300);
  format %{ "MUL    $dst,$src1" %}

  ins_encode( long_uint_multiply(dst, src1) );
  ins_pipe( ialu_reg_reg_alu0 );
%}

// Multiply Register Long
instruct mulL_eReg(eADXRegL dst, eRegL src, rRegI tmp, eFlagsReg cr) %{
  match(Set dst (MulL dst src));
  effect(KILL cr, TEMP tmp);
  ins_cost(4*100+3*400);
// Basic idea: lo(result) = lo(x_lo * y_lo)
//             hi(result) = hi(x_lo * y_lo) + lo(x_hi * y_lo) + lo(x_lo * y_hi)
  format %{ "MOV    $tmp,$src.lo\n\t"
            "IMUL   $tmp,EDX\n\t"
            "MOV    EDX,$src.hi\n\t"
            "IMUL   EDX,EAX\n\t"
            "ADD    $tmp,EDX\n\t"
            "MUL    EDX:EAX,$src.lo\n\t"
            "ADD    EDX,$tmp" %}
  ins_encode( long_multiply( dst, src, tmp ) );
  ins_pipe( pipe_slow );
%}

// Multiply Register Long where the left operand's high 32 bits are zero
instruct mulL_eReg_lhi0(eADXRegL dst, eRegL src, rRegI tmp, eFlagsReg cr) %{
  predicate(is_operand_hi32_zero(n->in(1)));
  match(Set dst (MulL dst src));
  effect(KILL cr, TEMP tmp);
  ins_cost(2*100+2*400);
// Basic idea: lo(result) = lo(x_lo * y_lo)
//             hi(result) = hi(x_lo * y_lo) + lo(x_lo * y_hi) where lo(x_hi * y_lo) = 0 because x_hi = 0
  format %{ "MOV    $tmp,$src.hi\n\t"
            "IMUL   $tmp,EAX\n\t"
            "MUL    EDX:EAX,$src.lo\n\t"
            "ADD    EDX,$tmp" %}
  ins_encode %{
    __ movl($tmp$$Register, HIGH_FROM_LOW($src$$Register));
    __ imull($tmp$$Register, rax);
    __ mull($src$$Register);
    __ addl(rdx, $tmp$$Register);
  %}
  ins_pipe( pipe_slow );
%}

// Multiply Register Long where the right operand's high 32 bits are zero
instruct mulL_eReg_rhi0(eADXRegL dst, eRegL src, rRegI tmp, eFlagsReg cr) %{
  predicate(is_operand_hi32_zero(n->in(2)));
  match(Set dst (MulL dst src));
  effect(KILL cr, TEMP tmp);
  ins_cost(2*100+2*400);
// Basic idea: lo(result) = lo(x_lo * y_lo)
//             hi(result) = hi(x_lo * y_lo) + lo(x_hi * y_lo) where lo(x_lo * y_hi) = 0 because y_hi = 0
  format %{ "MOV    $tmp,$src.lo\n\t"
            "IMUL   $tmp,EDX\n\t"
            "MUL    EDX:EAX,$src.lo\n\t"
            "ADD    EDX,$tmp" %}
  ins_encode %{
    __ movl($tmp$$Register, $src$$Register);
    __ imull($tmp$$Register, rdx);
    __ mull($src$$Register);
    __ addl(rdx, $tmp$$Register);
  %}
  ins_pipe( pipe_slow );
%}

// Multiply Register Long where the left and the right operands' high 32 bits are zero
instruct mulL_eReg_hi0(eADXRegL dst, eRegL src, eFlagsReg cr) %{
  predicate(is_operand_hi32_zero(n->in(1)) && is_operand_hi32_zero(n->in(2)));
  match(Set dst (MulL dst src));
  effect(KILL cr);
  ins_cost(1*400);
// Basic idea: lo(result) = lo(x_lo * y_lo)
//             hi(result) = hi(x_lo * y_lo) where lo(x_hi * y_lo) = 0 and lo(x_lo * y_hi) = 0 because x_hi = 0 and y_hi = 0
  format %{ "MUL    EDX:EAX,$src.lo\n\t" %}
  ins_encode %{
    __ mull($src$$Register);
  %}
  ins_pipe( pipe_slow );
%}

// Multiply Register Long by small constant
instruct mulL_eReg_con(eADXRegL dst, immL_127 src, rRegI tmp, eFlagsReg cr) %{
  match(Set dst (MulL dst src));
  effect(KILL cr, TEMP tmp);
  ins_cost(2*100+2*400);
  size(12);
// Basic idea: lo(result) = lo(src * EAX)
//             hi(result) = hi(src * EAX) + lo(src * EDX)
  format %{ "IMUL   $tmp,EDX,$src\n\t"
            "MOV    EDX,$src\n\t"
            "MUL    EDX\t# EDX*EAX -> EDX:EAX\n\t"
            "ADD    EDX,$tmp" %}
  ins_encode( long_multiply_con( dst, src, tmp ) );
  ins_pipe( pipe_slow );
%}

// Integer DIV with Register
instruct divI_eReg(eAXRegI rax, eDXRegI rdx, eCXRegI div, eFlagsReg cr) %{
  match(Set rax (DivI rax div));
  effect(KILL rdx, KILL cr);
  size(26);
  ins_cost(30*100+10*100);
  format %{ "CMP    EAX,0x80000000\n\t"
            "JNE,s  normal\n\t"
            "XOR    EDX,EDX\n\t"
            "CMP    ECX,-1\n\t"
            "JE,s   done\n"
    "normal: CDQ\n\t"
            "IDIV   $div\n\t"
    "done:"        %}
  opcode(0xF7, 0x7);  /* Opcode F7 /7 */
  ins_encode( cdq_enc, OpcP, RegOpc(div) );
  ins_pipe( ialu_reg_reg_alu0 );
%}

// Divide Register Long
instruct divL_eReg(eADXRegL dst, eRegL src1, eRegL src2) %{
  match(Set dst (DivL src1 src2));
  effect(CALL);
  ins_cost(10000);
  format %{ "PUSH   $src1.hi\n\t"
            "PUSH   $src1.lo\n\t"
            "PUSH   $src2.hi\n\t"
            "PUSH   $src2.lo\n\t"
            "CALL   SharedRuntime::ldiv\n\t"
            "ADD    ESP,16" %}
  ins_encode( long_div(src1,src2) );
  ins_pipe( pipe_slow );
%}

// Integer DIVMOD with Register, both quotient and mod results
instruct divModI_eReg_divmod(eAXRegI rax, eDXRegI rdx, eCXRegI div, eFlagsReg cr) %{
  match(DivModI rax div);
  effect(KILL cr);
  size(26);
  ins_cost(30*100+10*100);
  format %{ "CMP    EAX,0x80000000\n\t"
            "JNE,s  normal\n\t"
            "XOR    EDX,EDX\n\t"
            "CMP    ECX,-1\n\t"
            "JE,s   done\n"
    "normal: CDQ\n\t"
            "IDIV   $div\n\t"
    "done:"        %}
  opcode(0xF7, 0x7);  /* Opcode F7 /7 */
  ins_encode( cdq_enc, OpcP, RegOpc(div) );
  ins_pipe( pipe_slow );
%}

// Integer MOD with Register
instruct modI_eReg(eDXRegI rdx, eAXRegI rax, eCXRegI div, eFlagsReg cr) %{
  match(Set rdx (ModI rax div));
  effect(KILL rax, KILL cr);

  size(26);
  ins_cost(300);
  format %{ "CDQ\n\t"
            "IDIV   $div" %}
  opcode(0xF7, 0x7);  /* Opcode F7 /7 */
  ins_encode( cdq_enc, OpcP, RegOpc(div) );
  ins_pipe( ialu_reg_reg_alu0 );
%}

// Remainder Register Long
instruct modL_eReg(eADXRegL dst, eRegL src1, eRegL src2) %{
  match(Set dst (ModL src1 src2));
  effect(CALL);
  ins_cost(10000);
  format %{ "PUSH   $src1.hi\n\t"
            "PUSH   $src1.lo\n\t"
            "PUSH   $src2.hi\n\t"
            "PUSH   $src2.lo\n\t"
            "CALL   SharedRuntime::lrem\n\t"
            "ADD    ESP,16" %}
  ins_encode( long_mod(src1,src2) );
  ins_pipe( pipe_slow );
%}

// Divide Register Long (no special case since divisor != -1)
instruct divL_eReg_imm32( eADXRegL dst, immL32 imm, rRegI tmp, rRegI tmp2, eFlagsReg cr ) %{
  match(Set dst (DivL dst imm));
  effect( TEMP tmp, TEMP tmp2, KILL cr );
  ins_cost(1000);
  format %{ "MOV    $tmp,abs($imm) # ldiv EDX:EAX,$imm\n\t"
            "XOR    $tmp2,$tmp2\n\t"
            "CMP    $tmp,EDX\n\t"
            "JA,s   fast\n\t"
            "MOV    $tmp2,EAX\n\t"
            "MOV    EAX,EDX\n\t"
            "MOV    EDX,0\n\t"
            "JLE,s  pos\n\t"
            "LNEG   EAX : $tmp2\n\t"
            "DIV    $tmp # unsigned division\n\t"
            "XCHG   EAX,$tmp2\n\t"
            "DIV    $tmp\n\t"
            "LNEG   $tmp2 : EAX\n\t"
            "JMP,s  done\n"
    "pos:\n\t"
            "DIV    $tmp\n\t"
            "XCHG   EAX,$tmp2\n"
    "fast:\n\t"
            "DIV    $tmp\n"
    "done:\n\t"
            "MOV    EDX,$tmp2\n\t"
            "NEG    EDX:EAX # if $imm < 0" %}
  ins_encode %{
    int con = (int)$imm$$constant;
    assert(con != 0 && con != -1 && con != min_jint, "wrong divisor");
    int pcon = (con > 0) ? con : -con;
    Label Lfast, Lpos, Ldone;

    __ movl($tmp$$Register, pcon);
    __ xorl($tmp2$$Register,$tmp2$$Register);
    __ cmpl($tmp$$Register, HIGH_FROM_LOW($dst$$Register));
    __ jccb(Assembler::above, Lfast); // result fits into 32 bit

    __ movl($tmp2$$Register, $dst$$Register); // save
    __ movl($dst$$Register, HIGH_FROM_LOW($dst$$Register));
    __ movl(HIGH_FROM_LOW($dst$$Register),0); // preserve flags
    __ jccb(Assembler::lessEqual, Lpos); // result is positive

    // Negative dividend.
    // convert value to positive to use unsigned division
    __ lneg($dst$$Register, $tmp2$$Register);
    __ divl($tmp$$Register);
    __ xchgl($dst$$Register, $tmp2$$Register);
    __ divl($tmp$$Register);
    // revert result back to negative
    __ lneg($tmp2$$Register, $dst$$Register);
    __ jmpb(Ldone);

    __ bind(Lpos);
    __ divl($tmp$$Register); // Use unsigned division
    __ xchgl($dst$$Register, $tmp2$$Register);
    // Fallthrow for final divide, tmp2 has 32 bit hi result

    __ bind(Lfast);
    // fast path: src is positive
    __ divl($tmp$$Register); // Use unsigned division

    __ bind(Ldone);
    __ movl(HIGH_FROM_LOW($dst$$Register),$tmp2$$Register);
    if (con < 0) {
      __ lneg(HIGH_FROM_LOW($dst$$Register), $dst$$Register);
    }
  %}
  ins_pipe( pipe_slow );
%}

// Remainder Register Long (remainder fit into 32 bits)
instruct modL_eReg_imm32( eADXRegL dst, immL32 imm, rRegI tmp, rRegI tmp2, eFlagsReg cr ) %{
  match(Set dst (ModL dst imm));
  effect( TEMP tmp, TEMP tmp2, KILL cr );
  ins_cost(1000);
  format %{ "MOV    $tmp,abs($imm) # lrem EDX:EAX,$imm\n\t"
            "CMP    $tmp,EDX\n\t"
            "JA,s   fast\n\t"
            "MOV    $tmp2,EAX\n\t"
            "MOV    EAX,EDX\n\t"
            "MOV    EDX,0\n\t"
            "JLE,s  pos\n\t"
            "LNEG   EAX : $tmp2\n\t"
            "DIV    $tmp # unsigned division\n\t"
            "MOV    EAX,$tmp2\n\t"
            "DIV    $tmp\n\t"
            "NEG    EDX\n\t"
            "JMP,s  done\n"
    "pos:\n\t"
            "DIV    $tmp\n\t"
            "MOV    EAX,$tmp2\n"
    "fast:\n\t"
            "DIV    $tmp\n"
    "done:\n\t"
            "MOV    EAX,EDX\n\t"
            "SAR    EDX,31\n\t" %}
  ins_encode %{
    int con = (int)$imm$$constant;
    assert(con != 0 && con != -1 && con != min_jint, "wrong divisor");
    int pcon = (con > 0) ? con : -con;
    Label  Lfast, Lpos, Ldone;

    __ movl($tmp$$Register, pcon);
    __ cmpl($tmp$$Register, HIGH_FROM_LOW($dst$$Register));
    __ jccb(Assembler::above, Lfast); // src is positive and result fits into 32 bit

    __ movl($tmp2$$Register, $dst$$Register); // save
    __ movl($dst$$Register, HIGH_FROM_LOW($dst$$Register));
    __ movl(HIGH_FROM_LOW($dst$$Register),0); // preserve flags
    __ jccb(Assembler::lessEqual, Lpos); // result is positive

    // Negative dividend.
    // convert value to positive to use unsigned division
    __ lneg($dst$$Register, $tmp2$$Register);
    __ divl($tmp$$Register);
    __ movl($dst$$Register, $tmp2$$Register);
    __ divl($tmp$$Register);
    // revert remainder back to negative
    __ negl(HIGH_FROM_LOW($dst$$Register));
    __ jmpb(Ldone);

    __ bind(Lpos);
    __ divl($tmp$$Register);
    __ movl($dst$$Register, $tmp2$$Register);

    __ bind(Lfast);
    // fast path: src is positive
    __ divl($tmp$$Register);

    __ bind(Ldone);
    __ movl($dst$$Register, HIGH_FROM_LOW($dst$$Register));
    __ sarl(HIGH_FROM_LOW($dst$$Register), 31); // result sign

  %}
  ins_pipe( pipe_slow );
%}

// Integer Shift Instructions
// Shift Left by one
instruct shlI_eReg_1(rRegI dst, immI_1 shift, eFlagsReg cr) %{
  match(Set dst (LShiftI dst shift));
  effect(KILL cr);

  size(2);
  format %{ "SHL    $dst,$shift" %}
  opcode(0xD1, 0x4);  /* D1 /4 */
  ins_encode( OpcP, RegOpc( dst ) );
  ins_pipe( ialu_reg );
%}

// Shift Left by 8-bit immediate
instruct salI_eReg_imm(rRegI dst, immI8 shift, eFlagsReg cr) %{
  match(Set dst (LShiftI dst shift));
  effect(KILL cr);

  size(3);
  format %{ "SHL    $dst,$shift" %}
  opcode(0xC1, 0x4);  /* C1 /4 ib */
  ins_encode( RegOpcImm( dst, shift) );
  ins_pipe( ialu_reg );
%}

// Shift Left by variable
instruct salI_eReg_CL(rRegI dst, eCXRegI shift, eFlagsReg cr) %{
  match(Set dst (LShiftI dst shift));
  effect(KILL cr);

  size(2);
  format %{ "SHL    $dst,$shift" %}
  opcode(0xD3, 0x4);  /* D3 /4 */
  ins_encode( OpcP, RegOpc( dst ) );
  ins_pipe( ialu_reg_reg );
%}

// Arithmetic shift right by one
instruct sarI_eReg_1(rRegI dst, immI_1 shift, eFlagsReg cr) %{
  match(Set dst (RShiftI dst shift));
  effect(KILL cr);

  size(2);
  format %{ "SAR    $dst,$shift" %}
  opcode(0xD1, 0x7);  /* D1 /7 */
  ins_encode( OpcP, RegOpc( dst ) );
  ins_pipe( ialu_reg );
%}

// Arithmetic shift right by one
instruct sarI_mem_1(memory dst, immI_1 shift, eFlagsReg cr) %{
  match(Set dst (StoreI dst (RShiftI (LoadI dst) shift)));
  effect(KILL cr);
  format %{ "SAR    $dst,$shift" %}
  opcode(0xD1, 0x7);  /* D1 /7 */
  ins_encode( OpcP, RMopc_Mem(secondary,dst) );
  ins_pipe( ialu_mem_imm );
%}

// Arithmetic Shift Right by 8-bit immediate
instruct sarI_eReg_imm(rRegI dst, immI8 shift, eFlagsReg cr) %{
  match(Set dst (RShiftI dst shift));
  effect(KILL cr);

  size(3);
  format %{ "SAR    $dst,$shift" %}
  opcode(0xC1, 0x7);  /* C1 /7 ib */
  ins_encode( RegOpcImm( dst, shift ) );
  ins_pipe( ialu_mem_imm );
%}

// Arithmetic Shift Right by 8-bit immediate
instruct sarI_mem_imm(memory dst, immI8 shift, eFlagsReg cr) %{
  match(Set dst (StoreI dst (RShiftI (LoadI dst) shift)));
  effect(KILL cr);

  format %{ "SAR    $dst,$shift" %}
  opcode(0xC1, 0x7);  /* C1 /7 ib */
  ins_encode( OpcP, RMopc_Mem(secondary, dst ), Con8or32( shift ) );
  ins_pipe( ialu_mem_imm );
%}

// Arithmetic Shift Right by variable
instruct sarI_eReg_CL(rRegI dst, eCXRegI shift, eFlagsReg cr) %{
  match(Set dst (RShiftI dst shift));
  effect(KILL cr);

  size(2);
  format %{ "SAR    $dst,$shift" %}
  opcode(0xD3, 0x7);  /* D3 /7 */
  ins_encode( OpcP, RegOpc( dst ) );
  ins_pipe( ialu_reg_reg );
%}

// Logical shift right by one
instruct shrI_eReg_1(rRegI dst, immI_1 shift, eFlagsReg cr) %{
  match(Set dst (URShiftI dst shift));
  effect(KILL cr);

  size(2);
  format %{ "SHR    $dst,$shift" %}
  opcode(0xD1, 0x5);  /* D1 /5 */
  ins_encode( OpcP, RegOpc( dst ) );
  ins_pipe( ialu_reg );
%}

// Logical Shift Right by 8-bit immediate
instruct shrI_eReg_imm(rRegI dst, immI8 shift, eFlagsReg cr) %{
  match(Set dst (URShiftI dst shift));
  effect(KILL cr);

  size(3);
  format %{ "SHR    $dst,$shift" %}
  opcode(0xC1, 0x5);  /* C1 /5 ib */
  ins_encode( RegOpcImm( dst, shift) );
  ins_pipe( ialu_reg );
%}


// Logical Shift Right by 24, followed by Arithmetic Shift Left by 24.
// This idiom is used by the compiler for the i2b bytecode.
instruct i2b(rRegI dst, xRegI src, immI_24 twentyfour) %{
  match(Set dst (RShiftI (LShiftI src twentyfour) twentyfour));

  size(3);
  format %{ "MOVSX  $dst,$src :8" %}
  ins_encode %{
    __ movsbl($dst$$Register, $src$$Register);
  %}
  ins_pipe(ialu_reg_reg);
%}

// Logical Shift Right by 16, followed by Arithmetic Shift Left by 16.
// This idiom is used by the compiler the i2s bytecode.
instruct i2s(rRegI dst, xRegI src, immI_16 sixteen) %{
  match(Set dst (RShiftI (LShiftI src sixteen) sixteen));

  size(3);
  format %{ "MOVSX  $dst,$src :16" %}
  ins_encode %{
    __ movswl($dst$$Register, $src$$Register);
  %}
  ins_pipe(ialu_reg_reg);
%}


// Logical Shift Right by variable
instruct shrI_eReg_CL(rRegI dst, eCXRegI shift, eFlagsReg cr) %{
  match(Set dst (URShiftI dst shift));
  effect(KILL cr);

  size(2);
  format %{ "SHR    $dst,$shift" %}
  opcode(0xD3, 0x5);  /* D3 /5 */
  ins_encode( OpcP, RegOpc( dst ) );
  ins_pipe( ialu_reg_reg );
%}


//----------Logical Instructions-----------------------------------------------
//----------Integer Logical Instructions---------------------------------------
// And Instructions
// And Register with Register
instruct andI_eReg(rRegI dst, rRegI src, eFlagsReg cr) %{
  match(Set dst (AndI dst src));
  effect(KILL cr);

  size(2);
  format %{ "AND    $dst,$src" %}
  opcode(0x23);
  ins_encode( OpcP, RegReg( dst, src) );
  ins_pipe( ialu_reg_reg );
%}

// And Register with Immediate
instruct andI_eReg_imm(rRegI dst, immI src, eFlagsReg cr) %{
  match(Set dst (AndI dst src));
  effect(KILL cr);

  format %{ "AND    $dst,$src" %}
  opcode(0x81,0x04);  /* Opcode 81 /4 */
  // ins_encode( RegImm( dst, src) );
  ins_encode( OpcSErm( dst, src ), Con8or32( src ) );
  ins_pipe( ialu_reg );
%}

// And Register with Memory
instruct andI_eReg_mem(rRegI dst, memory src, eFlagsReg cr) %{
  match(Set dst (AndI dst (LoadI src)));
  effect(KILL cr);

  ins_cost(150);
  format %{ "AND    $dst,$src" %}
  opcode(0x23);
  ins_encode( OpcP, RegMem( dst, src) );
  ins_pipe( ialu_reg_mem );
%}

// And Memory with Register
instruct andI_mem_eReg(memory dst, rRegI src, eFlagsReg cr) %{
  match(Set dst (StoreI dst (AndI (LoadI dst) src)));
  effect(KILL cr);

  ins_cost(150);
  format %{ "AND    $dst,$src" %}
  opcode(0x21);  /* Opcode 21 /r */
  ins_encode( OpcP, RegMem( src, dst ) );
  ins_pipe( ialu_mem_reg );
%}

// And Memory with Immediate
instruct andI_mem_imm(memory dst, immI src, eFlagsReg cr) %{
  match(Set dst (StoreI dst (AndI (LoadI dst) src)));
  effect(KILL cr);

  ins_cost(125);
  format %{ "AND    $dst,$src" %}
  opcode(0x81, 0x4);  /* Opcode 81 /4 id */
  // ins_encode( MemImm( dst, src) );
  ins_encode( OpcSE( src ), RMopc_Mem(secondary, dst ), Con8or32( src ) );
  ins_pipe( ialu_mem_imm );
%}

// BMI1 instructions
instruct andnI_rReg_rReg_rReg(rRegI dst, rRegI src1, rRegI src2, immI_M1 minus_1, eFlagsReg cr) %{
  match(Set dst (AndI (XorI src1 minus_1) src2));
  predicate(UseBMI1Instructions);
  effect(KILL cr);

  format %{ "ANDNL  $dst, $src1, $src2" %}

  ins_encode %{
    __ andnl($dst$$Register, $src1$$Register, $src2$$Register);
  %}
  ins_pipe(ialu_reg);
%}

instruct andnI_rReg_rReg_mem(rRegI dst, rRegI src1, memory src2, immI_M1 minus_1, eFlagsReg cr) %{
  match(Set dst (AndI (XorI src1 minus_1) (LoadI src2) ));
  predicate(UseBMI1Instructions);
  effect(KILL cr);

  ins_cost(125);
  format %{ "ANDNL  $dst, $src1, $src2" %}

  ins_encode %{
    __ andnl($dst$$Register, $src1$$Register, $src2$$Address);
  %}
  ins_pipe(ialu_reg_mem);
%}

instruct blsiI_rReg_rReg(rRegI dst, rRegI src, immI_0 imm_zero, eFlagsReg cr) %{
  match(Set dst (AndI (SubI imm_zero src) src));
  predicate(UseBMI1Instructions);
  effect(KILL cr);

  format %{ "BLSIL  $dst, $src" %}

  ins_encode %{
    __ blsil($dst$$Register, $src$$Register);
  %}
  ins_pipe(ialu_reg);
%}

instruct blsiI_rReg_mem(rRegI dst, memory src, immI_0 imm_zero, eFlagsReg cr) %{
  match(Set dst (AndI (SubI imm_zero (LoadI src) ) (LoadI src) ));
  predicate(UseBMI1Instructions);
  effect(KILL cr);

  ins_cost(125);
  format %{ "BLSIL  $dst, $src" %}

  ins_encode %{
    __ blsil($dst$$Register, $src$$Address);
  %}
  ins_pipe(ialu_reg_mem);
%}

instruct blsmskI_rReg_rReg(rRegI dst, rRegI src, immI_M1 minus_1, eFlagsReg cr)
%{
  match(Set dst (XorI (AddI src minus_1) src));
  predicate(UseBMI1Instructions);
  effect(KILL cr);

  format %{ "BLSMSKL $dst, $src" %}

  ins_encode %{
    __ blsmskl($dst$$Register, $src$$Register);
  %}

  ins_pipe(ialu_reg);
%}

instruct blsmskI_rReg_mem(rRegI dst, memory src, immI_M1 minus_1, eFlagsReg cr)
%{
  match(Set dst (XorI (AddI (LoadI src) minus_1) (LoadI src) ));
  predicate(UseBMI1Instructions);
  effect(KILL cr);

  ins_cost(125);
  format %{ "BLSMSKL $dst, $src" %}

  ins_encode %{
    __ blsmskl($dst$$Register, $src$$Address);
  %}

  ins_pipe(ialu_reg_mem);
%}

instruct blsrI_rReg_rReg(rRegI dst, rRegI src, immI_M1 minus_1, eFlagsReg cr)
%{
  match(Set dst (AndI (AddI src minus_1) src) );
  predicate(UseBMI1Instructions);
  effect(KILL cr);

  format %{ "BLSRL  $dst, $src" %}

  ins_encode %{
    __ blsrl($dst$$Register, $src$$Register);
  %}

  ins_pipe(ialu_reg);
%}

instruct blsrI_rReg_mem(rRegI dst, memory src, immI_M1 minus_1, eFlagsReg cr)
%{
  match(Set dst (AndI (AddI (LoadI src) minus_1) (LoadI src) ));
  predicate(UseBMI1Instructions);
  effect(KILL cr);

  ins_cost(125);
  format %{ "BLSRL  $dst, $src" %}

  ins_encode %{
    __ blsrl($dst$$Register, $src$$Address);
  %}

  ins_pipe(ialu_reg_mem);
%}

// Or Instructions
// Or Register with Register
instruct orI_eReg(rRegI dst, rRegI src, eFlagsReg cr) %{
  match(Set dst (OrI dst src));
  effect(KILL cr);

  size(2);
  format %{ "OR     $dst,$src" %}
  opcode(0x0B);
  ins_encode( OpcP, RegReg( dst, src) );
  ins_pipe( ialu_reg_reg );
%}

instruct orI_eReg_castP2X(rRegI dst, eRegP src, eFlagsReg cr) %{
  match(Set dst (OrI dst (CastP2X src)));
  effect(KILL cr);

  size(2);
  format %{ "OR     $dst,$src" %}
  opcode(0x0B);
  ins_encode( OpcP, RegReg( dst, src) );
  ins_pipe( ialu_reg_reg );
%}


// Or Register with Immediate
instruct orI_eReg_imm(rRegI dst, immI src, eFlagsReg cr) %{
  match(Set dst (OrI dst src));
  effect(KILL cr);

  format %{ "OR     $dst,$src" %}
  opcode(0x81,0x01);  /* Opcode 81 /1 id */
  // ins_encode( RegImm( dst, src) );
  ins_encode( OpcSErm( dst, src ), Con8or32( src ) );
  ins_pipe( ialu_reg );
%}

// Or Register with Memory
instruct orI_eReg_mem(rRegI dst, memory src, eFlagsReg cr) %{
  match(Set dst (OrI dst (LoadI src)));
  effect(KILL cr);

  ins_cost(150);
  format %{ "OR     $dst,$src" %}
  opcode(0x0B);
  ins_encode( OpcP, RegMem( dst, src) );
  ins_pipe( ialu_reg_mem );
%}

// Or Memory with Register
instruct orI_mem_eReg(memory dst, rRegI src, eFlagsReg cr) %{
  match(Set dst (StoreI dst (OrI (LoadI dst) src)));
  effect(KILL cr);

  ins_cost(150);
  format %{ "OR     $dst,$src" %}
  opcode(0x09);  /* Opcode 09 /r */
  ins_encode( OpcP, RegMem( src, dst ) );
  ins_pipe( ialu_mem_reg );
%}

// Or Memory with Immediate
instruct orI_mem_imm(memory dst, immI src, eFlagsReg cr) %{
  match(Set dst (StoreI dst (OrI (LoadI dst) src)));
  effect(KILL cr);

  ins_cost(125);
  format %{ "OR     $dst,$src" %}
  opcode(0x81,0x1);  /* Opcode 81 /1 id */
  // ins_encode( MemImm( dst, src) );
  ins_encode( OpcSE( src ), RMopc_Mem(secondary, dst ), Con8or32( src ) );
  ins_pipe( ialu_mem_imm );
%}

// ROL/ROR
// ROL expand
instruct rolI_eReg_imm1(rRegI dst, immI_1 shift, eFlagsReg cr) %{
  effect(USE_DEF dst, USE shift, KILL cr);

  format %{ "ROL    $dst, $shift" %}
  opcode(0xD1, 0x0); /* Opcode D1 /0 */
  ins_encode( OpcP, RegOpc( dst ));
  ins_pipe( ialu_reg );
%}

instruct rolI_eReg_imm8(rRegI dst, immI8 shift, eFlagsReg cr) %{
  effect(USE_DEF dst, USE shift, KILL cr);

  format %{ "ROL    $dst, $shift" %}
  opcode(0xC1, 0x0); /*Opcode /C1  /0  */
  ins_encode( RegOpcImm(dst, shift) );
  ins_pipe(ialu_reg);
%}

instruct rolI_eReg_CL(ncxRegI dst, eCXRegI shift, eFlagsReg cr) %{
  effect(USE_DEF dst, USE shift, KILL cr);

  format %{ "ROL    $dst, $shift" %}
  opcode(0xD3, 0x0);    /* Opcode D3 /0 */
  ins_encode(OpcP, RegOpc(dst));
  ins_pipe( ialu_reg_reg );
%}
// end of ROL expand

// ROL 32bit by one once
instruct rolI_eReg_i1(rRegI dst, immI_1 lshift, immI_M1 rshift, eFlagsReg cr) %{
  match(Set dst ( OrI (LShiftI dst lshift) (URShiftI dst rshift)));

  expand %{
    rolI_eReg_imm1(dst, lshift, cr);
  %}
%}

// ROL 32bit var by imm8 once
instruct rolI_eReg_i8(rRegI dst, immI8 lshift, immI8 rshift, eFlagsReg cr) %{
  predicate(  0 == ((n->in(1)->in(2)->get_int() + n->in(2)->in(2)->get_int()) & 0x1f));
  match(Set dst ( OrI (LShiftI dst lshift) (URShiftI dst rshift)));

  expand %{
    rolI_eReg_imm8(dst, lshift, cr);
  %}
%}

// ROL 32bit var by var once
instruct rolI_eReg_Var_C0(ncxRegI dst, eCXRegI shift, immI_0 zero, eFlagsReg cr) %{
  match(Set dst ( OrI (LShiftI dst shift) (URShiftI dst (SubI zero shift))));

  expand %{
    rolI_eReg_CL(dst, shift, cr);
  %}
%}

// ROL 32bit var by var once
instruct rolI_eReg_Var_C32(ncxRegI dst, eCXRegI shift, immI_32 c32, eFlagsReg cr) %{
  match(Set dst ( OrI (LShiftI dst shift) (URShiftI dst (SubI c32 shift))));

  expand %{
    rolI_eReg_CL(dst, shift, cr);
  %}
%}

// ROR expand
instruct rorI_eReg_imm1(rRegI dst, immI_1 shift, eFlagsReg cr) %{
  effect(USE_DEF dst, USE shift, KILL cr);

  format %{ "ROR    $dst, $shift" %}
  opcode(0xD1,0x1);  /* Opcode D1 /1 */
  ins_encode( OpcP, RegOpc( dst ) );
  ins_pipe( ialu_reg );
%}

instruct rorI_eReg_imm8(rRegI dst, immI8 shift, eFlagsReg cr) %{
  effect (USE_DEF dst, USE shift, KILL cr);

  format %{ "ROR    $dst, $shift" %}
  opcode(0xC1, 0x1); /* Opcode /C1 /1 ib */
  ins_encode( RegOpcImm(dst, shift) );
  ins_pipe( ialu_reg );
%}

instruct rorI_eReg_CL(ncxRegI dst, eCXRegI shift, eFlagsReg cr)%{
  effect(USE_DEF dst, USE shift, KILL cr);

  format %{ "ROR    $dst, $shift" %}
  opcode(0xD3, 0x1);    /* Opcode D3 /1 */
  ins_encode(OpcP, RegOpc(dst));
  ins_pipe( ialu_reg_reg );
%}
// end of ROR expand

// ROR right once
instruct rorI_eReg_i1(rRegI dst, immI_1 rshift, immI_M1 lshift, eFlagsReg cr) %{
  match(Set dst ( OrI (URShiftI dst rshift) (LShiftI dst lshift)));

  expand %{
    rorI_eReg_imm1(dst, rshift, cr);
  %}
%}

// ROR 32bit by immI8 once
instruct rorI_eReg_i8(rRegI dst, immI8 rshift, immI8 lshift, eFlagsReg cr) %{
  predicate(  0 == ((n->in(1)->in(2)->get_int() + n->in(2)->in(2)->get_int()) & 0x1f));
  match(Set dst ( OrI (URShiftI dst rshift) (LShiftI dst lshift)));

  expand %{
    rorI_eReg_imm8(dst, rshift, cr);
  %}
%}

// ROR 32bit var by var once
instruct rorI_eReg_Var_C0(ncxRegI dst, eCXRegI shift, immI_0 zero, eFlagsReg cr) %{
  match(Set dst ( OrI (URShiftI dst shift) (LShiftI dst (SubI zero shift))));

  expand %{
    rorI_eReg_CL(dst, shift, cr);
  %}
%}

// ROR 32bit var by var once
instruct rorI_eReg_Var_C32(ncxRegI dst, eCXRegI shift, immI_32 c32, eFlagsReg cr) %{
  match(Set dst ( OrI (URShiftI dst shift) (LShiftI dst (SubI c32 shift))));

  expand %{
    rorI_eReg_CL(dst, shift, cr);
  %}
%}

// Xor Instructions
// Xor Register with Register
instruct xorI_eReg(rRegI dst, rRegI src, eFlagsReg cr) %{
  match(Set dst (XorI dst src));
  effect(KILL cr);

  size(2);
  format %{ "XOR    $dst,$src" %}
  opcode(0x33);
  ins_encode( OpcP, RegReg( dst, src) );
  ins_pipe( ialu_reg_reg );
%}

// Xor Register with Immediate -1
instruct xorI_eReg_im1(rRegI dst, immI_M1 imm) %{
  match(Set dst (XorI dst imm));

  size(2);
  format %{ "NOT    $dst" %}
  ins_encode %{
     __ notl($dst$$Register);
  %}
  ins_pipe( ialu_reg );
%}

// Xor Register with Immediate
instruct xorI_eReg_imm(rRegI dst, immI src, eFlagsReg cr) %{
  match(Set dst (XorI dst src));
  effect(KILL cr);

  format %{ "XOR    $dst,$src" %}
  opcode(0x81,0x06);  /* Opcode 81 /6 id */
  // ins_encode( RegImm( dst, src) );
  ins_encode( OpcSErm( dst, src ), Con8or32( src ) );
  ins_pipe( ialu_reg );
%}

// Xor Register with Memory
instruct xorI_eReg_mem(rRegI dst, memory src, eFlagsReg cr) %{
  match(Set dst (XorI dst (LoadI src)));
  effect(KILL cr);

  ins_cost(150);
  format %{ "XOR    $dst,$src" %}
  opcode(0x33);
  ins_encode( OpcP, RegMem(dst, src) );
  ins_pipe( ialu_reg_mem );
%}

// Xor Memory with Register
instruct xorI_mem_eReg(memory dst, rRegI src, eFlagsReg cr) %{
  match(Set dst (StoreI dst (XorI (LoadI dst) src)));
  effect(KILL cr);

  ins_cost(150);
  format %{ "XOR    $dst,$src" %}
  opcode(0x31);  /* Opcode 31 /r */
  ins_encode( OpcP, RegMem( src, dst ) );
  ins_pipe( ialu_mem_reg );
%}

// Xor Memory with Immediate
instruct xorI_mem_imm(memory dst, immI src, eFlagsReg cr) %{
  match(Set dst (StoreI dst (XorI (LoadI dst) src)));
  effect(KILL cr);

  ins_cost(125);
  format %{ "XOR    $dst,$src" %}
  opcode(0x81,0x6);  /* Opcode 81 /6 id */
  ins_encode( OpcSE( src ), RMopc_Mem(secondary, dst ), Con8or32( src ) );
  ins_pipe( ialu_mem_imm );
%}

//----------Convert Int to Boolean---------------------------------------------

instruct movI_nocopy(rRegI dst, rRegI src) %{
  effect( DEF dst, USE src );
  format %{ "MOV    $dst,$src" %}
  ins_encode( enc_Copy( dst, src) );
  ins_pipe( ialu_reg_reg );
%}

instruct ci2b( rRegI dst, rRegI src, eFlagsReg cr ) %{
  effect( USE_DEF dst, USE src, KILL cr );

  size(4);
  format %{ "NEG    $dst\n\t"
            "ADC    $dst,$src" %}
  ins_encode( neg_reg(dst),
              OpcRegReg(0x13,dst,src) );
  ins_pipe( ialu_reg_reg_long );
%}

instruct convI2B( rRegI dst, rRegI src, eFlagsReg cr ) %{
  match(Set dst (Conv2B src));

  expand %{
    movI_nocopy(dst,src);
    ci2b(dst,src,cr);
  %}
%}

instruct movP_nocopy(rRegI dst, eRegP src) %{
  effect( DEF dst, USE src );
  format %{ "MOV    $dst,$src" %}
  ins_encode( enc_Copy( dst, src) );
  ins_pipe( ialu_reg_reg );
%}

instruct cp2b( rRegI dst, eRegP src, eFlagsReg cr ) %{
  effect( USE_DEF dst, USE src, KILL cr );
  format %{ "NEG    $dst\n\t"
            "ADC    $dst,$src" %}
  ins_encode( neg_reg(dst),
              OpcRegReg(0x13,dst,src) );
  ins_pipe( ialu_reg_reg_long );
%}

instruct convP2B( rRegI dst, eRegP src, eFlagsReg cr ) %{
  match(Set dst (Conv2B src));

  expand %{
    movP_nocopy(dst,src);
    cp2b(dst,src,cr);
  %}
%}

instruct cmpLTMask(eCXRegI dst, ncxRegI p, ncxRegI q, eFlagsReg cr) %{
  match(Set dst (CmpLTMask p q));
  effect(KILL cr);
  ins_cost(400);

  // SETlt can only use low byte of EAX,EBX, ECX, or EDX as destination
  format %{ "XOR    $dst,$dst\n\t"
            "CMP    $p,$q\n\t"
            "SETlt  $dst\n\t"
            "NEG    $dst" %}
  ins_encode %{
    Register Rp = $p$$Register;
    Register Rq = $q$$Register;
    Register Rd = $dst$$Register;
    Label done;
    __ xorl(Rd, Rd);
    __ cmpl(Rp, Rq);
    __ setb(Assembler::less, Rd);
    __ negl(Rd);
  %}

  ins_pipe(pipe_slow);
%}

instruct cmpLTMask0(rRegI dst, immI_0 zero, eFlagsReg cr) %{
  match(Set dst (CmpLTMask dst zero));
  effect(DEF dst, KILL cr);
  ins_cost(100);

  format %{ "SAR    $dst,31\t# cmpLTMask0" %}
  ins_encode %{
  __ sarl($dst$$Register, 31);
  %}
  ins_pipe(ialu_reg);
%}

/* better to save a register than avoid a branch */
instruct cadd_cmpLTMask(rRegI p, rRegI q, rRegI y, eFlagsReg cr) %{
  match(Set p (AddI (AndI (CmpLTMask p q) y) (SubI p q)));
  effect(KILL cr);
  ins_cost(400);
  format %{ "SUB    $p,$q\t# cadd_cmpLTMask\n\t"
            "JGE    done\n\t"
            "ADD    $p,$y\n"
            "done:  " %}
  ins_encode %{
    Register Rp = $p$$Register;
    Register Rq = $q$$Register;
    Register Ry = $y$$Register;
    Label done;
    __ subl(Rp, Rq);
    __ jccb(Assembler::greaterEqual, done);
    __ addl(Rp, Ry);
    __ bind(done);
  %}

  ins_pipe(pipe_cmplt);
%}

/* better to save a register than avoid a branch */
instruct and_cmpLTMask(rRegI p, rRegI q, rRegI y, eFlagsReg cr) %{
  match(Set y (AndI (CmpLTMask p q) y));
  effect(KILL cr);

  ins_cost(300);

  format %{ "CMPL     $p, $q\t# and_cmpLTMask\n\t"
            "JLT      done\n\t"
            "XORL     $y, $y\n"
            "done:  " %}
  ins_encode %{
    Register Rp = $p$$Register;
    Register Rq = $q$$Register;
    Register Ry = $y$$Register;
    Label done;
    __ cmpl(Rp, Rq);
    __ jccb(Assembler::less, done);
    __ xorl(Ry, Ry);
    __ bind(done);
  %}

  ins_pipe(pipe_cmplt);
%}

/* If I enable this, I encourage spilling in the inner loop of compress.
instruct cadd_cmpLTMask_mem(ncxRegI p, ncxRegI q, memory y, eCXRegI tmp, eFlagsReg cr) %{
  match(Set p (AddI (AndI (CmpLTMask p q) (LoadI y)) (SubI p q)));
*/
//----------Overflow Math Instructions-----------------------------------------

instruct overflowAddI_eReg(eFlagsReg cr, eAXRegI op1, rRegI op2)
%{
  match(Set cr (OverflowAddI op1 op2));
  effect(DEF cr, USE_KILL op1, USE op2);

  format %{ "ADD    $op1, $op2\t# overflow check int" %}

  ins_encode %{
    __ addl($op1$$Register, $op2$$Register);
  %}
  ins_pipe(ialu_reg_reg);
%}

instruct overflowAddI_rReg_imm(eFlagsReg cr, eAXRegI op1, immI op2)
%{
  match(Set cr (OverflowAddI op1 op2));
  effect(DEF cr, USE_KILL op1, USE op2);

  format %{ "ADD    $op1, $op2\t# overflow check int" %}

  ins_encode %{
    __ addl($op1$$Register, $op2$$constant);
  %}
  ins_pipe(ialu_reg_reg);
%}

instruct overflowSubI_rReg(eFlagsReg cr, rRegI op1, rRegI op2)
%{
  match(Set cr (OverflowSubI op1 op2));

  format %{ "CMP    $op1, $op2\t# overflow check int" %}
  ins_encode %{
    __ cmpl($op1$$Register, $op2$$Register);
  %}
  ins_pipe(ialu_reg_reg);
%}

instruct overflowSubI_rReg_imm(eFlagsReg cr, rRegI op1, immI op2)
%{
  match(Set cr (OverflowSubI op1 op2));

  format %{ "CMP    $op1, $op2\t# overflow check int" %}
  ins_encode %{
    __ cmpl($op1$$Register, $op2$$constant);
  %}
  ins_pipe(ialu_reg_reg);
%}

instruct overflowNegI_rReg(eFlagsReg cr, immI_0 zero, eAXRegI op2)
%{
  match(Set cr (OverflowSubI zero op2));
  effect(DEF cr, USE_KILL op2);

  format %{ "NEG    $op2\t# overflow check int" %}
  ins_encode %{
    __ negl($op2$$Register);
  %}
  ins_pipe(ialu_reg_reg);
%}

instruct overflowMulI_rReg(eFlagsReg cr, eAXRegI op1, rRegI op2)
%{
  match(Set cr (OverflowMulI op1 op2));
  effect(DEF cr, USE_KILL op1, USE op2);

  format %{ "IMUL    $op1, $op2\t# overflow check int" %}
  ins_encode %{
    __ imull($op1$$Register, $op2$$Register);
  %}
  ins_pipe(ialu_reg_reg_alu0);
%}

instruct overflowMulI_rReg_imm(eFlagsReg cr, rRegI op1, immI op2, rRegI tmp)
%{
  match(Set cr (OverflowMulI op1 op2));
  effect(DEF cr, TEMP tmp, USE op1, USE op2);

  format %{ "IMUL    $tmp, $op1, $op2\t# overflow check int" %}
  ins_encode %{
    __ imull($tmp$$Register, $op1$$Register, $op2$$constant);
  %}
  ins_pipe(ialu_reg_reg_alu0);
%}

// Integer Absolute Instructions
instruct absI_rReg(rRegI dst, rRegI src, rRegI tmp, eFlagsReg cr)
%{
  match(Set dst (AbsI src));
  effect(TEMP dst, TEMP tmp, KILL cr);
  format %{ "movl $tmp, $src\n\t"
            "sarl $tmp, 31\n\t"
            "movl $dst, $src\n\t"
            "xorl $dst, $tmp\n\t"
            "subl $dst, $tmp\n"
          %}
  ins_encode %{
    __ movl($tmp$$Register, $src$$Register);
    __ sarl($tmp$$Register, 31);
    __ movl($dst$$Register, $src$$Register);
    __ xorl($dst$$Register, $tmp$$Register);
    __ subl($dst$$Register, $tmp$$Register);
  %}

  ins_pipe(ialu_reg_reg);
%}

//----------Long Instructions------------------------------------------------
// Add Long Register with Register
instruct addL_eReg(eRegL dst, eRegL src, eFlagsReg cr) %{
  match(Set dst (AddL dst src));
  effect(KILL cr);
  ins_cost(200);
  format %{ "ADD    $dst.lo,$src.lo\n\t"
            "ADC    $dst.hi,$src.hi" %}
  opcode(0x03, 0x13);
  ins_encode( RegReg_Lo(dst, src), RegReg_Hi(dst,src) );
  ins_pipe( ialu_reg_reg_long );
%}

// Add Long Register with Immediate
instruct addL_eReg_imm(eRegL dst, immL src, eFlagsReg cr) %{
  match(Set dst (AddL dst src));
  effect(KILL cr);
  format %{ "ADD    $dst.lo,$src.lo\n\t"
            "ADC    $dst.hi,$src.hi" %}
  opcode(0x81,0x00,0x02);  /* Opcode 81 /0, 81 /2 */
  ins_encode( Long_OpcSErm_Lo( dst, src ), Long_OpcSErm_Hi( dst, src ) );
  ins_pipe( ialu_reg_long );
%}

// Add Long Register with Memory
instruct addL_eReg_mem(eRegL dst, load_long_memory mem, eFlagsReg cr) %{
  match(Set dst (AddL dst (LoadL mem)));
  effect(KILL cr);
  ins_cost(125);
  format %{ "ADD    $dst.lo,$mem\n\t"
            "ADC    $dst.hi,$mem+4" %}
  opcode(0x03, 0x13);
  ins_encode( OpcP, RegMem( dst, mem), OpcS, RegMem_Hi(dst,mem) );
  ins_pipe( ialu_reg_long_mem );
%}

// Subtract Long Register with Register.
instruct subL_eReg(eRegL dst, eRegL src, eFlagsReg cr) %{
  match(Set dst (SubL dst src));
  effect(KILL cr);
  ins_cost(200);
  format %{ "SUB    $dst.lo,$src.lo\n\t"
            "SBB    $dst.hi,$src.hi" %}
  opcode(0x2B, 0x1B);
  ins_encode( RegReg_Lo(dst, src), RegReg_Hi(dst,src) );
  ins_pipe( ialu_reg_reg_long );
%}

// Subtract Long Register with Immediate
instruct subL_eReg_imm(eRegL dst, immL src, eFlagsReg cr) %{
  match(Set dst (SubL dst src));
  effect(KILL cr);
  format %{ "SUB    $dst.lo,$src.lo\n\t"
            "SBB    $dst.hi,$src.hi" %}
  opcode(0x81,0x05,0x03);  /* Opcode 81 /5, 81 /3 */
  ins_encode( Long_OpcSErm_Lo( dst, src ), Long_OpcSErm_Hi( dst, src ) );
  ins_pipe( ialu_reg_long );
%}

// Subtract Long Register with Memory
instruct subL_eReg_mem(eRegL dst, load_long_memory mem, eFlagsReg cr) %{
  match(Set dst (SubL dst (LoadL mem)));
  effect(KILL cr);
  ins_cost(125);
  format %{ "SUB    $dst.lo,$mem\n\t"
            "SBB    $dst.hi,$mem+4" %}
  opcode(0x2B, 0x1B);
  ins_encode( OpcP, RegMem( dst, mem), OpcS, RegMem_Hi(dst,mem) );
  ins_pipe( ialu_reg_long_mem );
%}

instruct negL_eReg(eRegL dst, immL0 zero, eFlagsReg cr) %{
  match(Set dst (SubL zero dst));
  effect(KILL cr);
  ins_cost(300);
  format %{ "NEG    $dst.hi\n\tNEG    $dst.lo\n\tSBB    $dst.hi,0" %}
  ins_encode( neg_long(dst) );
  ins_pipe( ialu_reg_reg_long );
%}

// And Long Register with Register
instruct andL_eReg(eRegL dst, eRegL src, eFlagsReg cr) %{
  match(Set dst (AndL dst src));
  effect(KILL cr);
  format %{ "AND    $dst.lo,$src.lo\n\t"
            "AND    $dst.hi,$src.hi" %}
  opcode(0x23,0x23);
  ins_encode( RegReg_Lo( dst, src), RegReg_Hi( dst, src) );
  ins_pipe( ialu_reg_reg_long );
%}

// And Long Register with Immediate
instruct andL_eReg_imm(eRegL dst, immL src, eFlagsReg cr) %{
  match(Set dst (AndL dst src));
  effect(KILL cr);
  format %{ "AND    $dst.lo,$src.lo\n\t"
            "AND    $dst.hi,$src.hi" %}
  opcode(0x81,0x04,0x04);  /* Opcode 81 /4, 81 /4 */
  ins_encode( Long_OpcSErm_Lo( dst, src ), Long_OpcSErm_Hi( dst, src ) );
  ins_pipe( ialu_reg_long );
%}

// And Long Register with Memory
instruct andL_eReg_mem(eRegL dst, load_long_memory mem, eFlagsReg cr) %{
  match(Set dst (AndL dst (LoadL mem)));
  effect(KILL cr);
  ins_cost(125);
  format %{ "AND    $dst.lo,$mem\n\t"
            "AND    $dst.hi,$mem+4" %}
  opcode(0x23, 0x23);
  ins_encode( OpcP, RegMem( dst, mem), OpcS, RegMem_Hi(dst,mem) );
  ins_pipe( ialu_reg_long_mem );
%}

// BMI1 instructions
instruct andnL_eReg_eReg_eReg(eRegL dst, eRegL src1, eRegL src2, immL_M1 minus_1, eFlagsReg cr) %{
  match(Set dst (AndL (XorL src1 minus_1) src2));
  predicate(UseBMI1Instructions);
  effect(KILL cr, TEMP dst);

  format %{ "ANDNL  $dst.lo, $src1.lo, $src2.lo\n\t"
            "ANDNL  $dst.hi, $src1.hi, $src2.hi"
         %}

  ins_encode %{
    Register Rdst = $dst$$Register;
    Register Rsrc1 = $src1$$Register;
    Register Rsrc2 = $src2$$Register;
    __ andnl(Rdst, Rsrc1, Rsrc2);
    __ andnl(HIGH_FROM_LOW(Rdst), HIGH_FROM_LOW(Rsrc1), HIGH_FROM_LOW(Rsrc2));
  %}
  ins_pipe(ialu_reg_reg_long);
%}

instruct andnL_eReg_eReg_mem(eRegL dst, eRegL src1, memory src2, immL_M1 minus_1, eFlagsReg cr) %{
  match(Set dst (AndL (XorL src1 minus_1) (LoadL src2) ));
  predicate(UseBMI1Instructions);
  effect(KILL cr, TEMP dst);

  ins_cost(125);
  format %{ "ANDNL  $dst.lo, $src1.lo, $src2\n\t"
            "ANDNL  $dst.hi, $src1.hi, $src2+4"
         %}

  ins_encode %{
    Register Rdst = $dst$$Register;
    Register Rsrc1 = $src1$$Register;
    Address src2_hi = Address::make_raw($src2$$base, $src2$$index, $src2$$scale, $src2$$disp + 4, relocInfo::none);

    __ andnl(Rdst, Rsrc1, $src2$$Address);
    __ andnl(HIGH_FROM_LOW(Rdst), HIGH_FROM_LOW(Rsrc1), src2_hi);
  %}
  ins_pipe(ialu_reg_mem);
%}

instruct blsiL_eReg_eReg(eRegL dst, eRegL src, immL0 imm_zero, eFlagsReg cr) %{
  match(Set dst (AndL (SubL imm_zero src) src));
  predicate(UseBMI1Instructions);
  effect(KILL cr, TEMP dst);

  format %{ "MOVL   $dst.hi, 0\n\t"
            "BLSIL  $dst.lo, $src.lo\n\t"
            "JNZ    done\n\t"
            "BLSIL  $dst.hi, $src.hi\n"
            "done:"
         %}

  ins_encode %{
    Label done;
    Register Rdst = $dst$$Register;
    Register Rsrc = $src$$Register;
    __ movl(HIGH_FROM_LOW(Rdst), 0);
    __ blsil(Rdst, Rsrc);
    __ jccb(Assembler::notZero, done);
    __ blsil(HIGH_FROM_LOW(Rdst), HIGH_FROM_LOW(Rsrc));
    __ bind(done);
  %}
  ins_pipe(ialu_reg);
%}

instruct blsiL_eReg_mem(eRegL dst, memory src, immL0 imm_zero, eFlagsReg cr) %{
  match(Set dst (AndL (SubL imm_zero (LoadL src) ) (LoadL src) ));
  predicate(UseBMI1Instructions);
  effect(KILL cr, TEMP dst);

  ins_cost(125);
  format %{ "MOVL   $dst.hi, 0\n\t"
            "BLSIL  $dst.lo, $src\n\t"
            "JNZ    done\n\t"
            "BLSIL  $dst.hi, $src+4\n"
            "done:"
         %}

  ins_encode %{
    Label done;
    Register Rdst = $dst$$Register;
    Address src_hi = Address::make_raw($src$$base, $src$$index, $src$$scale, $src$$disp + 4, relocInfo::none);

    __ movl(HIGH_FROM_LOW(Rdst), 0);
    __ blsil(Rdst, $src$$Address);
    __ jccb(Assembler::notZero, done);
    __ blsil(HIGH_FROM_LOW(Rdst), src_hi);
    __ bind(done);
  %}
  ins_pipe(ialu_reg_mem);
%}

instruct blsmskL_eReg_eReg(eRegL dst, eRegL src, immL_M1 minus_1, eFlagsReg cr)
%{
  match(Set dst (XorL (AddL src minus_1) src));
  predicate(UseBMI1Instructions);
  effect(KILL cr, TEMP dst);

  format %{ "MOVL    $dst.hi, 0\n\t"
            "BLSMSKL $dst.lo, $src.lo\n\t"
            "JNC     done\n\t"
            "BLSMSKL $dst.hi, $src.hi\n"
            "done:"
         %}

  ins_encode %{
    Label done;
    Register Rdst = $dst$$Register;
    Register Rsrc = $src$$Register;
    __ movl(HIGH_FROM_LOW(Rdst), 0);
    __ blsmskl(Rdst, Rsrc);
    __ jccb(Assembler::carryClear, done);
    __ blsmskl(HIGH_FROM_LOW(Rdst), HIGH_FROM_LOW(Rsrc));
    __ bind(done);
  %}

  ins_pipe(ialu_reg);
%}

instruct blsmskL_eReg_mem(eRegL dst, memory src, immL_M1 minus_1, eFlagsReg cr)
%{
  match(Set dst (XorL (AddL (LoadL src) minus_1) (LoadL src) ));
  predicate(UseBMI1Instructions);
  effect(KILL cr, TEMP dst);

  ins_cost(125);
  format %{ "MOVL    $dst.hi, 0\n\t"
            "BLSMSKL $dst.lo, $src\n\t"
            "JNC     done\n\t"
            "BLSMSKL $dst.hi, $src+4\n"
            "done:"
         %}

  ins_encode %{
    Label done;
    Register Rdst = $dst$$Register;
    Address src_hi = Address::make_raw($src$$base, $src$$index, $src$$scale, $src$$disp + 4, relocInfo::none);

    __ movl(HIGH_FROM_LOW(Rdst), 0);
    __ blsmskl(Rdst, $src$$Address);
    __ jccb(Assembler::carryClear, done);
    __ blsmskl(HIGH_FROM_LOW(Rdst), src_hi);
    __ bind(done);
  %}

  ins_pipe(ialu_reg_mem);
%}

instruct blsrL_eReg_eReg(eRegL dst, eRegL src, immL_M1 minus_1, eFlagsReg cr)
%{
  match(Set dst (AndL (AddL src minus_1) src) );
  predicate(UseBMI1Instructions);
  effect(KILL cr, TEMP dst);

  format %{ "MOVL   $dst.hi, $src.hi\n\t"
            "BLSRL  $dst.lo, $src.lo\n\t"
            "JNC    done\n\t"
            "BLSRL  $dst.hi, $src.hi\n"
            "done:"
  %}

  ins_encode %{
    Label done;
    Register Rdst = $dst$$Register;
    Register Rsrc = $src$$Register;
    __ movl(HIGH_FROM_LOW(Rdst), HIGH_FROM_LOW(Rsrc));
    __ blsrl(Rdst, Rsrc);
    __ jccb(Assembler::carryClear, done);
    __ blsrl(HIGH_FROM_LOW(Rdst), HIGH_FROM_LOW(Rsrc));
    __ bind(done);
  %}

  ins_pipe(ialu_reg);
%}

instruct blsrL_eReg_mem(eRegL dst, memory src, immL_M1 minus_1, eFlagsReg cr)
%{
  match(Set dst (AndL (AddL (LoadL src) minus_1) (LoadL src) ));
  predicate(UseBMI1Instructions);
  effect(KILL cr, TEMP dst);

  ins_cost(125);
  format %{ "MOVL   $dst.hi, $src+4\n\t"
            "BLSRL  $dst.lo, $src\n\t"
            "JNC    done\n\t"
            "BLSRL  $dst.hi, $src+4\n"
            "done:"
  %}

  ins_encode %{
    Label done;
    Register Rdst = $dst$$Register;
    Address src_hi = Address::make_raw($src$$base, $src$$index, $src$$scale, $src$$disp + 4, relocInfo::none);
    __ movl(HIGH_FROM_LOW(Rdst), src_hi);
    __ blsrl(Rdst, $src$$Address);
    __ jccb(Assembler::carryClear, done);
    __ blsrl(HIGH_FROM_LOW(Rdst), src_hi);
    __ bind(done);
  %}

  ins_pipe(ialu_reg_mem);
%}

// Or Long Register with Register
instruct orl_eReg(eRegL dst, eRegL src, eFlagsReg cr) %{
  match(Set dst (OrL dst src));
  effect(KILL cr);
  format %{ "OR     $dst.lo,$src.lo\n\t"
            "OR     $dst.hi,$src.hi" %}
  opcode(0x0B,0x0B);
  ins_encode( RegReg_Lo( dst, src), RegReg_Hi( dst, src) );
  ins_pipe( ialu_reg_reg_long );
%}

// Or Long Register with Immediate
instruct orl_eReg_imm(eRegL dst, immL src, eFlagsReg cr) %{
  match(Set dst (OrL dst src));
  effect(KILL cr);
  format %{ "OR     $dst.lo,$src.lo\n\t"
            "OR     $dst.hi,$src.hi" %}
  opcode(0x81,0x01,0x01);  /* Opcode 81 /1, 81 /1 */
  ins_encode( Long_OpcSErm_Lo( dst, src ), Long_OpcSErm_Hi( dst, src ) );
  ins_pipe( ialu_reg_long );
%}

// Or Long Register with Memory
instruct orl_eReg_mem(eRegL dst, load_long_memory mem, eFlagsReg cr) %{
  match(Set dst (OrL dst (LoadL mem)));
  effect(KILL cr);
  ins_cost(125);
  format %{ "OR     $dst.lo,$mem\n\t"
            "OR     $dst.hi,$mem+4" %}
  opcode(0x0B,0x0B);
  ins_encode( OpcP, RegMem( dst, mem), OpcS, RegMem_Hi(dst,mem) );
  ins_pipe( ialu_reg_long_mem );
%}

// Xor Long Register with Register
instruct xorl_eReg(eRegL dst, eRegL src, eFlagsReg cr) %{
  match(Set dst (XorL dst src));
  effect(KILL cr);
  format %{ "XOR    $dst.lo,$src.lo\n\t"
            "XOR    $dst.hi,$src.hi" %}
  opcode(0x33,0x33);
  ins_encode( RegReg_Lo( dst, src), RegReg_Hi( dst, src) );
  ins_pipe( ialu_reg_reg_long );
%}

// Xor Long Register with Immediate -1
instruct xorl_eReg_im1(eRegL dst, immL_M1 imm) %{
  match(Set dst (XorL dst imm));
  format %{ "NOT    $dst.lo\n\t"
            "NOT    $dst.hi" %}
  ins_encode %{
     __ notl($dst$$Register);
     __ notl(HIGH_FROM_LOW($dst$$Register));
  %}
  ins_pipe( ialu_reg_long );
%}

// Xor Long Register with Immediate
instruct xorl_eReg_imm(eRegL dst, immL src, eFlagsReg cr) %{
  match(Set dst (XorL dst src));
  effect(KILL cr);
  format %{ "XOR    $dst.lo,$src.lo\n\t"
            "XOR    $dst.hi,$src.hi" %}
  opcode(0x81,0x06,0x06);  /* Opcode 81 /6, 81 /6 */
  ins_encode( Long_OpcSErm_Lo( dst, src ), Long_OpcSErm_Hi( dst, src ) );
  ins_pipe( ialu_reg_long );
%}

// Xor Long Register with Memory
instruct xorl_eReg_mem(eRegL dst, load_long_memory mem, eFlagsReg cr) %{
  match(Set dst (XorL dst (LoadL mem)));
  effect(KILL cr);
  ins_cost(125);
  format %{ "XOR    $dst.lo,$mem\n\t"
            "XOR    $dst.hi,$mem+4" %}
  opcode(0x33,0x33);
  ins_encode( OpcP, RegMem( dst, mem), OpcS, RegMem_Hi(dst,mem) );
  ins_pipe( ialu_reg_long_mem );
%}

// Shift Left Long by 1
instruct shlL_eReg_1(eRegL dst, immI_1 cnt, eFlagsReg cr) %{
  predicate(UseNewLongLShift);
  match(Set dst (LShiftL dst cnt));
  effect(KILL cr);
  ins_cost(100);
  format %{ "ADD    $dst.lo,$dst.lo\n\t"
            "ADC    $dst.hi,$dst.hi" %}
  ins_encode %{
    __ addl($dst$$Register,$dst$$Register);
    __ adcl(HIGH_FROM_LOW($dst$$Register),HIGH_FROM_LOW($dst$$Register));
  %}
  ins_pipe( ialu_reg_long );
%}

// Shift Left Long by 2
instruct shlL_eReg_2(eRegL dst, immI_2 cnt, eFlagsReg cr) %{
  predicate(UseNewLongLShift);
  match(Set dst (LShiftL dst cnt));
  effect(KILL cr);
  ins_cost(100);
  format %{ "ADD    $dst.lo,$dst.lo\n\t"
            "ADC    $dst.hi,$dst.hi\n\t"
            "ADD    $dst.lo,$dst.lo\n\t"
            "ADC    $dst.hi,$dst.hi" %}
  ins_encode %{
    __ addl($dst$$Register,$dst$$Register);
    __ adcl(HIGH_FROM_LOW($dst$$Register),HIGH_FROM_LOW($dst$$Register));
    __ addl($dst$$Register,$dst$$Register);
    __ adcl(HIGH_FROM_LOW($dst$$Register),HIGH_FROM_LOW($dst$$Register));
  %}
  ins_pipe( ialu_reg_long );
%}

// Shift Left Long by 3
instruct shlL_eReg_3(eRegL dst, immI_3 cnt, eFlagsReg cr) %{
  predicate(UseNewLongLShift);
  match(Set dst (LShiftL dst cnt));
  effect(KILL cr);
  ins_cost(100);
  format %{ "ADD    $dst.lo,$dst.lo\n\t"
            "ADC    $dst.hi,$dst.hi\n\t"
            "ADD    $dst.lo,$dst.lo\n\t"
            "ADC    $dst.hi,$dst.hi\n\t"
            "ADD    $dst.lo,$dst.lo\n\t"
            "ADC    $dst.hi,$dst.hi" %}
  ins_encode %{
    __ addl($dst$$Register,$dst$$Register);
    __ adcl(HIGH_FROM_LOW($dst$$Register),HIGH_FROM_LOW($dst$$Register));
    __ addl($dst$$Register,$dst$$Register);
    __ adcl(HIGH_FROM_LOW($dst$$Register),HIGH_FROM_LOW($dst$$Register));
    __ addl($dst$$Register,$dst$$Register);
    __ adcl(HIGH_FROM_LOW($dst$$Register),HIGH_FROM_LOW($dst$$Register));
  %}
  ins_pipe( ialu_reg_long );
%}

// Shift Left Long by 1-31
instruct shlL_eReg_1_31(eRegL dst, immI_1_31 cnt, eFlagsReg cr) %{
  match(Set dst (LShiftL dst cnt));
  effect(KILL cr);
  ins_cost(200);
  format %{ "SHLD   $dst.hi,$dst.lo,$cnt\n\t"
            "SHL    $dst.lo,$cnt" %}
  opcode(0xC1, 0x4, 0xA4);  /* 0F/A4, then C1 /4 ib */
  ins_encode( move_long_small_shift(dst,cnt) );
  ins_pipe( ialu_reg_long );
%}

// Shift Left Long by 32-63
instruct shlL_eReg_32_63(eRegL dst, immI_32_63 cnt, eFlagsReg cr) %{
  match(Set dst (LShiftL dst cnt));
  effect(KILL cr);
  ins_cost(300);
  format %{ "MOV    $dst.hi,$dst.lo\n"
          "\tSHL    $dst.hi,$cnt-32\n"
          "\tXOR    $dst.lo,$dst.lo" %}
  opcode(0xC1, 0x4);  /* C1 /4 ib */
  ins_encode( move_long_big_shift_clr(dst,cnt) );
  ins_pipe( ialu_reg_long );
%}

// Shift Left Long by variable
instruct salL_eReg_CL(eRegL dst, eCXRegI shift, eFlagsReg cr) %{
  match(Set dst (LShiftL dst shift));
  effect(KILL cr);
  ins_cost(500+200);
  size(17);
  format %{ "TEST   $shift,32\n\t"
            "JEQ,s  small\n\t"
            "MOV    $dst.hi,$dst.lo\n\t"
            "XOR    $dst.lo,$dst.lo\n"
    "small:\tSHLD   $dst.hi,$dst.lo,$shift\n\t"
            "SHL    $dst.lo,$shift" %}
  ins_encode( shift_left_long( dst, shift ) );
  ins_pipe( pipe_slow );
%}

// Shift Right Long by 1-31
instruct shrL_eReg_1_31(eRegL dst, immI_1_31 cnt, eFlagsReg cr) %{
  match(Set dst (URShiftL dst cnt));
  effect(KILL cr);
  ins_cost(200);
  format %{ "SHRD   $dst.lo,$dst.hi,$cnt\n\t"
            "SHR    $dst.hi,$cnt" %}
  opcode(0xC1, 0x5, 0xAC);  /* 0F/AC, then C1 /5 ib */
  ins_encode( move_long_small_shift(dst,cnt) );
  ins_pipe( ialu_reg_long );
%}

// Shift Right Long by 32-63
instruct shrL_eReg_32_63(eRegL dst, immI_32_63 cnt, eFlagsReg cr) %{
  match(Set dst (URShiftL dst cnt));
  effect(KILL cr);
  ins_cost(300);
  format %{ "MOV    $dst.lo,$dst.hi\n"
          "\tSHR    $dst.lo,$cnt-32\n"
          "\tXOR    $dst.hi,$dst.hi" %}
  opcode(0xC1, 0x5);  /* C1 /5 ib */
  ins_encode( move_long_big_shift_clr(dst,cnt) );
  ins_pipe( ialu_reg_long );
%}

// Shift Right Long by variable
instruct shrL_eReg_CL(eRegL dst, eCXRegI shift, eFlagsReg cr) %{
  match(Set dst (URShiftL dst shift));
  effect(KILL cr);
  ins_cost(600);
  size(17);
  format %{ "TEST   $shift,32\n\t"
            "JEQ,s  small\n\t"
            "MOV    $dst.lo,$dst.hi\n\t"
            "XOR    $dst.hi,$dst.hi\n"
    "small:\tSHRD   $dst.lo,$dst.hi,$shift\n\t"
            "SHR    $dst.hi,$shift" %}
  ins_encode( shift_right_long( dst, shift ) );
  ins_pipe( pipe_slow );
%}

// Shift Right Long by 1-31
instruct sarL_eReg_1_31(eRegL dst, immI_1_31 cnt, eFlagsReg cr) %{
  match(Set dst (RShiftL dst cnt));
  effect(KILL cr);
  ins_cost(200);
  format %{ "SHRD   $dst.lo,$dst.hi,$cnt\n\t"
            "SAR    $dst.hi,$cnt" %}
  opcode(0xC1, 0x7, 0xAC);  /* 0F/AC, then C1 /7 ib */
  ins_encode( move_long_small_shift(dst,cnt) );
  ins_pipe( ialu_reg_long );
%}

// Shift Right Long by 32-63
instruct sarL_eReg_32_63( eRegL dst, immI_32_63 cnt, eFlagsReg cr) %{
  match(Set dst (RShiftL dst cnt));
  effect(KILL cr);
  ins_cost(300);
  format %{ "MOV    $dst.lo,$dst.hi\n"
          "\tSAR    $dst.lo,$cnt-32\n"
          "\tSAR    $dst.hi,31" %}
  opcode(0xC1, 0x7);  /* C1 /7 ib */
  ins_encode( move_long_big_shift_sign(dst,cnt) );
  ins_pipe( ialu_reg_long );
%}

// Shift Right arithmetic Long by variable
instruct sarL_eReg_CL(eRegL dst, eCXRegI shift, eFlagsReg cr) %{
  match(Set dst (RShiftL dst shift));
  effect(KILL cr);
  ins_cost(600);
  size(18);
  format %{ "TEST   $shift,32\n\t"
            "JEQ,s  small\n\t"
            "MOV    $dst.lo,$dst.hi\n\t"
            "SAR    $dst.hi,31\n"
    "small:\tSHRD   $dst.lo,$dst.hi,$shift\n\t"
            "SAR    $dst.hi,$shift" %}
  ins_encode( shift_right_arith_long( dst, shift ) );
  ins_pipe( pipe_slow );
%}


//----------Double Instructions------------------------------------------------
// Double Math

// Compare & branch

// P6 version of float compare, sets condition codes in EFLAGS
instruct cmpDPR_cc_P6(eFlagsRegU cr, regDPR src1, regDPR src2, eAXRegI rax) %{
  predicate(VM_Version::supports_cmov() && UseSSE <=1);
  match(Set cr (CmpD src1 src2));
  effect(KILL rax);
  ins_cost(150);
  format %{ "FLD    $src1\n\t"
            "FUCOMIP ST,$src2  // P6 instruction\n\t"
            "JNP    exit\n\t"
            "MOV    ah,1       // saw a NaN, set CF\n\t"
            "SAHF\n"
     "exit:\tNOP               // avoid branch to branch" %}
  opcode(0xDF, 0x05); /* DF E8+i or DF /5 */
  ins_encode( Push_Reg_DPR(src1),
              OpcP, RegOpc(src2),
              cmpF_P6_fixup );
  ins_pipe( pipe_slow );
%}

instruct cmpDPR_cc_P6CF(eFlagsRegUCF cr, regDPR src1, regDPR src2) %{
  predicate(VM_Version::supports_cmov() && UseSSE <=1);
  match(Set cr (CmpD src1 src2));
  ins_cost(150);
  format %{ "FLD    $src1\n\t"
            "FUCOMIP ST,$src2  // P6 instruction" %}
  opcode(0xDF, 0x05); /* DF E8+i or DF /5 */
  ins_encode( Push_Reg_DPR(src1),
              OpcP, RegOpc(src2));
  ins_pipe( pipe_slow );
%}

// Compare & branch
instruct cmpDPR_cc(eFlagsRegU cr, regDPR src1, regDPR src2, eAXRegI rax) %{
  predicate(UseSSE<=1);
  match(Set cr (CmpD src1 src2));
  effect(KILL rax);
  ins_cost(200);
  format %{ "FLD    $src1\n\t"
            "FCOMp  $src2\n\t"
            "FNSTSW AX\n\t"
            "TEST   AX,0x400\n\t"
            "JZ,s   flags\n\t"
            "MOV    AH,1\t# unordered treat as LT\n"
    "flags:\tSAHF" %}
  opcode(0xD8, 0x3); /* D8 D8+i or D8 /3 */
  ins_encode( Push_Reg_DPR(src1),
              OpcP, RegOpc(src2),
              fpu_flags);
  ins_pipe( pipe_slow );
%}

// Compare vs zero into -1,0,1
instruct cmpDPR_0(rRegI dst, regDPR src1, immDPR0 zero, eAXRegI rax, eFlagsReg cr) %{
  predicate(UseSSE<=1);
  match(Set dst (CmpD3 src1 zero));
  effect(KILL cr, KILL rax);
  ins_cost(280);
  format %{ "FTSTD  $dst,$src1" %}
  opcode(0xE4, 0xD9);
  ins_encode( Push_Reg_DPR(src1),
              OpcS, OpcP, PopFPU,
              CmpF_Result(dst));
  ins_pipe( pipe_slow );
%}

// Compare into -1,0,1
instruct cmpDPR_reg(rRegI dst, regDPR src1, regDPR src2, eAXRegI rax, eFlagsReg cr) %{
  predicate(UseSSE<=1);
  match(Set dst (CmpD3 src1 src2));
  effect(KILL cr, KILL rax);
  ins_cost(300);
  format %{ "FCMPD  $dst,$src1,$src2" %}
  opcode(0xD8, 0x3); /* D8 D8+i or D8 /3 */
  ins_encode( Push_Reg_DPR(src1),
              OpcP, RegOpc(src2),
              CmpF_Result(dst));
  ins_pipe( pipe_slow );
%}

// float compare and set condition codes in EFLAGS by XMM regs
instruct cmpD_cc(eFlagsRegU cr, regD src1, regD src2) %{
  predicate(UseSSE>=2);
  match(Set cr (CmpD src1 src2));
  ins_cost(145);
  format %{ "UCOMISD $src1,$src2\n\t"
            "JNP,s   exit\n\t"
            "PUSHF\t# saw NaN, set CF\n\t"
            "AND     [rsp], #0xffffff2b\n\t"
            "POPF\n"
    "exit:" %}
  ins_encode %{
    __ ucomisd($src1$$XMMRegister, $src2$$XMMRegister);
    emit_cmpfp_fixup(_masm);
  %}
  ins_pipe( pipe_slow );
%}

instruct cmpD_ccCF(eFlagsRegUCF cr, regD src1, regD src2) %{
  predicate(UseSSE>=2);
  match(Set cr (CmpD src1 src2));
  ins_cost(100);
  format %{ "UCOMISD $src1,$src2" %}
  ins_encode %{
    __ ucomisd($src1$$XMMRegister, $src2$$XMMRegister);
  %}
  ins_pipe( pipe_slow );
%}

// float compare and set condition codes in EFLAGS by XMM regs
instruct cmpD_ccmem(eFlagsRegU cr, regD src1, memory src2) %{
  predicate(UseSSE>=2);
  match(Set cr (CmpD src1 (LoadD src2)));
  ins_cost(145);
  format %{ "UCOMISD $src1,$src2\n\t"
            "JNP,s   exit\n\t"
            "PUSHF\t# saw NaN, set CF\n\t"
            "AND     [rsp], #0xffffff2b\n\t"
            "POPF\n"
    "exit:" %}
  ins_encode %{
    __ ucomisd($src1$$XMMRegister, $src2$$Address);
    emit_cmpfp_fixup(_masm);
  %}
  ins_pipe( pipe_slow );
%}

instruct cmpD_ccmemCF(eFlagsRegUCF cr, regD src1, memory src2) %{
  predicate(UseSSE>=2);
  match(Set cr (CmpD src1 (LoadD src2)));
  ins_cost(100);
  format %{ "UCOMISD $src1,$src2" %}
  ins_encode %{
    __ ucomisd($src1$$XMMRegister, $src2$$Address);
  %}
  ins_pipe( pipe_slow );
%}

// Compare into -1,0,1 in XMM
instruct cmpD_reg(xRegI dst, regD src1, regD src2, eFlagsReg cr) %{
  predicate(UseSSE>=2);
  match(Set dst (CmpD3 src1 src2));
  effect(KILL cr);
  ins_cost(255);
  format %{ "UCOMISD $src1, $src2\n\t"
            "MOV     $dst, #-1\n\t"
            "JP,s    done\n\t"
            "JB,s    done\n\t"
            "SETNE   $dst\n\t"
            "MOVZB   $dst, $dst\n"
    "done:" %}
  ins_encode %{
    __ ucomisd($src1$$XMMRegister, $src2$$XMMRegister);
    emit_cmpfp3(_masm, $dst$$Register);
  %}
  ins_pipe( pipe_slow );
%}

// Compare into -1,0,1 in XMM and memory
instruct cmpD_regmem(xRegI dst, regD src1, memory src2, eFlagsReg cr) %{
  predicate(UseSSE>=2);
  match(Set dst (CmpD3 src1 (LoadD src2)));
  effect(KILL cr);
  ins_cost(275);
  format %{ "UCOMISD $src1, $src2\n\t"
            "MOV     $dst, #-1\n\t"
            "JP,s    done\n\t"
            "JB,s    done\n\t"
            "SETNE   $dst\n\t"
            "MOVZB   $dst, $dst\n"
    "done:" %}
  ins_encode %{
    __ ucomisd($src1$$XMMRegister, $src2$$Address);
    emit_cmpfp3(_masm, $dst$$Register);
  %}
  ins_pipe( pipe_slow );
%}


instruct subDPR_reg(regDPR dst, regDPR src) %{
  predicate (UseSSE <=1);
  match(Set dst (SubD dst src));

  format %{ "FLD    $src\n\t"
            "DSUBp  $dst,ST" %}
  opcode(0xDE, 0x5); /* DE E8+i  or DE /5 */
  ins_cost(150);
  ins_encode( Push_Reg_DPR(src),
              OpcP, RegOpc(dst) );
  ins_pipe( fpu_reg_reg );
%}

instruct subDPR_reg_round(stackSlotD dst, regDPR src1, regDPR src2) %{
  predicate (UseSSE <=1);
  match(Set dst (RoundDouble (SubD src1 src2)));
  ins_cost(250);

  format %{ "FLD    $src2\n\t"
            "DSUB   ST,$src1\n\t"
            "FSTP_D $dst\t# D-round" %}
  opcode(0xD8, 0x5);
  ins_encode( Push_Reg_DPR(src2),
              OpcP, RegOpc(src1), Pop_Mem_DPR(dst) );
  ins_pipe( fpu_mem_reg_reg );
%}


instruct subDPR_reg_mem(regDPR dst, memory src) %{
  predicate (UseSSE <=1);
  match(Set dst (SubD dst (LoadD src)));
  ins_cost(150);

  format %{ "FLD    $src\n\t"
            "DSUBp  $dst,ST" %}
  opcode(0xDE, 0x5, 0xDD); /* DE C0+i */  /* LoadD  DD /0 */
  ins_encode( Opcode(tertiary), RMopc_Mem(0x00,src),
              OpcP, RegOpc(dst) );
  ins_pipe( fpu_reg_mem );
%}

instruct absDPR_reg(regDPR1 dst, regDPR1 src) %{
  predicate (UseSSE<=1);
  match(Set dst (AbsD src));
  ins_cost(100);
  format %{ "FABS" %}
  opcode(0xE1, 0xD9);
  ins_encode( OpcS, OpcP );
  ins_pipe( fpu_reg_reg );
%}

instruct negDPR_reg(regDPR1 dst, regDPR1 src) %{
  predicate(UseSSE<=1);
  match(Set dst (NegD src));
  ins_cost(100);
  format %{ "FCHS" %}
  opcode(0xE0, 0xD9);
  ins_encode( OpcS, OpcP );
  ins_pipe( fpu_reg_reg );
%}

instruct addDPR_reg(regDPR dst, regDPR src) %{
  predicate(UseSSE<=1);
  match(Set dst (AddD dst src));
  format %{ "FLD    $src\n\t"
            "DADD   $dst,ST" %}
  size(4);
  ins_cost(150);
  opcode(0xDE, 0x0); /* DE C0+i or DE /0*/
  ins_encode( Push_Reg_DPR(src),
              OpcP, RegOpc(dst) );
  ins_pipe( fpu_reg_reg );
%}


instruct addDPR_reg_round(stackSlotD dst, regDPR src1, regDPR src2) %{
  predicate(UseSSE<=1);
  match(Set dst (RoundDouble (AddD src1 src2)));
  ins_cost(250);

  format %{ "FLD    $src2\n\t"
            "DADD   ST,$src1\n\t"
            "FSTP_D $dst\t# D-round" %}
  opcode(0xD8, 0x0); /* D8 C0+i or D8 /0*/
  ins_encode( Push_Reg_DPR(src2),
              OpcP, RegOpc(src1), Pop_Mem_DPR(dst) );
  ins_pipe( fpu_mem_reg_reg );
%}


instruct addDPR_reg_mem(regDPR dst, memory src) %{
  predicate(UseSSE<=1);
  match(Set dst (AddD dst (LoadD src)));
  ins_cost(150);

  format %{ "FLD    $src\n\t"
            "DADDp  $dst,ST" %}
  opcode(0xDE, 0x0, 0xDD); /* DE C0+i */  /* LoadD  DD /0 */
  ins_encode( Opcode(tertiary), RMopc_Mem(0x00,src),
              OpcP, RegOpc(dst) );
  ins_pipe( fpu_reg_mem );
%}

// add-to-memory
instruct addDPR_mem_reg(memory dst, regDPR src) %{
  predicate(UseSSE<=1);
  match(Set dst (StoreD dst (RoundDouble (AddD (LoadD dst) src))));
  ins_cost(150);

  format %{ "FLD_D  $dst\n\t"
            "DADD   ST,$src\n\t"
            "FST_D  $dst" %}
  opcode(0xDD, 0x0);
  ins_encode( Opcode(0xDD), RMopc_Mem(0x00,dst),
              Opcode(0xD8), RegOpc(src),
              set_instruction_start,
              Opcode(0xDD), RMopc_Mem(0x03,dst) );
  ins_pipe( fpu_reg_mem );
%}

instruct addDPR_reg_imm1(regDPR dst, immDPR1 con) %{
  predicate(UseSSE<=1);
  match(Set dst (AddD dst con));
  ins_cost(125);
  format %{ "FLD1\n\t"
            "DADDp  $dst,ST" %}
  ins_encode %{
    __ fld1();
    __ faddp($dst$$reg);
  %}
  ins_pipe(fpu_reg);
%}

instruct addDPR_reg_imm(regDPR dst, immDPR con) %{
  predicate(UseSSE<=1 && _kids[1]->_leaf->getd() != 0.0 && _kids[1]->_leaf->getd() != 1.0 );
  match(Set dst (AddD dst con));
  ins_cost(200);
  format %{ "FLD_D  [$constantaddress]\t# load from constant table: double=$con\n\t"
            "DADDp  $dst,ST" %}
  ins_encode %{
    __ fld_d($constantaddress($con));
    __ faddp($dst$$reg);
  %}
  ins_pipe(fpu_reg_mem);
%}

instruct addDPR_reg_imm_round(stackSlotD dst, regDPR src, immDPR con) %{
  predicate(UseSSE<=1 && _kids[0]->_kids[1]->_leaf->getd() != 0.0 && _kids[0]->_kids[1]->_leaf->getd() != 1.0 );
  match(Set dst (RoundDouble (AddD src con)));
  ins_cost(200);
  format %{ "FLD_D  [$constantaddress]\t# load from constant table: double=$con\n\t"
            "DADD   ST,$src\n\t"
            "FSTP_D $dst\t# D-round" %}
  ins_encode %{
    __ fld_d($constantaddress($con));
    __ fadd($src$$reg);
    __ fstp_d(Address(rsp, $dst$$disp));
  %}
  ins_pipe(fpu_mem_reg_con);
%}

instruct mulDPR_reg(regDPR dst, regDPR src) %{
  predicate(UseSSE<=1);
  match(Set dst (MulD dst src));
  format %{ "FLD    $src\n\t"
            "DMULp  $dst,ST" %}
  opcode(0xDE, 0x1); /* DE C8+i or DE /1*/
  ins_cost(150);
  ins_encode( Push_Reg_DPR(src),
              OpcP, RegOpc(dst) );
  ins_pipe( fpu_reg_reg );
%}

// Strict FP instruction biases argument before multiply then
// biases result to avoid double rounding of subnormals.
//
// scale arg1 by multiplying arg1 by 2^(-15360)
// load arg2
// multiply scaled arg1 by arg2
// rescale product by 2^(15360)
//
instruct strictfp_mulDPR_reg(regDPR1 dst, regnotDPR1 src) %{
  predicate( UseSSE<=1 && Compile::current()->has_method() );
  match(Set dst (MulD dst src));
  ins_cost(1);   // Select this instruction for all FP double multiplies

  format %{ "FLD    StubRoutines::x86::_fpu_subnormal_bias1\n\t"
            "DMULp  $dst,ST\n\t"
            "FLD    $src\n\t"
            "DMULp  $dst,ST\n\t"
            "FLD    StubRoutines::x86::_fpu_subnormal_bias2\n\t"
            "DMULp  $dst,ST\n\t" %}
  opcode(0xDE, 0x1); /* DE C8+i or DE /1*/
  ins_encode( strictfp_bias1(dst),
              Push_Reg_DPR(src),
              OpcP, RegOpc(dst),
              strictfp_bias2(dst) );
  ins_pipe( fpu_reg_reg );
%}

instruct mulDPR_reg_imm(regDPR dst, immDPR con) %{
  predicate( UseSSE<=1 && _kids[1]->_leaf->getd() != 0.0 && _kids[1]->_leaf->getd() != 1.0 );
  match(Set dst (MulD dst con));
  ins_cost(200);
  format %{ "FLD_D  [$constantaddress]\t# load from constant table: double=$con\n\t"
            "DMULp  $dst,ST" %}
  ins_encode %{
    __ fld_d($constantaddress($con));
    __ fmulp($dst$$reg);
  %}
  ins_pipe(fpu_reg_mem);
%}


instruct mulDPR_reg_mem(regDPR dst, memory src) %{
  predicate( UseSSE<=1 );
  match(Set dst (MulD dst (LoadD src)));
  ins_cost(200);
  format %{ "FLD_D  $src\n\t"
            "DMULp  $dst,ST" %}
  opcode(0xDE, 0x1, 0xDD); /* DE C8+i or DE /1*/  /* LoadD  DD /0 */
  ins_encode( Opcode(tertiary), RMopc_Mem(0x00,src),
              OpcP, RegOpc(dst) );
  ins_pipe( fpu_reg_mem );
%}

//
// Cisc-alternate to reg-reg multiply
instruct mulDPR_reg_mem_cisc(regDPR dst, regDPR src, memory mem) %{
  predicate( UseSSE<=1 );
  match(Set dst (MulD src (LoadD mem)));
  ins_cost(250);
  format %{ "FLD_D  $mem\n\t"
            "DMUL   ST,$src\n\t"
            "FSTP_D $dst" %}
  opcode(0xD8, 0x1, 0xD9); /* D8 C8+i */  /* LoadD D9 /0 */
  ins_encode( Opcode(tertiary), RMopc_Mem(0x00,mem),
              OpcReg_FPR(src),
              Pop_Reg_DPR(dst) );
  ins_pipe( fpu_reg_reg_mem );
%}


// MACRO3 -- addDPR a mulDPR
// This instruction is a '2-address' instruction in that the result goes
// back to src2.  This eliminates a move from the macro; possibly the
// register allocator will have to add it back (and maybe not).
instruct addDPR_mulDPR_reg(regDPR src2, regDPR src1, regDPR src0) %{
  predicate( UseSSE<=1 );
  match(Set src2 (AddD (MulD src0 src1) src2));
  format %{ "FLD    $src0\t# ===MACRO3d===\n\t"
            "DMUL   ST,$src1\n\t"
            "DADDp  $src2,ST" %}
  ins_cost(250);
  opcode(0xDD); /* LoadD DD /0 */
  ins_encode( Push_Reg_FPR(src0),
              FMul_ST_reg(src1),
              FAddP_reg_ST(src2) );
  ins_pipe( fpu_reg_reg_reg );
%}


// MACRO3 -- subDPR a mulDPR
instruct subDPR_mulDPR_reg(regDPR src2, regDPR src1, regDPR src0) %{
  predicate( UseSSE<=1 );
  match(Set src2 (SubD (MulD src0 src1) src2));
  format %{ "FLD    $src0\t# ===MACRO3d===\n\t"
            "DMUL   ST,$src1\n\t"
            "DSUBRp $src2,ST" %}
  ins_cost(250);
  ins_encode( Push_Reg_FPR(src0),
              FMul_ST_reg(src1),
              Opcode(0xDE), Opc_plus(0xE0,src2));
  ins_pipe( fpu_reg_reg_reg );
%}


instruct divDPR_reg(regDPR dst, regDPR src) %{
  predicate( UseSSE<=1 );
  match(Set dst (DivD dst src));

  format %{ "FLD    $src\n\t"
            "FDIVp  $dst,ST" %}
  opcode(0xDE, 0x7); /* DE F8+i or DE /7*/
  ins_cost(150);
  ins_encode( Push_Reg_DPR(src),
              OpcP, RegOpc(dst) );
  ins_pipe( fpu_reg_reg );
%}

// Strict FP instruction biases argument before division then
// biases result, to avoid double rounding of subnormals.
//
// scale dividend by multiplying dividend by 2^(-15360)
// load divisor
// divide scaled dividend by divisor
// rescale quotient by 2^(15360)
//
instruct strictfp_divDPR_reg(regDPR1 dst, regnotDPR1 src) %{
  predicate (UseSSE<=1);
  match(Set dst (DivD dst src));
  predicate( UseSSE<=1 && Compile::current()->has_method() );
  ins_cost(01);

  format %{ "FLD    StubRoutines::x86::_fpu_subnormal_bias1\n\t"
            "DMULp  $dst,ST\n\t"
            "FLD    $src\n\t"
            "FDIVp  $dst,ST\n\t"
            "FLD    StubRoutines::x86::_fpu_subnormal_bias2\n\t"
            "DMULp  $dst,ST\n\t" %}
  opcode(0xDE, 0x7); /* DE F8+i or DE /7*/
  ins_encode( strictfp_bias1(dst),
              Push_Reg_DPR(src),
              OpcP, RegOpc(dst),
              strictfp_bias2(dst) );
  ins_pipe( fpu_reg_reg );
%}

instruct modDPR_reg(regDPR dst, regDPR src, eAXRegI rax, eFlagsReg cr) %{
  predicate(UseSSE<=1);
  match(Set dst (ModD dst src));
  effect(KILL rax, KILL cr); // emitModDPR() uses EAX and EFLAGS

  format %{ "DMOD   $dst,$src" %}
  ins_cost(250);
  ins_encode(Push_Reg_Mod_DPR(dst, src),
              emitModDPR(),
              Push_Result_Mod_DPR(src),
              Pop_Reg_DPR(dst));
  ins_pipe( pipe_slow );
%}

instruct modD_reg(regD dst, regD src0, regD src1, eAXRegI rax, eFlagsReg cr) %{
  predicate(UseSSE>=2);
  match(Set dst (ModD src0 src1));
  effect(KILL rax, KILL cr);

  format %{ "SUB    ESP,8\t # DMOD\n"
          "\tMOVSD  [ESP+0],$src1\n"
          "\tFLD_D  [ESP+0]\n"
          "\tMOVSD  [ESP+0],$src0\n"
          "\tFLD_D  [ESP+0]\n"
     "loop:\tFPREM\n"
          "\tFWAIT\n"
          "\tFNSTSW AX\n"
          "\tSAHF\n"
          "\tJP     loop\n"
          "\tFSTP_D [ESP+0]\n"
          "\tMOVSD  $dst,[ESP+0]\n"
          "\tADD    ESP,8\n"
          "\tFSTP   ST0\t # Restore FPU Stack"
    %}
  ins_cost(250);
  ins_encode( Push_ModD_encoding(src0, src1), emitModDPR(), Push_ResultD(dst), PopFPU);
  ins_pipe( pipe_slow );
%}

instruct atanDPR_reg(regDPR dst, regDPR src) %{
  predicate (UseSSE<=1);
  match(Set dst(AtanD dst src));
  format %{ "DATA   $dst,$src" %}
  opcode(0xD9, 0xF3);
  ins_encode( Push_Reg_DPR(src),
              OpcP, OpcS, RegOpc(dst) );
  ins_pipe( pipe_slow );
%}

instruct atanD_reg(regD dst, regD src, eFlagsReg cr) %{
  predicate (UseSSE>=2);
  match(Set dst(AtanD dst src));
  effect(KILL cr); // Push_{Src|Result}D() uses "{SUB|ADD} ESP,8"
  format %{ "DATA   $dst,$src" %}
  opcode(0xD9, 0xF3);
  ins_encode( Push_SrcD(src),
              OpcP, OpcS, Push_ResultD(dst) );
  ins_pipe( pipe_slow );
%}

instruct sqrtDPR_reg(regDPR dst, regDPR src) %{
  predicate (UseSSE<=1);
  match(Set dst (SqrtD src));
  format %{ "DSQRT  $dst,$src" %}
  opcode(0xFA, 0xD9);
  ins_encode( Push_Reg_DPR(src),
              OpcS, OpcP, Pop_Reg_DPR(dst) );
  ins_pipe( pipe_slow );
%}

//-------------Float Instructions-------------------------------
// Float Math

// Code for float compare:
//     fcompp();
//     fwait(); fnstsw_ax();
//     sahf();
//     movl(dst, unordered_result);
//     jcc(Assembler::parity, exit);
//     movl(dst, less_result);
//     jcc(Assembler::below, exit);
//     movl(dst, equal_result);
//     jcc(Assembler::equal, exit);
//     movl(dst, greater_result);
//   exit:

// P6 version of float compare, sets condition codes in EFLAGS
instruct cmpFPR_cc_P6(eFlagsRegU cr, regFPR src1, regFPR src2, eAXRegI rax) %{
  predicate(VM_Version::supports_cmov() && UseSSE == 0);
  match(Set cr (CmpF src1 src2));
  effect(KILL rax);
  ins_cost(150);
  format %{ "FLD    $src1\n\t"
            "FUCOMIP ST,$src2  // P6 instruction\n\t"
            "JNP    exit\n\t"
            "MOV    ah,1       // saw a NaN, set CF (treat as LT)\n\t"
            "SAHF\n"
     "exit:\tNOP               // avoid branch to branch" %}
  opcode(0xDF, 0x05); /* DF E8+i or DF /5 */
  ins_encode( Push_Reg_DPR(src1),
              OpcP, RegOpc(src2),
              cmpF_P6_fixup );
  ins_pipe( pipe_slow );
%}

instruct cmpFPR_cc_P6CF(eFlagsRegUCF cr, regFPR src1, regFPR src2) %{
  predicate(VM_Version::supports_cmov() && UseSSE == 0);
  match(Set cr (CmpF src1 src2));
  ins_cost(100);
  format %{ "FLD    $src1\n\t"
            "FUCOMIP ST,$src2  // P6 instruction" %}
  opcode(0xDF, 0x05); /* DF E8+i or DF /5 */
  ins_encode( Push_Reg_DPR(src1),
              OpcP, RegOpc(src2));
  ins_pipe( pipe_slow );
%}


// Compare & branch
instruct cmpFPR_cc(eFlagsRegU cr, regFPR src1, regFPR src2, eAXRegI rax) %{
  predicate(UseSSE == 0);
  match(Set cr (CmpF src1 src2));
  effect(KILL rax);
  ins_cost(200);
  format %{ "FLD    $src1\n\t"
            "FCOMp  $src2\n\t"
            "FNSTSW AX\n\t"
            "TEST   AX,0x400\n\t"
            "JZ,s   flags\n\t"
            "MOV    AH,1\t# unordered treat as LT\n"
    "flags:\tSAHF" %}
  opcode(0xD8, 0x3); /* D8 D8+i or D8 /3 */
  ins_encode( Push_Reg_DPR(src1),
              OpcP, RegOpc(src2),
              fpu_flags);
  ins_pipe( pipe_slow );
%}

// Compare vs zero into -1,0,1
instruct cmpFPR_0(rRegI dst, regFPR src1, immFPR0 zero, eAXRegI rax, eFlagsReg cr) %{
  predicate(UseSSE == 0);
  match(Set dst (CmpF3 src1 zero));
  effect(KILL cr, KILL rax);
  ins_cost(280);
  format %{ "FTSTF  $dst,$src1" %}
  opcode(0xE4, 0xD9);
  ins_encode( Push_Reg_DPR(src1),
              OpcS, OpcP, PopFPU,
              CmpF_Result(dst));
  ins_pipe( pipe_slow );
%}

// Compare into -1,0,1
instruct cmpFPR_reg(rRegI dst, regFPR src1, regFPR src2, eAXRegI rax, eFlagsReg cr) %{
  predicate(UseSSE == 0);
  match(Set dst (CmpF3 src1 src2));
  effect(KILL cr, KILL rax);
  ins_cost(300);
  format %{ "FCMPF  $dst,$src1,$src2" %}
  opcode(0xD8, 0x3); /* D8 D8+i or D8 /3 */
  ins_encode( Push_Reg_DPR(src1),
              OpcP, RegOpc(src2),
              CmpF_Result(dst));
  ins_pipe( pipe_slow );
%}

// float compare and set condition codes in EFLAGS by XMM regs
instruct cmpF_cc(eFlagsRegU cr, regF src1, regF src2) %{
  predicate(UseSSE>=1);
  match(Set cr (CmpF src1 src2));
  ins_cost(145);
  format %{ "UCOMISS $src1,$src2\n\t"
            "JNP,s   exit\n\t"
            "PUSHF\t# saw NaN, set CF\n\t"
            "AND     [rsp], #0xffffff2b\n\t"
            "POPF\n"
    "exit:" %}
  ins_encode %{
    __ ucomiss($src1$$XMMRegister, $src2$$XMMRegister);
    emit_cmpfp_fixup(_masm);
  %}
  ins_pipe( pipe_slow );
%}

instruct cmpF_ccCF(eFlagsRegUCF cr, regF src1, regF src2) %{
  predicate(UseSSE>=1);
  match(Set cr (CmpF src1 src2));
  ins_cost(100);
  format %{ "UCOMISS $src1,$src2" %}
  ins_encode %{
    __ ucomiss($src1$$XMMRegister, $src2$$XMMRegister);
  %}
  ins_pipe( pipe_slow );
%}

// float compare and set condition codes in EFLAGS by XMM regs
instruct cmpF_ccmem(eFlagsRegU cr, regF src1, memory src2) %{
  predicate(UseSSE>=1);
  match(Set cr (CmpF src1 (LoadF src2)));
  ins_cost(165);
  format %{ "UCOMISS $src1,$src2\n\t"
            "JNP,s   exit\n\t"
            "PUSHF\t# saw NaN, set CF\n\t"
            "AND     [rsp], #0xffffff2b\n\t"
            "POPF\n"
    "exit:" %}
  ins_encode %{
    __ ucomiss($src1$$XMMRegister, $src2$$Address);
    emit_cmpfp_fixup(_masm);
  %}
  ins_pipe( pipe_slow );
%}

instruct cmpF_ccmemCF(eFlagsRegUCF cr, regF src1, memory src2) %{
  predicate(UseSSE>=1);
  match(Set cr (CmpF src1 (LoadF src2)));
  ins_cost(100);
  format %{ "UCOMISS $src1,$src2" %}
  ins_encode %{
    __ ucomiss($src1$$XMMRegister, $src2$$Address);
  %}
  ins_pipe( pipe_slow );
%}

// Compare into -1,0,1 in XMM
instruct cmpF_reg(xRegI dst, regF src1, regF src2, eFlagsReg cr) %{
  predicate(UseSSE>=1);
  match(Set dst (CmpF3 src1 src2));
  effect(KILL cr);
  ins_cost(255);
  format %{ "UCOMISS $src1, $src2\n\t"
            "MOV     $dst, #-1\n\t"
            "JP,s    done\n\t"
            "JB,s    done\n\t"
            "SETNE   $dst\n\t"
            "MOVZB   $dst, $dst\n"
    "done:" %}
  ins_encode %{
    __ ucomiss($src1$$XMMRegister, $src2$$XMMRegister);
    emit_cmpfp3(_masm, $dst$$Register);
  %}
  ins_pipe( pipe_slow );
%}

// Compare into -1,0,1 in XMM and memory
instruct cmpF_regmem(xRegI dst, regF src1, memory src2, eFlagsReg cr) %{
  predicate(UseSSE>=1);
  match(Set dst (CmpF3 src1 (LoadF src2)));
  effect(KILL cr);
  ins_cost(275);
  format %{ "UCOMISS $src1, $src2\n\t"
            "MOV     $dst, #-1\n\t"
            "JP,s    done\n\t"
            "JB,s    done\n\t"
            "SETNE   $dst\n\t"
            "MOVZB   $dst, $dst\n"
    "done:" %}
  ins_encode %{
    __ ucomiss($src1$$XMMRegister, $src2$$Address);
    emit_cmpfp3(_masm, $dst$$Register);
  %}
  ins_pipe( pipe_slow );
%}

// Spill to obtain 24-bit precision
instruct subFPR24_reg(stackSlotF dst, regFPR src1, regFPR src2) %{
  predicate(UseSSE==0 && Compile::current()->select_24_bit_instr());
  match(Set dst (SubF src1 src2));

  format %{ "FSUB   $dst,$src1 - $src2" %}
  opcode(0xD8, 0x4); /* D8 E0+i or D8 /4 mod==0x3 ;; result in TOS */
  ins_encode( Push_Reg_FPR(src1),
              OpcReg_FPR(src2),
              Pop_Mem_FPR(dst) );
  ins_pipe( fpu_mem_reg_reg );
%}
//
// This instruction does not round to 24-bits
instruct subFPR_reg(regFPR dst, regFPR src) %{
  predicate(UseSSE==0 && !Compile::current()->select_24_bit_instr());
  match(Set dst (SubF dst src));

  format %{ "FSUB   $dst,$src" %}
  opcode(0xDE, 0x5); /* DE E8+i  or DE /5 */
  ins_encode( Push_Reg_FPR(src),
              OpcP, RegOpc(dst) );
  ins_pipe( fpu_reg_reg );
%}

// Spill to obtain 24-bit precision
instruct addFPR24_reg(stackSlotF dst, regFPR src1, regFPR src2) %{
  predicate(UseSSE==0 && Compile::current()->select_24_bit_instr());
  match(Set dst (AddF src1 src2));

  format %{ "FADD   $dst,$src1,$src2" %}
  opcode(0xD8, 0x0); /* D8 C0+i */
  ins_encode( Push_Reg_FPR(src2),
              OpcReg_FPR(src1),
              Pop_Mem_FPR(dst) );
  ins_pipe( fpu_mem_reg_reg );
%}
//
// This instruction does not round to 24-bits
instruct addFPR_reg(regFPR dst, regFPR src) %{
  predicate(UseSSE==0 && !Compile::current()->select_24_bit_instr());
  match(Set dst (AddF dst src));

  format %{ "FLD    $src\n\t"
            "FADDp  $dst,ST" %}
  opcode(0xDE, 0x0); /* DE C0+i or DE /0*/
  ins_encode( Push_Reg_FPR(src),
              OpcP, RegOpc(dst) );
  ins_pipe( fpu_reg_reg );
%}

instruct absFPR_reg(regFPR1 dst, regFPR1 src) %{
  predicate(UseSSE==0);
  match(Set dst (AbsF src));
  ins_cost(100);
  format %{ "FABS" %}
  opcode(0xE1, 0xD9);
  ins_encode( OpcS, OpcP );
  ins_pipe( fpu_reg_reg );
%}

instruct negFPR_reg(regFPR1 dst, regFPR1 src) %{
  predicate(UseSSE==0);
  match(Set dst (NegF src));
  ins_cost(100);
  format %{ "FCHS" %}
  opcode(0xE0, 0xD9);
  ins_encode( OpcS, OpcP );
  ins_pipe( fpu_reg_reg );
%}

// Cisc-alternate to addFPR_reg
// Spill to obtain 24-bit precision
instruct addFPR24_reg_mem(stackSlotF dst, regFPR src1, memory src2) %{
  predicate(UseSSE==0 && Compile::current()->select_24_bit_instr());
  match(Set dst (AddF src1 (LoadF src2)));

  format %{ "FLD    $src2\n\t"
            "FADD   ST,$src1\n\t"
            "FSTP_S $dst" %}
  opcode(0xD8, 0x0, 0xD9); /* D8 C0+i */  /* LoadF  D9 /0 */
  ins_encode( Opcode(tertiary), RMopc_Mem(0x00,src2),
              OpcReg_FPR(src1),
              Pop_Mem_FPR(dst) );
  ins_pipe( fpu_mem_reg_mem );
%}
//
// Cisc-alternate to addFPR_reg
// This instruction does not round to 24-bits
instruct addFPR_reg_mem(regFPR dst, memory src) %{
  predicate(UseSSE==0 && !Compile::current()->select_24_bit_instr());
  match(Set dst (AddF dst (LoadF src)));

  format %{ "FADD   $dst,$src" %}
  opcode(0xDE, 0x0, 0xD9); /* DE C0+i or DE /0*/  /* LoadF  D9 /0 */
  ins_encode( Opcode(tertiary), RMopc_Mem(0x00,src),
              OpcP, RegOpc(dst) );
  ins_pipe( fpu_reg_mem );
%}

// // Following two instructions for _222_mpegaudio
// Spill to obtain 24-bit precision
instruct addFPR24_mem_reg(stackSlotF dst, regFPR src2, memory src1 ) %{
  predicate(UseSSE==0 && Compile::current()->select_24_bit_instr());
  match(Set dst (AddF src1 src2));

  format %{ "FADD   $dst,$src1,$src2" %}
  opcode(0xD8, 0x0, 0xD9); /* D8 C0+i */  /* LoadF  D9 /0 */
  ins_encode( Opcode(tertiary), RMopc_Mem(0x00,src1),
              OpcReg_FPR(src2),
              Pop_Mem_FPR(dst) );
  ins_pipe( fpu_mem_reg_mem );
%}

// Cisc-spill variant
// Spill to obtain 24-bit precision
instruct addFPR24_mem_cisc(stackSlotF dst, memory src1, memory src2) %{
  predicate(UseSSE==0 && Compile::current()->select_24_bit_instr());
  match(Set dst (AddF src1 (LoadF src2)));

  format %{ "FADD   $dst,$src1,$src2 cisc" %}
  opcode(0xD8, 0x0, 0xD9); /* D8 C0+i */  /* LoadF  D9 /0 */
  ins_encode( Opcode(tertiary), RMopc_Mem(0x00,src2),
              set_instruction_start,
              OpcP, RMopc_Mem(secondary,src1),
              Pop_Mem_FPR(dst) );
  ins_pipe( fpu_mem_mem_mem );
%}

// Spill to obtain 24-bit precision
instruct addFPR24_mem_mem(stackSlotF dst, memory src1, memory src2) %{
  predicate(UseSSE==0 && Compile::current()->select_24_bit_instr());
  match(Set dst (AddF src1 src2));

  format %{ "FADD   $dst,$src1,$src2" %}
  opcode(0xD8, 0x0, 0xD9); /* D8 /0 */  /* LoadF  D9 /0 */
  ins_encode( Opcode(tertiary), RMopc_Mem(0x00,src2),
              set_instruction_start,
              OpcP, RMopc_Mem(secondary,src1),
              Pop_Mem_FPR(dst) );
  ins_pipe( fpu_mem_mem_mem );
%}


// Spill to obtain 24-bit precision
instruct addFPR24_reg_imm(stackSlotF dst, regFPR src, immFPR con) %{
  predicate(UseSSE==0 && Compile::current()->select_24_bit_instr());
  match(Set dst (AddF src con));
  format %{ "FLD    $src\n\t"
            "FADD_S [$constantaddress]\t# load from constant table: float=$con\n\t"
            "FSTP_S $dst"  %}
  ins_encode %{
    __ fld_s($src$$reg - 1);  // FLD ST(i-1)
    __ fadd_s($constantaddress($con));
    __ fstp_s(Address(rsp, $dst$$disp));
  %}
  ins_pipe(fpu_mem_reg_con);
%}
//
// This instruction does not round to 24-bits
instruct addFPR_reg_imm(regFPR dst, regFPR src, immFPR con) %{
  predicate(UseSSE==0 && !Compile::current()->select_24_bit_instr());
  match(Set dst (AddF src con));
  format %{ "FLD    $src\n\t"
            "FADD_S [$constantaddress]\t# load from constant table: float=$con\n\t"
            "FSTP   $dst"  %}
  ins_encode %{
    __ fld_s($src$$reg - 1);  // FLD ST(i-1)
    __ fadd_s($constantaddress($con));
    __ fstp_d($dst$$reg);
  %}
  ins_pipe(fpu_reg_reg_con);
%}

// Spill to obtain 24-bit precision
instruct mulFPR24_reg(stackSlotF dst, regFPR src1, regFPR src2) %{
  predicate(UseSSE==0 && Compile::current()->select_24_bit_instr());
  match(Set dst (MulF src1 src2));

  format %{ "FLD    $src1\n\t"
            "FMUL   $src2\n\t"
            "FSTP_S $dst"  %}
  opcode(0xD8, 0x1); /* D8 C8+i or D8 /1 ;; result in TOS */
  ins_encode( Push_Reg_FPR(src1),
              OpcReg_FPR(src2),
              Pop_Mem_FPR(dst) );
  ins_pipe( fpu_mem_reg_reg );
%}
//
// This instruction does not round to 24-bits
instruct mulFPR_reg(regFPR dst, regFPR src1, regFPR src2) %{
  predicate(UseSSE==0 && !Compile::current()->select_24_bit_instr());
  match(Set dst (MulF src1 src2));

  format %{ "FLD    $src1\n\t"
            "FMUL   $src2\n\t"
            "FSTP_S $dst"  %}
  opcode(0xD8, 0x1); /* D8 C8+i */
  ins_encode( Push_Reg_FPR(src2),
              OpcReg_FPR(src1),
              Pop_Reg_FPR(dst) );
  ins_pipe( fpu_reg_reg_reg );
%}


// Spill to obtain 24-bit precision
// Cisc-alternate to reg-reg multiply
instruct mulFPR24_reg_mem(stackSlotF dst, regFPR src1, memory src2) %{
  predicate(UseSSE==0 && Compile::current()->select_24_bit_instr());
  match(Set dst (MulF src1 (LoadF src2)));

  format %{ "FLD_S  $src2\n\t"
            "FMUL   $src1\n\t"
            "FSTP_S $dst"  %}
  opcode(0xD8, 0x1, 0xD9); /* D8 C8+i or DE /1*/  /* LoadF D9 /0 */
  ins_encode( Opcode(tertiary), RMopc_Mem(0x00,src2),
              OpcReg_FPR(src1),
              Pop_Mem_FPR(dst) );
  ins_pipe( fpu_mem_reg_mem );
%}
//
// This instruction does not round to 24-bits
// Cisc-alternate to reg-reg multiply
instruct mulFPR_reg_mem(regFPR dst, regFPR src1, memory src2) %{
  predicate(UseSSE==0 && !Compile::current()->select_24_bit_instr());
  match(Set dst (MulF src1 (LoadF src2)));

  format %{ "FMUL   $dst,$src1,$src2" %}
  opcode(0xD8, 0x1, 0xD9); /* D8 C8+i */  /* LoadF D9 /0 */
  ins_encode( Opcode(tertiary), RMopc_Mem(0x00,src2),
              OpcReg_FPR(src1),
              Pop_Reg_FPR(dst) );
  ins_pipe( fpu_reg_reg_mem );
%}

// Spill to obtain 24-bit precision
instruct mulFPR24_mem_mem(stackSlotF dst, memory src1, memory src2) %{
  predicate(UseSSE==0 && Compile::current()->select_24_bit_instr());
  match(Set dst (MulF src1 src2));

  format %{ "FMUL   $dst,$src1,$src2" %}
  opcode(0xD8, 0x1, 0xD9); /* D8 /1 */  /* LoadF D9 /0 */
  ins_encode( Opcode(tertiary), RMopc_Mem(0x00,src2),
              set_instruction_start,
              OpcP, RMopc_Mem(secondary,src1),
              Pop_Mem_FPR(dst) );
  ins_pipe( fpu_mem_mem_mem );
%}

// Spill to obtain 24-bit precision
instruct mulFPR24_reg_imm(stackSlotF dst, regFPR src, immFPR con) %{
  predicate(UseSSE==0 && Compile::current()->select_24_bit_instr());
  match(Set dst (MulF src con));

  format %{ "FLD    $src\n\t"
            "FMUL_S [$constantaddress]\t# load from constant table: float=$con\n\t"
            "FSTP_S $dst"  %}
  ins_encode %{
    __ fld_s($src$$reg - 1);  // FLD ST(i-1)
    __ fmul_s($constantaddress($con));
    __ fstp_s(Address(rsp, $dst$$disp));
  %}
  ins_pipe(fpu_mem_reg_con);
%}
//
// This instruction does not round to 24-bits
instruct mulFPR_reg_imm(regFPR dst, regFPR src, immFPR con) %{
  predicate(UseSSE==0 && !Compile::current()->select_24_bit_instr());
  match(Set dst (MulF src con));

  format %{ "FLD    $src\n\t"
            "FMUL_S [$constantaddress]\t# load from constant table: float=$con\n\t"
            "FSTP   $dst"  %}
  ins_encode %{
    __ fld_s($src$$reg - 1);  // FLD ST(i-1)
    __ fmul_s($constantaddress($con));
    __ fstp_d($dst$$reg);
  %}
  ins_pipe(fpu_reg_reg_con);
%}


//
// MACRO1 -- subsume unshared load into mulFPR
// This instruction does not round to 24-bits
instruct mulFPR_reg_load1(regFPR dst, regFPR src, memory mem1 ) %{
  predicate(UseSSE==0 && !Compile::current()->select_24_bit_instr());
  match(Set dst (MulF (LoadF mem1) src));

  format %{ "FLD    $mem1    ===MACRO1===\n\t"
            "FMUL   ST,$src\n\t"
            "FSTP   $dst" %}
  opcode(0xD8, 0x1, 0xD9); /* D8 C8+i or D8 /1 */  /* LoadF D9 /0 */
  ins_encode( Opcode(tertiary), RMopc_Mem(0x00,mem1),
              OpcReg_FPR(src),
              Pop_Reg_FPR(dst) );
  ins_pipe( fpu_reg_reg_mem );
%}
//
// MACRO2 -- addFPR a mulFPR which subsumed an unshared load
// This instruction does not round to 24-bits
instruct addFPR_mulFPR_reg_load1(regFPR dst, memory mem1, regFPR src1, regFPR src2) %{
  predicate(UseSSE==0 && !Compile::current()->select_24_bit_instr());
  match(Set dst (AddF (MulF (LoadF mem1) src1) src2));
  ins_cost(95);

  format %{ "FLD    $mem1     ===MACRO2===\n\t"
            "FMUL   ST,$src1  subsume mulFPR left load\n\t"
            "FADD   ST,$src2\n\t"
            "FSTP   $dst" %}
  opcode(0xD9); /* LoadF D9 /0 */
  ins_encode( OpcP, RMopc_Mem(0x00,mem1),
              FMul_ST_reg(src1),
              FAdd_ST_reg(src2),
              Pop_Reg_FPR(dst) );
  ins_pipe( fpu_reg_mem_reg_reg );
%}

// MACRO3 -- addFPR a mulFPR
// This instruction does not round to 24-bits.  It is a '2-address'
// instruction in that the result goes back to src2.  This eliminates
// a move from the macro; possibly the register allocator will have
// to add it back (and maybe not).
instruct addFPR_mulFPR_reg(regFPR src2, regFPR src1, regFPR src0) %{
  predicate(UseSSE==0 && !Compile::current()->select_24_bit_instr());
  match(Set src2 (AddF (MulF src0 src1) src2));

  format %{ "FLD    $src0     ===MACRO3===\n\t"
            "FMUL   ST,$src1\n\t"
            "FADDP  $src2,ST" %}
  opcode(0xD9); /* LoadF D9 /0 */
  ins_encode( Push_Reg_FPR(src0),
              FMul_ST_reg(src1),
              FAddP_reg_ST(src2) );
  ins_pipe( fpu_reg_reg_reg );
%}

// MACRO4 -- divFPR subFPR
// This instruction does not round to 24-bits
instruct subFPR_divFPR_reg(regFPR dst, regFPR src1, regFPR src2, regFPR src3) %{
  predicate(UseSSE==0 && !Compile::current()->select_24_bit_instr());
  match(Set dst (DivF (SubF src2 src1) src3));

  format %{ "FLD    $src2   ===MACRO4===\n\t"
            "FSUB   ST,$src1\n\t"
            "FDIV   ST,$src3\n\t"
            "FSTP  $dst" %}
  opcode(0xDE, 0x7); /* DE F8+i or DE /7*/
  ins_encode( Push_Reg_FPR(src2),
              subFPR_divFPR_encode(src1,src3),
              Pop_Reg_FPR(dst) );
  ins_pipe( fpu_reg_reg_reg_reg );
%}

// Spill to obtain 24-bit precision
instruct divFPR24_reg(stackSlotF dst, regFPR src1, regFPR src2) %{
  predicate(UseSSE==0 && Compile::current()->select_24_bit_instr());
  match(Set dst (DivF src1 src2));

  format %{ "FDIV   $dst,$src1,$src2" %}
  opcode(0xD8, 0x6); /* D8 F0+i or DE /6*/
  ins_encode( Push_Reg_FPR(src1),
              OpcReg_FPR(src2),
              Pop_Mem_FPR(dst) );
  ins_pipe( fpu_mem_reg_reg );
%}
//
// This instruction does not round to 24-bits
instruct divFPR_reg(regFPR dst, regFPR src) %{
  predicate(UseSSE==0 && !Compile::current()->select_24_bit_instr());
  match(Set dst (DivF dst src));

  format %{ "FDIV   $dst,$src" %}
  opcode(0xDE, 0x7); /* DE F8+i or DE /7*/
  ins_encode( Push_Reg_FPR(src),
              OpcP, RegOpc(dst) );
  ins_pipe( fpu_reg_reg );
%}


// Spill to obtain 24-bit precision
instruct modFPR24_reg(stackSlotF dst, regFPR src1, regFPR src2, eAXRegI rax, eFlagsReg cr) %{
  predicate( UseSSE==0 && Compile::current()->select_24_bit_instr());
  match(Set dst (ModF src1 src2));
  effect(KILL rax, KILL cr); // emitModDPR() uses EAX and EFLAGS

  format %{ "FMOD   $dst,$src1,$src2" %}
  ins_encode( Push_Reg_Mod_DPR(src1, src2),
              emitModDPR(),
              Push_Result_Mod_DPR(src2),
              Pop_Mem_FPR(dst));
  ins_pipe( pipe_slow );
%}
//
// This instruction does not round to 24-bits
instruct modFPR_reg(regFPR dst, regFPR src, eAXRegI rax, eFlagsReg cr) %{
  predicate( UseSSE==0 && !Compile::current()->select_24_bit_instr());
  match(Set dst (ModF dst src));
  effect(KILL rax, KILL cr); // emitModDPR() uses EAX and EFLAGS

  format %{ "FMOD   $dst,$src" %}
  ins_encode(Push_Reg_Mod_DPR(dst, src),
              emitModDPR(),
              Push_Result_Mod_DPR(src),
              Pop_Reg_FPR(dst));
  ins_pipe( pipe_slow );
%}

instruct modF_reg(regF dst, regF src0, regF src1, eAXRegI rax, eFlagsReg cr) %{
  predicate(UseSSE>=1);
  match(Set dst (ModF src0 src1));
  effect(KILL rax, KILL cr);
  format %{ "SUB    ESP,4\t # FMOD\n"
          "\tMOVSS  [ESP+0],$src1\n"
          "\tFLD_S  [ESP+0]\n"
          "\tMOVSS  [ESP+0],$src0\n"
          "\tFLD_S  [ESP+0]\n"
     "loop:\tFPREM\n"
          "\tFWAIT\n"
          "\tFNSTSW AX\n"
          "\tSAHF\n"
          "\tJP     loop\n"
          "\tFSTP_S [ESP+0]\n"
          "\tMOVSS  $dst,[ESP+0]\n"
          "\tADD    ESP,4\n"
          "\tFSTP   ST0\t # Restore FPU Stack"
    %}
  ins_cost(250);
  ins_encode( Push_ModF_encoding(src0, src1), emitModDPR(), Push_ResultF(dst,0x4), PopFPU);
  ins_pipe( pipe_slow );
%}


//----------Arithmetic Conversion Instructions---------------------------------
// The conversions operations are all Alpha sorted.  Please keep it that way!

instruct roundFloat_mem_reg(stackSlotF dst, regFPR src) %{
  predicate(UseSSE==0);
  match(Set dst (RoundFloat src));
  ins_cost(125);
  format %{ "FST_S  $dst,$src\t# F-round" %}
  ins_encode( Pop_Mem_Reg_FPR(dst, src) );
  ins_pipe( fpu_mem_reg );
%}

instruct roundDouble_mem_reg(stackSlotD dst, regDPR src) %{
  predicate(UseSSE<=1);
  match(Set dst (RoundDouble src));
  ins_cost(125);
  format %{ "FST_D  $dst,$src\t# D-round" %}
  ins_encode( Pop_Mem_Reg_DPR(dst, src) );
  ins_pipe( fpu_mem_reg );
%}

// Force rounding to 24-bit precision and 6-bit exponent
instruct convDPR2FPR_reg(stackSlotF dst, regDPR src) %{
  predicate(UseSSE==0);
  match(Set dst (ConvD2F src));
  format %{ "FST_S  $dst,$src\t# F-round" %}
  expand %{
    roundFloat_mem_reg(dst,src);
  %}
%}

// Force rounding to 24-bit precision and 6-bit exponent
instruct convDPR2F_reg(regF dst, regDPR src, eFlagsReg cr) %{
  predicate(UseSSE==1);
  match(Set dst (ConvD2F src));
  effect( KILL cr );
  format %{ "SUB    ESP,4\n\t"
            "FST_S  [ESP],$src\t# F-round\n\t"
            "MOVSS  $dst,[ESP]\n\t"
            "ADD ESP,4" %}
  ins_encode %{
    __ subptr(rsp, 4);
    if ($src$$reg != FPR1L_enc) {
      __ fld_s($src$$reg-1);
      __ fstp_s(Address(rsp, 0));
    } else {
      __ fst_s(Address(rsp, 0));
    }
    __ movflt($dst$$XMMRegister, Address(rsp, 0));
    __ addptr(rsp, 4);
  %}
  ins_pipe( pipe_slow );
%}

// Force rounding double precision to single precision
instruct convD2F_reg(regF dst, regD src) %{
  predicate(UseSSE>=2);
  match(Set dst (ConvD2F src));
  format %{ "CVTSD2SS $dst,$src\t# F-round" %}
  ins_encode %{
    __ cvtsd2ss ($dst$$XMMRegister, $src$$XMMRegister);
  %}
  ins_pipe( pipe_slow );
%}

instruct convFPR2DPR_reg_reg(regDPR dst, regFPR src) %{
  predicate(UseSSE==0);
  match(Set dst (ConvF2D src));
  format %{ "FST_S  $dst,$src\t# D-round" %}
  ins_encode( Pop_Reg_Reg_DPR(dst, src));
  ins_pipe( fpu_reg_reg );
%}

instruct convFPR2D_reg(stackSlotD dst, regFPR src) %{
  predicate(UseSSE==1);
  match(Set dst (ConvF2D src));
  format %{ "FST_D  $dst,$src\t# D-round" %}
  expand %{
    roundDouble_mem_reg(dst,src);
  %}
%}

instruct convF2DPR_reg(regDPR dst, regF src, eFlagsReg cr) %{
  predicate(UseSSE==1);
  match(Set dst (ConvF2D src));
  effect( KILL cr );
  format %{ "SUB    ESP,4\n\t"
            "MOVSS  [ESP] $src\n\t"
            "FLD_S  [ESP]\n\t"
            "ADD    ESP,4\n\t"
            "FSTP   $dst\t# D-round" %}
  ins_encode %{
    __ subptr(rsp, 4);
    __ movflt(Address(rsp, 0), $src$$XMMRegister);
    __ fld_s(Address(rsp, 0));
    __ addptr(rsp, 4);
    __ fstp_d($dst$$reg);
  %}
  ins_pipe( pipe_slow );
%}

instruct convF2D_reg(regD dst, regF src) %{
  predicate(UseSSE>=2);
  match(Set dst (ConvF2D src));
  format %{ "CVTSS2SD $dst,$src\t# D-round" %}
  ins_encode %{
    __ cvtss2sd ($dst$$XMMRegister, $src$$XMMRegister);
  %}
  ins_pipe( pipe_slow );
%}

// Convert a double to an int.  If the double is a NAN, stuff a zero in instead.
instruct convDPR2I_reg_reg( eAXRegI dst, eDXRegI tmp, regDPR src, eFlagsReg cr ) %{
  predicate(UseSSE<=1);
  match(Set dst (ConvD2I src));
  effect( KILL tmp, KILL cr );
  format %{ "FLD    $src\t# Convert double to int \n\t"
            "FLDCW  trunc mode\n\t"
            "SUB    ESP,4\n\t"
            "FISTp  [ESP + #0]\n\t"
            "FLDCW  std/24-bit mode\n\t"
            "POP    EAX\n\t"
            "CMP    EAX,0x80000000\n\t"
            "JNE,s  fast\n\t"
            "FLD_D  $src\n\t"
            "CALL   d2i_wrapper\n"
      "fast:" %}
  ins_encode( Push_Reg_DPR(src), DPR2I_encoding(src) );
  ins_pipe( pipe_slow );
%}

// Convert a double to an int.  If the double is a NAN, stuff a zero in instead.
instruct convD2I_reg_reg( eAXRegI dst, eDXRegI tmp, regD src, eFlagsReg cr ) %{
  predicate(UseSSE>=2);
  match(Set dst (ConvD2I src));
  effect( KILL tmp, KILL cr );
  format %{ "CVTTSD2SI $dst, $src\n\t"
            "CMP    $dst,0x80000000\n\t"
            "JNE,s  fast\n\t"
            "SUB    ESP, 8\n\t"
            "MOVSD  [ESP], $src\n\t"
            "FLD_D  [ESP]\n\t"
            "ADD    ESP, 8\n\t"
            "CALL   d2i_wrapper\n"
      "fast:" %}
  ins_encode %{
    Label fast;
    __ cvttsd2sil($dst$$Register, $src$$XMMRegister);
    __ cmpl($dst$$Register, 0x80000000);
    __ jccb(Assembler::notEqual, fast);
    __ subptr(rsp, 8);
    __ movdbl(Address(rsp, 0), $src$$XMMRegister);
    __ fld_d(Address(rsp, 0));
    __ addptr(rsp, 8);
    __ call(RuntimeAddress(CAST_FROM_FN_PTR(address, StubRoutines::x86::d2i_wrapper())));
    __ post_call_nop();
    __ bind(fast);
  %}
  ins_pipe( pipe_slow );
%}

instruct convDPR2L_reg_reg( eADXRegL dst, regDPR src, eFlagsReg cr ) %{
  predicate(UseSSE<=1);
  match(Set dst (ConvD2L src));
  effect( KILL cr );
  format %{ "FLD    $src\t# Convert double to long\n\t"
            "FLDCW  trunc mode\n\t"
            "SUB    ESP,8\n\t"
            "FISTp  [ESP + #0]\n\t"
            "FLDCW  std/24-bit mode\n\t"
            "POP    EAX\n\t"
            "POP    EDX\n\t"
            "CMP    EDX,0x80000000\n\t"
            "JNE,s  fast\n\t"
            "TEST   EAX,EAX\n\t"
            "JNE,s  fast\n\t"
            "FLD    $src\n\t"
            "CALL   d2l_wrapper\n"
      "fast:" %}
  ins_encode( Push_Reg_DPR(src),  DPR2L_encoding(src) );
  ins_pipe( pipe_slow );
%}

// XMM lacks a float/double->long conversion, so use the old FPU stack.
instruct convD2L_reg_reg( eADXRegL dst, regD src, eFlagsReg cr ) %{
  predicate (UseSSE>=2);
  match(Set dst (ConvD2L src));
  effect( KILL cr );
  format %{ "SUB    ESP,8\t# Convert double to long\n\t"
            "MOVSD  [ESP],$src\n\t"
            "FLD_D  [ESP]\n\t"
            "FLDCW  trunc mode\n\t"
            "FISTp  [ESP + #0]\n\t"
            "FLDCW  std/24-bit mode\n\t"
            "POP    EAX\n\t"
            "POP    EDX\n\t"
            "CMP    EDX,0x80000000\n\t"
            "JNE,s  fast\n\t"
            "TEST   EAX,EAX\n\t"
            "JNE,s  fast\n\t"
            "SUB    ESP,8\n\t"
            "MOVSD  [ESP],$src\n\t"
            "FLD_D  [ESP]\n\t"
            "ADD    ESP,8\n\t"
            "CALL   d2l_wrapper\n"
      "fast:" %}
  ins_encode %{
    Label fast;
    __ subptr(rsp, 8);
    __ movdbl(Address(rsp, 0), $src$$XMMRegister);
    __ fld_d(Address(rsp, 0));
    __ fldcw(ExternalAddress(StubRoutines::x86::addr_fpu_cntrl_wrd_trunc()));
    __ fistp_d(Address(rsp, 0));
    // Restore the rounding mode, mask the exception
    if (Compile::current()->in_24_bit_fp_mode()) {
      __ fldcw(ExternalAddress(StubRoutines::x86::addr_fpu_cntrl_wrd_24()));
    } else {
      __ fldcw(ExternalAddress(StubRoutines::x86::addr_fpu_cntrl_wrd_std()));
    }
    // Load the converted long, adjust CPU stack
    __ pop(rax);
    __ pop(rdx);
    __ cmpl(rdx, 0x80000000);
    __ jccb(Assembler::notEqual, fast);
    __ testl(rax, rax);
    __ jccb(Assembler::notEqual, fast);
    __ subptr(rsp, 8);
    __ movdbl(Address(rsp, 0), $src$$XMMRegister);
    __ fld_d(Address(rsp, 0));
    __ addptr(rsp, 8);
    __ call(RuntimeAddress(CAST_FROM_FN_PTR(address, StubRoutines::x86::d2l_wrapper())));
    __ post_call_nop();
    __ bind(fast);
  %}
  ins_pipe( pipe_slow );
%}

// Convert a double to an int.  Java semantics require we do complex
// manglations in the corner cases.  So we set the rounding mode to
// 'zero', store the darned double down as an int, and reset the
// rounding mode to 'nearest'.  The hardware stores a flag value down
// if we would overflow or converted a NAN; we check for this and
// and go the slow path if needed.
instruct convFPR2I_reg_reg(eAXRegI dst, eDXRegI tmp, regFPR src, eFlagsReg cr ) %{
  predicate(UseSSE==0);
  match(Set dst (ConvF2I src));
  effect( KILL tmp, KILL cr );
  format %{ "FLD    $src\t# Convert float to int \n\t"
            "FLDCW  trunc mode\n\t"
            "SUB    ESP,4\n\t"
            "FISTp  [ESP + #0]\n\t"
            "FLDCW  std/24-bit mode\n\t"
            "POP    EAX\n\t"
            "CMP    EAX,0x80000000\n\t"
            "JNE,s  fast\n\t"
            "FLD    $src\n\t"
            "CALL   d2i_wrapper\n"
      "fast:" %}
  // DPR2I_encoding works for FPR2I
  ins_encode( Push_Reg_FPR(src), DPR2I_encoding(src) );
  ins_pipe( pipe_slow );
%}

// Convert a float in xmm to an int reg.
instruct convF2I_reg(eAXRegI dst, eDXRegI tmp, regF src, eFlagsReg cr ) %{
  predicate(UseSSE>=1);
  match(Set dst (ConvF2I src));
  effect( KILL tmp, KILL cr );
  format %{ "CVTTSS2SI $dst, $src\n\t"
            "CMP    $dst,0x80000000\n\t"
            "JNE,s  fast\n\t"
            "SUB    ESP, 4\n\t"
            "MOVSS  [ESP], $src\n\t"
            "FLD    [ESP]\n\t"
            "ADD    ESP, 4\n\t"
            "CALL   d2i_wrapper\n"
      "fast:" %}
  ins_encode %{
    Label fast;
    __ cvttss2sil($dst$$Register, $src$$XMMRegister);
    __ cmpl($dst$$Register, 0x80000000);
    __ jccb(Assembler::notEqual, fast);
    __ subptr(rsp, 4);
    __ movflt(Address(rsp, 0), $src$$XMMRegister);
    __ fld_s(Address(rsp, 0));
    __ addptr(rsp, 4);
    __ call(RuntimeAddress(CAST_FROM_FN_PTR(address, StubRoutines::x86::d2i_wrapper())));
    __ post_call_nop();
    __ bind(fast);
  %}
  ins_pipe( pipe_slow );
%}

instruct convFPR2L_reg_reg( eADXRegL dst, regFPR src, eFlagsReg cr ) %{
  predicate(UseSSE==0);
  match(Set dst (ConvF2L src));
  effect( KILL cr );
  format %{ "FLD    $src\t# Convert float to long\n\t"
            "FLDCW  trunc mode\n\t"
            "SUB    ESP,8\n\t"
            "FISTp  [ESP + #0]\n\t"
            "FLDCW  std/24-bit mode\n\t"
            "POP    EAX\n\t"
            "POP    EDX\n\t"
            "CMP    EDX,0x80000000\n\t"
            "JNE,s  fast\n\t"
            "TEST   EAX,EAX\n\t"
            "JNE,s  fast\n\t"
            "FLD    $src\n\t"
            "CALL   d2l_wrapper\n"
      "fast:" %}
  // DPR2L_encoding works for FPR2L
  ins_encode( Push_Reg_FPR(src), DPR2L_encoding(src) );
  ins_pipe( pipe_slow );
%}

// XMM lacks a float/double->long conversion, so use the old FPU stack.
instruct convF2L_reg_reg( eADXRegL dst, regF src, eFlagsReg cr ) %{
  predicate (UseSSE>=1);
  match(Set dst (ConvF2L src));
  effect( KILL cr );
  format %{ "SUB    ESP,8\t# Convert float to long\n\t"
            "MOVSS  [ESP],$src\n\t"
            "FLD_S  [ESP]\n\t"
            "FLDCW  trunc mode\n\t"
            "FISTp  [ESP + #0]\n\t"
            "FLDCW  std/24-bit mode\n\t"
            "POP    EAX\n\t"
            "POP    EDX\n\t"
            "CMP    EDX,0x80000000\n\t"
            "JNE,s  fast\n\t"
            "TEST   EAX,EAX\n\t"
            "JNE,s  fast\n\t"
            "SUB    ESP,4\t# Convert float to long\n\t"
            "MOVSS  [ESP],$src\n\t"
            "FLD_S  [ESP]\n\t"
            "ADD    ESP,4\n\t"
            "CALL   d2l_wrapper\n"
      "fast:" %}
  ins_encode %{
    Label fast;
    __ subptr(rsp, 8);
    __ movflt(Address(rsp, 0), $src$$XMMRegister);
    __ fld_s(Address(rsp, 0));
    __ fldcw(ExternalAddress(StubRoutines::x86::addr_fpu_cntrl_wrd_trunc()));
    __ fistp_d(Address(rsp, 0));
    // Restore the rounding mode, mask the exception
    if (Compile::current()->in_24_bit_fp_mode()) {
      __ fldcw(ExternalAddress(StubRoutines::x86::addr_fpu_cntrl_wrd_24()));
    } else {
      __ fldcw(ExternalAddress(StubRoutines::x86::addr_fpu_cntrl_wrd_std()));
    }
    // Load the converted long, adjust CPU stack
    __ pop(rax);
    __ pop(rdx);
    __ cmpl(rdx, 0x80000000);
    __ jccb(Assembler::notEqual, fast);
    __ testl(rax, rax);
    __ jccb(Assembler::notEqual, fast);
    __ subptr(rsp, 4);
    __ movflt(Address(rsp, 0), $src$$XMMRegister);
    __ fld_s(Address(rsp, 0));
    __ addptr(rsp, 4);
    __ call(RuntimeAddress(CAST_FROM_FN_PTR(address, StubRoutines::x86::d2l_wrapper())));
    __ post_call_nop();
    __ bind(fast);
  %}
  ins_pipe( pipe_slow );
%}

instruct convI2DPR_reg(regDPR dst, stackSlotI src) %{
  predicate( UseSSE<=1 );
  match(Set dst (ConvI2D src));
  format %{ "FILD   $src\n\t"
            "FSTP   $dst" %}
  opcode(0xDB, 0x0);  /* DB /0 */
  ins_encode(Push_Mem_I(src), Pop_Reg_DPR(dst));
  ins_pipe( fpu_reg_mem );
%}

instruct convI2D_reg(regD dst, rRegI src) %{
  predicate( UseSSE>=2 && !UseXmmI2D );
  match(Set dst (ConvI2D src));
  format %{ "CVTSI2SD $dst,$src" %}
  ins_encode %{
    __ cvtsi2sdl ($dst$$XMMRegister, $src$$Register);
  %}
  ins_pipe( pipe_slow );
%}

instruct convI2D_mem(regD dst, memory mem) %{
  predicate( UseSSE>=2 );
  match(Set dst (ConvI2D (LoadI mem)));
  format %{ "CVTSI2SD $dst,$mem" %}
  ins_encode %{
    __ cvtsi2sdl ($dst$$XMMRegister, $mem$$Address);
  %}
  ins_pipe( pipe_slow );
%}

instruct convXI2D_reg(regD dst, rRegI src)
%{
  predicate( UseSSE>=2 && UseXmmI2D );
  match(Set dst (ConvI2D src));

  format %{ "MOVD  $dst,$src\n\t"
            "CVTDQ2PD $dst,$dst\t# i2d" %}
  ins_encode %{
    __ movdl($dst$$XMMRegister, $src$$Register);
    __ cvtdq2pd($dst$$XMMRegister, $dst$$XMMRegister);
  %}
  ins_pipe(pipe_slow); // XXX
%}

instruct convI2DPR_mem(regDPR dst, memory mem) %{
  predicate( UseSSE<=1 && !Compile::current()->select_24_bit_instr());
  match(Set dst (ConvI2D (LoadI mem)));
  format %{ "FILD   $mem\n\t"
            "FSTP   $dst" %}
  opcode(0xDB);      /* DB /0 */
  ins_encode( OpcP, RMopc_Mem(0x00,mem),
              Pop_Reg_DPR(dst));
  ins_pipe( fpu_reg_mem );
%}

// Convert a byte to a float; no rounding step needed.
instruct conv24I2FPR_reg(regFPR dst, stackSlotI src) %{
  predicate( UseSSE==0 && n->in(1)->Opcode() == Op_AndI && n->in(1)->in(2)->is_Con() && n->in(1)->in(2)->get_int() == 255 );
  match(Set dst (ConvI2F src));
  format %{ "FILD   $src\n\t"
            "FSTP   $dst" %}

  opcode(0xDB, 0x0);  /* DB /0 */
  ins_encode(Push_Mem_I(src), Pop_Reg_FPR(dst));
  ins_pipe( fpu_reg_mem );
%}

// In 24-bit mode, force exponent rounding by storing back out
instruct convI2FPR_SSF(stackSlotF dst, stackSlotI src) %{
  predicate( UseSSE==0 && Compile::current()->select_24_bit_instr());
  match(Set dst (ConvI2F src));
  ins_cost(200);
  format %{ "FILD   $src\n\t"
            "FSTP_S $dst" %}
  opcode(0xDB, 0x0);  /* DB /0 */
  ins_encode( Push_Mem_I(src),
              Pop_Mem_FPR(dst));
  ins_pipe( fpu_mem_mem );
%}

// In 24-bit mode, force exponent rounding by storing back out
instruct convI2FPR_SSF_mem(stackSlotF dst, memory mem) %{
  predicate( UseSSE==0 && Compile::current()->select_24_bit_instr());
  match(Set dst (ConvI2F (LoadI mem)));
  ins_cost(200);
  format %{ "FILD   $mem\n\t"
            "FSTP_S $dst" %}
  opcode(0xDB);  /* DB /0 */
  ins_encode( OpcP, RMopc_Mem(0x00,mem),
              Pop_Mem_FPR(dst));
  ins_pipe( fpu_mem_mem );
%}

// This instruction does not round to 24-bits
instruct convI2FPR_reg(regFPR dst, stackSlotI src) %{
  predicate( UseSSE==0 && !Compile::current()->select_24_bit_instr());
  match(Set dst (ConvI2F src));
  format %{ "FILD   $src\n\t"
            "FSTP   $dst" %}
  opcode(0xDB, 0x0);  /* DB /0 */
  ins_encode( Push_Mem_I(src),
              Pop_Reg_FPR(dst));
  ins_pipe( fpu_reg_mem );
%}

// This instruction does not round to 24-bits
instruct convI2FPR_mem(regFPR dst, memory mem) %{
  predicate( UseSSE==0 && !Compile::current()->select_24_bit_instr());
  match(Set dst (ConvI2F (LoadI mem)));
  format %{ "FILD   $mem\n\t"
            "FSTP   $dst" %}
  opcode(0xDB);      /* DB /0 */
  ins_encode( OpcP, RMopc_Mem(0x00,mem),
              Pop_Reg_FPR(dst));
  ins_pipe( fpu_reg_mem );
%}

// Convert an int to a float in xmm; no rounding step needed.
instruct convI2F_reg(regF dst, rRegI src) %{
  predicate( UseSSE==1 || ( UseSSE>=2 && !UseXmmI2F ));
  match(Set dst (ConvI2F src));
  format %{ "CVTSI2SS $dst, $src" %}
  ins_encode %{
    __ cvtsi2ssl ($dst$$XMMRegister, $src$$Register);
  %}
  ins_pipe( pipe_slow );
%}

 instruct convXI2F_reg(regF dst, rRegI src)
%{
  predicate( UseSSE>=2 && UseXmmI2F );
  match(Set dst (ConvI2F src));

  format %{ "MOVD  $dst,$src\n\t"
            "CVTDQ2PS $dst,$dst\t# i2f" %}
  ins_encode %{
    __ movdl($dst$$XMMRegister, $src$$Register);
    __ cvtdq2ps($dst$$XMMRegister, $dst$$XMMRegister);
  %}
  ins_pipe(pipe_slow); // XXX
%}

instruct convI2L_reg( eRegL dst, rRegI src, eFlagsReg cr) %{
  match(Set dst (ConvI2L src));
  effect(KILL cr);
  ins_cost(375);
  format %{ "MOV    $dst.lo,$src\n\t"
            "MOV    $dst.hi,$src\n\t"
            "SAR    $dst.hi,31" %}
  ins_encode(convert_int_long(dst,src));
  ins_pipe( ialu_reg_reg_long );
%}

// Zero-extend convert int to long
instruct convI2L_reg_zex(eRegL dst, rRegI src, immL_32bits mask, eFlagsReg flags ) %{
  match(Set dst (AndL (ConvI2L src) mask) );
  effect( KILL flags );
  ins_cost(250);
  format %{ "MOV    $dst.lo,$src\n\t"
            "XOR    $dst.hi,$dst.hi" %}
  opcode(0x33); // XOR
  ins_encode(enc_Copy(dst,src), OpcP, RegReg_Hi2(dst,dst) );
  ins_pipe( ialu_reg_reg_long );
%}

// Zero-extend long
instruct zerox_long(eRegL dst, eRegL src, immL_32bits mask, eFlagsReg flags ) %{
  match(Set dst (AndL src mask) );
  effect( KILL flags );
  ins_cost(250);
  format %{ "MOV    $dst.lo,$src.lo\n\t"
            "XOR    $dst.hi,$dst.hi\n\t" %}
  opcode(0x33); // XOR
  ins_encode(enc_Copy(dst,src), OpcP, RegReg_Hi2(dst,dst) );
  ins_pipe( ialu_reg_reg_long );
%}

instruct convL2DPR_reg( stackSlotD dst, eRegL src, eFlagsReg cr) %{
  predicate (UseSSE<=1);
  match(Set dst (ConvL2D src));
  effect( KILL cr );
  format %{ "PUSH   $src.hi\t# Convert long to double\n\t"
            "PUSH   $src.lo\n\t"
            "FILD   ST,[ESP + #0]\n\t"
            "ADD    ESP,8\n\t"
            "FSTP_D $dst\t# D-round" %}
  opcode(0xDF, 0x5);  /* DF /5 */
  ins_encode(convert_long_double(src), Pop_Mem_DPR(dst));
  ins_pipe( pipe_slow );
%}

instruct convL2D_reg( regD dst, eRegL src, eFlagsReg cr) %{
  predicate (UseSSE>=2);
  match(Set dst (ConvL2D src));
  effect( KILL cr );
  format %{ "PUSH   $src.hi\t# Convert long to double\n\t"
            "PUSH   $src.lo\n\t"
            "FILD_D [ESP]\n\t"
            "FSTP_D [ESP]\n\t"
            "MOVSD  $dst,[ESP]\n\t"
            "ADD    ESP,8" %}
  opcode(0xDF, 0x5);  /* DF /5 */
  ins_encode(convert_long_double2(src), Push_ResultD(dst));
  ins_pipe( pipe_slow );
%}

instruct convL2F_reg( regF dst, eRegL src, eFlagsReg cr) %{
  predicate (UseSSE>=1);
  match(Set dst (ConvL2F src));
  effect( KILL cr );
  format %{ "PUSH   $src.hi\t# Convert long to single float\n\t"
            "PUSH   $src.lo\n\t"
            "FILD_D [ESP]\n\t"
            "FSTP_S [ESP]\n\t"
            "MOVSS  $dst,[ESP]\n\t"
            "ADD    ESP,8" %}
  opcode(0xDF, 0x5);  /* DF /5 */
  ins_encode(convert_long_double2(src), Push_ResultF(dst,0x8));
  ins_pipe( pipe_slow );
%}

instruct convL2FPR_reg( stackSlotF dst, eRegL src, eFlagsReg cr) %{
  match(Set dst (ConvL2F src));
  effect( KILL cr );
  format %{ "PUSH   $src.hi\t# Convert long to single float\n\t"
            "PUSH   $src.lo\n\t"
            "FILD   ST,[ESP + #0]\n\t"
            "ADD    ESP,8\n\t"
            "FSTP_S $dst\t# F-round" %}
  opcode(0xDF, 0x5);  /* DF /5 */
  ins_encode(convert_long_double(src), Pop_Mem_FPR(dst));
  ins_pipe( pipe_slow );
%}

instruct convL2I_reg( rRegI dst, eRegL src ) %{
  match(Set dst (ConvL2I src));
  effect( DEF dst, USE src );
  format %{ "MOV    $dst,$src.lo" %}
  ins_encode(enc_CopyL_Lo(dst,src));
  ins_pipe( ialu_reg_reg );
%}

instruct MoveF2I_stack_reg(rRegI dst, stackSlotF src) %{
  match(Set dst (MoveF2I src));
  effect( DEF dst, USE src );
  ins_cost(100);
  format %{ "MOV    $dst,$src\t# MoveF2I_stack_reg" %}
  ins_encode %{
    __ movl($dst$$Register, Address(rsp, $src$$disp));
  %}
  ins_pipe( ialu_reg_mem );
%}

instruct MoveFPR2I_reg_stack(stackSlotI dst, regFPR src) %{
  predicate(UseSSE==0);
  match(Set dst (MoveF2I src));
  effect( DEF dst, USE src );

  ins_cost(125);
  format %{ "FST_S  $dst,$src\t# MoveF2I_reg_stack" %}
  ins_encode( Pop_Mem_Reg_FPR(dst, src) );
  ins_pipe( fpu_mem_reg );
%}

instruct MoveF2I_reg_stack_sse(stackSlotI dst, regF src) %{
  predicate(UseSSE>=1);
  match(Set dst (MoveF2I src));
  effect( DEF dst, USE src );

  ins_cost(95);
  format %{ "MOVSS  $dst,$src\t# MoveF2I_reg_stack_sse" %}
  ins_encode %{
    __ movflt(Address(rsp, $dst$$disp), $src$$XMMRegister);
  %}
  ins_pipe( pipe_slow );
%}

instruct MoveF2I_reg_reg_sse(rRegI dst, regF src) %{
  predicate(UseSSE>=2);
  match(Set dst (MoveF2I src));
  effect( DEF dst, USE src );
  ins_cost(85);
  format %{ "MOVD   $dst,$src\t# MoveF2I_reg_reg_sse" %}
  ins_encode %{
    __ movdl($dst$$Register, $src$$XMMRegister);
  %}
  ins_pipe( pipe_slow );
%}

instruct MoveI2F_reg_stack(stackSlotF dst, rRegI src) %{
  match(Set dst (MoveI2F src));
  effect( DEF dst, USE src );

  ins_cost(100);
  format %{ "MOV    $dst,$src\t# MoveI2F_reg_stack" %}
  ins_encode %{
    __ movl(Address(rsp, $dst$$disp), $src$$Register);
  %}
  ins_pipe( ialu_mem_reg );
%}


instruct MoveI2FPR_stack_reg(regFPR dst, stackSlotI src) %{
  predicate(UseSSE==0);
  match(Set dst (MoveI2F src));
  effect(DEF dst, USE src);

  ins_cost(125);
  format %{ "FLD_S  $src\n\t"
            "FSTP   $dst\t# MoveI2F_stack_reg" %}
  opcode(0xD9);               /* D9 /0, FLD m32real */
  ins_encode( OpcP, RMopc_Mem_no_oop(0x00,src),
              Pop_Reg_FPR(dst) );
  ins_pipe( fpu_reg_mem );
%}

instruct MoveI2F_stack_reg_sse(regF dst, stackSlotI src) %{
  predicate(UseSSE>=1);
  match(Set dst (MoveI2F src));
  effect( DEF dst, USE src );

  ins_cost(95);
  format %{ "MOVSS  $dst,$src\t# MoveI2F_stack_reg_sse" %}
  ins_encode %{
    __ movflt($dst$$XMMRegister, Address(rsp, $src$$disp));
  %}
  ins_pipe( pipe_slow );
%}

instruct MoveI2F_reg_reg_sse(regF dst, rRegI src) %{
  predicate(UseSSE>=2);
  match(Set dst (MoveI2F src));
  effect( DEF dst, USE src );

  ins_cost(85);
  format %{ "MOVD   $dst,$src\t# MoveI2F_reg_reg_sse" %}
  ins_encode %{
    __ movdl($dst$$XMMRegister, $src$$Register);
  %}
  ins_pipe( pipe_slow );
%}

instruct MoveD2L_stack_reg(eRegL dst, stackSlotD src) %{
  match(Set dst (MoveD2L src));
  effect(DEF dst, USE src);

  ins_cost(250);
  format %{ "MOV    $dst.lo,$src\n\t"
            "MOV    $dst.hi,$src+4\t# MoveD2L_stack_reg" %}
  opcode(0x8B, 0x8B);
  ins_encode( OpcP, RegMem(dst,src), OpcS, RegMem_Hi(dst,src));
  ins_pipe( ialu_mem_long_reg );
%}

instruct MoveDPR2L_reg_stack(stackSlotL dst, regDPR src) %{
  predicate(UseSSE<=1);
  match(Set dst (MoveD2L src));
  effect(DEF dst, USE src);

  ins_cost(125);
  format %{ "FST_D  $dst,$src\t# MoveD2L_reg_stack" %}
  ins_encode( Pop_Mem_Reg_DPR(dst, src) );
  ins_pipe( fpu_mem_reg );
%}

instruct MoveD2L_reg_stack_sse(stackSlotL dst, regD src) %{
  predicate(UseSSE>=2);
  match(Set dst (MoveD2L src));
  effect(DEF dst, USE src);
  ins_cost(95);
  format %{ "MOVSD  $dst,$src\t# MoveD2L_reg_stack_sse" %}
  ins_encode %{
    __ movdbl(Address(rsp, $dst$$disp), $src$$XMMRegister);
  %}
  ins_pipe( pipe_slow );
%}

instruct MoveD2L_reg_reg_sse(eRegL dst, regD src, regD tmp) %{
  predicate(UseSSE>=2);
  match(Set dst (MoveD2L src));
  effect(DEF dst, USE src, TEMP tmp);
  ins_cost(85);
  format %{ "MOVD   $dst.lo,$src\n\t"
            "PSHUFLW $tmp,$src,0x4E\n\t"
            "MOVD   $dst.hi,$tmp\t# MoveD2L_reg_reg_sse" %}
  ins_encode %{
    __ movdl($dst$$Register, $src$$XMMRegister);
    __ pshuflw($tmp$$XMMRegister, $src$$XMMRegister, 0x4e);
    __ movdl(HIGH_FROM_LOW($dst$$Register), $tmp$$XMMRegister);
  %}
  ins_pipe( pipe_slow );
%}

instruct MoveL2D_reg_stack(stackSlotD dst, eRegL src) %{
  match(Set dst (MoveL2D src));
  effect(DEF dst, USE src);

  ins_cost(200);
  format %{ "MOV    $dst,$src.lo\n\t"
            "MOV    $dst+4,$src.hi\t# MoveL2D_reg_stack" %}
  opcode(0x89, 0x89);
  ins_encode( OpcP, RegMem( src, dst ), OpcS, RegMem_Hi( src, dst ) );
  ins_pipe( ialu_mem_long_reg );
%}


instruct MoveL2DPR_stack_reg(regDPR dst, stackSlotL src) %{
  predicate(UseSSE<=1);
  match(Set dst (MoveL2D src));
  effect(DEF dst, USE src);
  ins_cost(125);

  format %{ "FLD_D  $src\n\t"
            "FSTP   $dst\t# MoveL2D_stack_reg" %}
  opcode(0xDD);               /* DD /0, FLD m64real */
  ins_encode( OpcP, RMopc_Mem_no_oop(0x00,src),
              Pop_Reg_DPR(dst) );
  ins_pipe( fpu_reg_mem );
%}


instruct MoveL2D_stack_reg_sse(regD dst, stackSlotL src) %{
  predicate(UseSSE>=2 && UseXmmLoadAndClearUpper);
  match(Set dst (MoveL2D src));
  effect(DEF dst, USE src);

  ins_cost(95);
  format %{ "MOVSD  $dst,$src\t# MoveL2D_stack_reg_sse" %}
  ins_encode %{
    __ movdbl($dst$$XMMRegister, Address(rsp, $src$$disp));
  %}
  ins_pipe( pipe_slow );
%}

instruct MoveL2D_stack_reg_sse_partial(regD dst, stackSlotL src) %{
  predicate(UseSSE>=2 && !UseXmmLoadAndClearUpper);
  match(Set dst (MoveL2D src));
  effect(DEF dst, USE src);

  ins_cost(95);
  format %{ "MOVLPD $dst,$src\t# MoveL2D_stack_reg_sse" %}
  ins_encode %{
    __ movdbl($dst$$XMMRegister, Address(rsp, $src$$disp));
  %}
  ins_pipe( pipe_slow );
%}

instruct MoveL2D_reg_reg_sse(regD dst, eRegL src, regD tmp) %{
  predicate(UseSSE>=2);
  match(Set dst (MoveL2D src));
  effect(TEMP dst, USE src, TEMP tmp);
  ins_cost(85);
  format %{ "MOVD   $dst,$src.lo\n\t"
            "MOVD   $tmp,$src.hi\n\t"
            "PUNPCKLDQ $dst,$tmp\t# MoveL2D_reg_reg_sse" %}
  ins_encode %{
    __ movdl($dst$$XMMRegister, $src$$Register);
    __ movdl($tmp$$XMMRegister, HIGH_FROM_LOW($src$$Register));
    __ punpckldq($dst$$XMMRegister, $tmp$$XMMRegister);
  %}
  ins_pipe( pipe_slow );
%}

//----------------------------- CompressBits/ExpandBits ------------------------

instruct compressBitsL_reg(eADXRegL dst, eBCXRegL src, eBDPRegL mask, eSIRegI rtmp, regF xtmp, eFlagsReg cr) %{
  predicate(n->bottom_type()->isa_long());
  match(Set dst (CompressBits src mask));
  effect(TEMP rtmp, TEMP xtmp, KILL cr);
  format %{ "compress_bits $dst, $src, $mask\t! using $rtmp and $xtmp as TEMP" %}
  ins_encode %{
    Label exit, partail_result;
    // Parallely extract both upper and lower 32 bits of source into destination register pair.
    // Merge the results of upper and lower destination registers such that upper destination
    // results are contiguously laid out after the lower destination result.
    __ pextl($dst$$Register, $src$$Register, $mask$$Register);
    __ pextl(HIGH_FROM_LOW($dst$$Register), HIGH_FROM_LOW($src$$Register), HIGH_FROM_LOW($mask$$Register));
    __ popcntl($rtmp$$Register, $mask$$Register);
    // Skip merging if bit count of lower mask register is equal to 32 (register size).
    __ cmpl($rtmp$$Register, 32);
    __ jccb(Assembler::equal, exit);
    // Due to constraint on number of GPRs on 32 bit target, using XMM register as potential spill slot.
    __ movdl($xtmp$$XMMRegister, $rtmp$$Register);
    // Shift left the contents of upper destination register by true bit count of lower mask register
    // and merge with lower destination register.
    __ shlxl($rtmp$$Register, HIGH_FROM_LOW($dst$$Register), $rtmp$$Register);
    __ orl($dst$$Register, $rtmp$$Register);
    __ movdl($rtmp$$Register, $xtmp$$XMMRegister);
    // Zero out upper destination register if true bit count of lower 32 bit mask is zero
    // since contents of upper destination have already been copied to lower destination
    // register.
    __ cmpl($rtmp$$Register, 0);
    __ jccb(Assembler::greater, partail_result);
    __ movl(HIGH_FROM_LOW($dst$$Register), 0);
    __ jmp(exit);
    __ bind(partail_result);
    // Perform right shift over upper destination register to move out bits already copied
    // to lower destination register.
    __ subl($rtmp$$Register, 32);
    __ negl($rtmp$$Register);
    __ shrxl(HIGH_FROM_LOW($dst$$Register), HIGH_FROM_LOW($dst$$Register), $rtmp$$Register);
    __ bind(exit);
  %}
  ins_pipe( pipe_slow );
%}

instruct expandBitsL_reg(eADXRegL dst, eBCXRegL src, eBDPRegL mask, eSIRegI rtmp, regF xtmp, eFlagsReg cr) %{
  predicate(n->bottom_type()->isa_long());
  match(Set dst (ExpandBits src mask));
  effect(TEMP rtmp, TEMP xtmp, KILL cr);
  format %{ "expand_bits $dst, $src, $mask\t! using $rtmp and $xtmp as TEMP" %}
  ins_encode %{
    // Extraction operation sequentially reads the bits from source register starting from LSB
    // and lays them out into destination register at bit locations corresponding to true bits
    // in mask register. Thus number of source bits read are equal to combined true bit count
    // of mask register pair.
    Label exit, mask_clipping;
    __ pdepl($dst$$Register, $src$$Register, $mask$$Register);
    __ pdepl(HIGH_FROM_LOW($dst$$Register), HIGH_FROM_LOW($src$$Register), HIGH_FROM_LOW($mask$$Register));
    __ popcntl($rtmp$$Register, $mask$$Register);
    // If true bit count of lower mask register is 32 then none of bit of lower source register
    // will feed to upper destination register.
    __ cmpl($rtmp$$Register, 32);
    __ jccb(Assembler::equal, exit);
    // Due to constraint on number of GPRs on 32 bit target, using XMM register as potential spill slot.
    __ movdl($xtmp$$XMMRegister, $rtmp$$Register);
    // Shift right the contents of lower source register to remove already consumed bits.
    __ shrxl($rtmp$$Register, $src$$Register, $rtmp$$Register);
    // Extract the bits from lower source register starting from LSB under the influence
    // of upper mask register.
    __ pdepl(HIGH_FROM_LOW($dst$$Register), $rtmp$$Register, HIGH_FROM_LOW($mask$$Register));
    __ movdl($rtmp$$Register, $xtmp$$XMMRegister);
    __ subl($rtmp$$Register, 32);
    __ negl($rtmp$$Register);
    __ movdl($xtmp$$XMMRegister, $mask$$Register);
    __ movl($mask$$Register, HIGH_FROM_LOW($mask$$Register));
    // Clear the set bits in upper mask register which have been used to extract the contents
    // from lower source register.
    __ bind(mask_clipping);
    __ blsrl($mask$$Register, $mask$$Register);
    __ decrementl($rtmp$$Register, 1);
    __ jccb(Assembler::greater, mask_clipping);
    // Starting from LSB extract the bits from upper source register under the influence of
    // remaining set bits in upper mask register.
    __ pdepl($rtmp$$Register, HIGH_FROM_LOW($src$$Register), $mask$$Register);
    // Merge the partial results extracted from lower and upper source register bits.
    __ orl(HIGH_FROM_LOW($dst$$Register), $rtmp$$Register);
    __ movdl($mask$$Register, $xtmp$$XMMRegister);
    __ bind(exit);
  %}
  ins_pipe( pipe_slow );
%}

// =======================================================================
// fast clearing of an array
// Small ClearArray non-AVX512.
instruct rep_stos(eCXRegI cnt, eDIRegP base, regD tmp, eAXRegI zero, Universe dummy, eFlagsReg cr) %{
  predicate(!((ClearArrayNode*)n)->is_large() && (UseAVX <= 2));
  match(Set dummy (ClearArray cnt base));
  effect(USE_KILL cnt, USE_KILL base, TEMP tmp, KILL zero, KILL cr);

  format %{ $$template
    $$emit$$"XOR    EAX,EAX\t# ClearArray:\n\t"
    $$emit$$"CMP    InitArrayShortSize,rcx\n\t"
    $$emit$$"JG     LARGE\n\t"
    $$emit$$"SHL    ECX, 1\n\t"
    $$emit$$"DEC    ECX\n\t"
    $$emit$$"JS     DONE\t# Zero length\n\t"
    $$emit$$"MOV    EAX,(EDI,ECX,4)\t# LOOP\n\t"
    $$emit$$"DEC    ECX\n\t"
    $$emit$$"JGE    LOOP\n\t"
    $$emit$$"JMP    DONE\n\t"
    $$emit$$"# LARGE:\n\t"
    if (UseFastStosb) {
       $$emit$$"SHL    ECX,3\t# Convert doublewords to bytes\n\t"
       $$emit$$"REP STOSB\t# store EAX into [EDI++] while ECX--\n\t"
    } else if (UseXMMForObjInit) {
       $$emit$$"MOV     RDI,RAX\n\t"
       $$emit$$"VPXOR    YMM0,YMM0,YMM0\n\t"
       $$emit$$"JMPQ    L_zero_64_bytes\n\t"
       $$emit$$"# L_loop:\t# 64-byte LOOP\n\t"
       $$emit$$"VMOVDQU YMM0,(RAX)\n\t"
       $$emit$$"VMOVDQU YMM0,0x20(RAX)\n\t"
       $$emit$$"ADD     0x40,RAX\n\t"
       $$emit$$"# L_zero_64_bytes:\n\t"
       $$emit$$"SUB     0x8,RCX\n\t"
       $$emit$$"JGE     L_loop\n\t"
       $$emit$$"ADD     0x4,RCX\n\t"
       $$emit$$"JL      L_tail\n\t"
       $$emit$$"VMOVDQU YMM0,(RAX)\n\t"
       $$emit$$"ADD     0x20,RAX\n\t"
       $$emit$$"SUB     0x4,RCX\n\t"
       $$emit$$"# L_tail:\t# Clearing tail bytes\n\t"
       $$emit$$"ADD     0x4,RCX\n\t"
       $$emit$$"JLE     L_end\n\t"
       $$emit$$"DEC     RCX\n\t"
       $$emit$$"# L_sloop:\t# 8-byte short loop\n\t"
       $$emit$$"VMOVQ   XMM0,(RAX)\n\t"
       $$emit$$"ADD     0x8,RAX\n\t"
       $$emit$$"DEC     RCX\n\t"
       $$emit$$"JGE     L_sloop\n\t"
       $$emit$$"# L_end:\n\t"
    } else {
       $$emit$$"SHL    ECX,1\t# Convert doublewords to words\n\t"
       $$emit$$"REP STOS\t# store EAX into [EDI++] while ECX--\n\t"
    }
    $$emit$$"# DONE"
  %}
  ins_encode %{
    __ clear_mem($base$$Register, $cnt$$Register, $zero$$Register,
                 $tmp$$XMMRegister, false, knoreg);
  %}
  ins_pipe( pipe_slow );
%}

// Small ClearArray AVX512 non-constant length.
instruct rep_stos_evex(eCXRegI cnt, eDIRegP base, legRegD tmp, kReg ktmp, eAXRegI zero, Universe dummy, eFlagsReg cr) %{
  predicate(!((ClearArrayNode*)n)->is_large() && (UseAVX > 2));
  match(Set dummy (ClearArray cnt base));
  ins_cost(125);
  effect(USE_KILL cnt, USE_KILL base, TEMP tmp, TEMP ktmp, KILL zero, KILL cr);

  format %{ $$template
    $$emit$$"XOR    EAX,EAX\t# ClearArray:\n\t"
    $$emit$$"CMP    InitArrayShortSize,rcx\n\t"
    $$emit$$"JG     LARGE\n\t"
    $$emit$$"SHL    ECX, 1\n\t"
    $$emit$$"DEC    ECX\n\t"
    $$emit$$"JS     DONE\t# Zero length\n\t"
    $$emit$$"MOV    EAX,(EDI,ECX,4)\t# LOOP\n\t"
    $$emit$$"DEC    ECX\n\t"
    $$emit$$"JGE    LOOP\n\t"
    $$emit$$"JMP    DONE\n\t"
    $$emit$$"# LARGE:\n\t"
    if (UseFastStosb) {
       $$emit$$"SHL    ECX,3\t# Convert doublewords to bytes\n\t"
       $$emit$$"REP STOSB\t# store EAX into [EDI++] while ECX--\n\t"
    } else if (UseXMMForObjInit) {
       $$emit$$"MOV     RDI,RAX\n\t"
       $$emit$$"VPXOR    YMM0,YMM0,YMM0\n\t"
       $$emit$$"JMPQ    L_zero_64_bytes\n\t"
       $$emit$$"# L_loop:\t# 64-byte LOOP\n\t"
       $$emit$$"VMOVDQU YMM0,(RAX)\n\t"
       $$emit$$"VMOVDQU YMM0,0x20(RAX)\n\t"
       $$emit$$"ADD     0x40,RAX\n\t"
       $$emit$$"# L_zero_64_bytes:\n\t"
       $$emit$$"SUB     0x8,RCX\n\t"
       $$emit$$"JGE     L_loop\n\t"
       $$emit$$"ADD     0x4,RCX\n\t"
       $$emit$$"JL      L_tail\n\t"
       $$emit$$"VMOVDQU YMM0,(RAX)\n\t"
       $$emit$$"ADD     0x20,RAX\n\t"
       $$emit$$"SUB     0x4,RCX\n\t"
       $$emit$$"# L_tail:\t# Clearing tail bytes\n\t"
       $$emit$$"ADD     0x4,RCX\n\t"
       $$emit$$"JLE     L_end\n\t"
       $$emit$$"DEC     RCX\n\t"
       $$emit$$"# L_sloop:\t# 8-byte short loop\n\t"
       $$emit$$"VMOVQ   XMM0,(RAX)\n\t"
       $$emit$$"ADD     0x8,RAX\n\t"
       $$emit$$"DEC     RCX\n\t"
       $$emit$$"JGE     L_sloop\n\t"
       $$emit$$"# L_end:\n\t"
    } else {
       $$emit$$"SHL    ECX,1\t# Convert doublewords to words\n\t"
       $$emit$$"REP STOS\t# store EAX into [EDI++] while ECX--\n\t"
    }
    $$emit$$"# DONE"
  %}
  ins_encode %{
    __ clear_mem($base$$Register, $cnt$$Register, $zero$$Register,
                 $tmp$$XMMRegister, false, $ktmp$$KRegister);
  %}
  ins_pipe( pipe_slow );
%}

// Large ClearArray non-AVX512.
instruct rep_stos_large(eCXRegI cnt, eDIRegP base, regD tmp, eAXRegI zero, Universe dummy, eFlagsReg cr) %{
  predicate((UseAVX <= 2) && ((ClearArrayNode*)n)->is_large());
  match(Set dummy (ClearArray cnt base));
  effect(USE_KILL cnt, USE_KILL base, TEMP tmp, KILL zero, KILL cr);
  format %{ $$template
    if (UseFastStosb) {
       $$emit$$"XOR    EAX,EAX\t# ClearArray:\n\t"
       $$emit$$"SHL    ECX,3\t# Convert doublewords to bytes\n\t"
       $$emit$$"REP STOSB\t# store EAX into [EDI++] while ECX--\n\t"
    } else if (UseXMMForObjInit) {
       $$emit$$"MOV     RDI,RAX\t# ClearArray:\n\t"
       $$emit$$"VPXOR   YMM0,YMM0,YMM0\n\t"
       $$emit$$"JMPQ    L_zero_64_bytes\n\t"
       $$emit$$"# L_loop:\t# 64-byte LOOP\n\t"
       $$emit$$"VMOVDQU YMM0,(RAX)\n\t"
       $$emit$$"VMOVDQU YMM0,0x20(RAX)\n\t"
       $$emit$$"ADD     0x40,RAX\n\t"
       $$emit$$"# L_zero_64_bytes:\n\t"
       $$emit$$"SUB     0x8,RCX\n\t"
       $$emit$$"JGE     L_loop\n\t"
       $$emit$$"ADD     0x4,RCX\n\t"
       $$emit$$"JL      L_tail\n\t"
       $$emit$$"VMOVDQU YMM0,(RAX)\n\t"
       $$emit$$"ADD     0x20,RAX\n\t"
       $$emit$$"SUB     0x4,RCX\n\t"
       $$emit$$"# L_tail:\t# Clearing tail bytes\n\t"
       $$emit$$"ADD     0x4,RCX\n\t"
       $$emit$$"JLE     L_end\n\t"
       $$emit$$"DEC     RCX\n\t"
       $$emit$$"# L_sloop:\t# 8-byte short loop\n\t"
       $$emit$$"VMOVQ   XMM0,(RAX)\n\t"
       $$emit$$"ADD     0x8,RAX\n\t"
       $$emit$$"DEC     RCX\n\t"
       $$emit$$"JGE     L_sloop\n\t"
       $$emit$$"# L_end:\n\t"
    } else {
       $$emit$$"XOR    EAX,EAX\t# ClearArray:\n\t"
       $$emit$$"SHL    ECX,1\t# Convert doublewords to words\n\t"
       $$emit$$"REP STOS\t# store EAX into [EDI++] while ECX--\n\t"
    }
    $$emit$$"# DONE"
  %}
  ins_encode %{
    __ clear_mem($base$$Register, $cnt$$Register, $zero$$Register,
                 $tmp$$XMMRegister, true, knoreg);
  %}
  ins_pipe( pipe_slow );
%}

// Large ClearArray AVX512.
instruct rep_stos_large_evex(eCXRegI cnt, eDIRegP base, legRegD tmp, kReg ktmp, eAXRegI zero, Universe dummy, eFlagsReg cr) %{
  predicate((UseAVX > 2) && ((ClearArrayNode*)n)->is_large());
  match(Set dummy (ClearArray cnt base));
  effect(USE_KILL cnt, USE_KILL base, TEMP tmp, TEMP ktmp, KILL zero, KILL cr);
  format %{ $$template
    if (UseFastStosb) {
       $$emit$$"XOR    EAX,EAX\t# ClearArray:\n\t"
       $$emit$$"SHL    ECX,3\t# Convert doublewords to bytes\n\t"
       $$emit$$"REP STOSB\t# store EAX into [EDI++] while ECX--\n\t"
    } else if (UseXMMForObjInit) {
       $$emit$$"MOV     RDI,RAX\t# ClearArray:\n\t"
       $$emit$$"VPXOR   YMM0,YMM0,YMM0\n\t"
       $$emit$$"JMPQ    L_zero_64_bytes\n\t"
       $$emit$$"# L_loop:\t# 64-byte LOOP\n\t"
       $$emit$$"VMOVDQU YMM0,(RAX)\n\t"
       $$emit$$"VMOVDQU YMM0,0x20(RAX)\n\t"
       $$emit$$"ADD     0x40,RAX\n\t"
       $$emit$$"# L_zero_64_bytes:\n\t"
       $$emit$$"SUB     0x8,RCX\n\t"
       $$emit$$"JGE     L_loop\n\t"
       $$emit$$"ADD     0x4,RCX\n\t"
       $$emit$$"JL      L_tail\n\t"
       $$emit$$"VMOVDQU YMM0,(RAX)\n\t"
       $$emit$$"ADD     0x20,RAX\n\t"
       $$emit$$"SUB     0x4,RCX\n\t"
       $$emit$$"# L_tail:\t# Clearing tail bytes\n\t"
       $$emit$$"ADD     0x4,RCX\n\t"
       $$emit$$"JLE     L_end\n\t"
       $$emit$$"DEC     RCX\n\t"
       $$emit$$"# L_sloop:\t# 8-byte short loop\n\t"
       $$emit$$"VMOVQ   XMM0,(RAX)\n\t"
       $$emit$$"ADD     0x8,RAX\n\t"
       $$emit$$"DEC     RCX\n\t"
       $$emit$$"JGE     L_sloop\n\t"
       $$emit$$"# L_end:\n\t"
    } else {
       $$emit$$"XOR    EAX,EAX\t# ClearArray:\n\t"
       $$emit$$"SHL    ECX,1\t# Convert doublewords to words\n\t"
       $$emit$$"REP STOS\t# store EAX into [EDI++] while ECX--\n\t"
    }
    $$emit$$"# DONE"
  %}
  ins_encode %{
    __ clear_mem($base$$Register, $cnt$$Register, $zero$$Register,
                 $tmp$$XMMRegister, true, $ktmp$$KRegister);
  %}
  ins_pipe( pipe_slow );
%}

// Small ClearArray AVX512 constant length.
instruct rep_stos_im(immI cnt, kReg ktmp, eRegP base, regD tmp, rRegI zero, Universe dummy, eFlagsReg cr)
%{
  predicate(!((ClearArrayNode*)n)->is_large() &&
               ((UseAVX > 2) && VM_Version::supports_avx512vlbw()));
  match(Set dummy (ClearArray cnt base));
  ins_cost(100);
  effect(TEMP tmp, TEMP zero, TEMP ktmp, KILL cr);
  format %{ "clear_mem_imm $base , $cnt  \n\t" %}
  ins_encode %{
   __ clear_mem($base$$Register, $cnt$$constant, $zero$$Register, $tmp$$XMMRegister, $ktmp$$KRegister);
  %}
  ins_pipe(pipe_slow);
%}

instruct string_compareL(eDIRegP str1, eCXRegI cnt1, eSIRegP str2, eDXRegI cnt2,
                         eAXRegI result, regD tmp1, eFlagsReg cr) %{
  predicate(!VM_Version::supports_avx512vlbw() && ((StrCompNode*)n)->encoding() == StrIntrinsicNode::LL);
  match(Set result (StrComp (Binary str1 cnt1) (Binary str2 cnt2)));
  effect(TEMP tmp1, USE_KILL str1, USE_KILL str2, USE_KILL cnt1, USE_KILL cnt2, KILL cr);

  format %{ "String Compare byte[] $str1,$cnt1,$str2,$cnt2 -> $result   // KILL $tmp1" %}
  ins_encode %{
    __ string_compare($str1$$Register, $str2$$Register,
                      $cnt1$$Register, $cnt2$$Register, $result$$Register,
                      $tmp1$$XMMRegister, StrIntrinsicNode::LL, knoreg);
  %}
  ins_pipe( pipe_slow );
%}

instruct string_compareL_evex(eDIRegP str1, eCXRegI cnt1, eSIRegP str2, eDXRegI cnt2,
                              eAXRegI result, regD tmp1, kReg ktmp, eFlagsReg cr) %{
  predicate(VM_Version::supports_avx512vlbw() && ((StrCompNode*)n)->encoding() == StrIntrinsicNode::LL);
  match(Set result (StrComp (Binary str1 cnt1) (Binary str2 cnt2)));
  effect(TEMP tmp1, TEMP ktmp, USE_KILL str1, USE_KILL str2, USE_KILL cnt1, USE_KILL cnt2, KILL cr);

  format %{ "String Compare byte[] $str1,$cnt1,$str2,$cnt2 -> $result   // KILL $tmp1" %}
  ins_encode %{
    __ string_compare($str1$$Register, $str2$$Register,
                      $cnt1$$Register, $cnt2$$Register, $result$$Register,
                      $tmp1$$XMMRegister, StrIntrinsicNode::LL, $ktmp$$KRegister);
  %}
  ins_pipe( pipe_slow );
%}

instruct string_compareU(eDIRegP str1, eCXRegI cnt1, eSIRegP str2, eDXRegI cnt2,
                         eAXRegI result, regD tmp1, eFlagsReg cr) %{
  predicate(!VM_Version::supports_avx512vlbw() && ((StrCompNode*)n)->encoding() == StrIntrinsicNode::UU);
  match(Set result (StrComp (Binary str1 cnt1) (Binary str2 cnt2)));
  effect(TEMP tmp1, USE_KILL str1, USE_KILL str2, USE_KILL cnt1, USE_KILL cnt2, KILL cr);

  format %{ "String Compare char[] $str1,$cnt1,$str2,$cnt2 -> $result   // KILL $tmp1" %}
  ins_encode %{
    __ string_compare($str1$$Register, $str2$$Register,
                      $cnt1$$Register, $cnt2$$Register, $result$$Register,
                      $tmp1$$XMMRegister, StrIntrinsicNode::UU, knoreg);
  %}
  ins_pipe( pipe_slow );
%}

instruct string_compareU_evex(eDIRegP str1, eCXRegI cnt1, eSIRegP str2, eDXRegI cnt2,
                              eAXRegI result, regD tmp1, kReg ktmp, eFlagsReg cr) %{
  predicate(VM_Version::supports_avx512vlbw() && ((StrCompNode*)n)->encoding() == StrIntrinsicNode::UU);
  match(Set result (StrComp (Binary str1 cnt1) (Binary str2 cnt2)));
  effect(TEMP tmp1, TEMP ktmp, USE_KILL str1, USE_KILL str2, USE_KILL cnt1, USE_KILL cnt2, KILL cr);

  format %{ "String Compare char[] $str1,$cnt1,$str2,$cnt2 -> $result   // KILL $tmp1" %}
  ins_encode %{
    __ string_compare($str1$$Register, $str2$$Register,
                      $cnt1$$Register, $cnt2$$Register, $result$$Register,
                      $tmp1$$XMMRegister, StrIntrinsicNode::UU, $ktmp$$KRegister);
  %}
  ins_pipe( pipe_slow );
%}

instruct string_compareLU(eDIRegP str1, eCXRegI cnt1, eSIRegP str2, eDXRegI cnt2,
                          eAXRegI result, regD tmp1, eFlagsReg cr) %{
  predicate(!VM_Version::supports_avx512vlbw() && ((StrCompNode*)n)->encoding() == StrIntrinsicNode::LU);
  match(Set result (StrComp (Binary str1 cnt1) (Binary str2 cnt2)));
  effect(TEMP tmp1, USE_KILL str1, USE_KILL str2, USE_KILL cnt1, USE_KILL cnt2, KILL cr);

  format %{ "String Compare byte[] $str1,$cnt1,$str2,$cnt2 -> $result   // KILL $tmp1" %}
  ins_encode %{
    __ string_compare($str1$$Register, $str2$$Register,
                      $cnt1$$Register, $cnt2$$Register, $result$$Register,
                      $tmp1$$XMMRegister, StrIntrinsicNode::LU, knoreg);
  %}
  ins_pipe( pipe_slow );
%}

instruct string_compareLU_evex(eDIRegP str1, eCXRegI cnt1, eSIRegP str2, eDXRegI cnt2,
                               eAXRegI result, regD tmp1, kReg ktmp, eFlagsReg cr) %{
  predicate(VM_Version::supports_avx512vlbw() && ((StrCompNode*)n)->encoding() == StrIntrinsicNode::LU);
  match(Set result (StrComp (Binary str1 cnt1) (Binary str2 cnt2)));
  effect(TEMP tmp1, TEMP ktmp, USE_KILL str1, USE_KILL str2, USE_KILL cnt1, USE_KILL cnt2, KILL cr);

  format %{ "String Compare byte[] $str1,$cnt1,$str2,$cnt2 -> $result   // KILL $tmp1" %}
  ins_encode %{
    __ string_compare($str1$$Register, $str2$$Register,
                      $cnt1$$Register, $cnt2$$Register, $result$$Register,
                      $tmp1$$XMMRegister, StrIntrinsicNode::LU, $ktmp$$KRegister);
  %}
  ins_pipe( pipe_slow );
%}

instruct string_compareUL(eSIRegP str1, eDXRegI cnt1, eDIRegP str2, eCXRegI cnt2,
                          eAXRegI result, regD tmp1, eFlagsReg cr) %{
  predicate(!VM_Version::supports_avx512vlbw() && ((StrCompNode*)n)->encoding() == StrIntrinsicNode::UL);
  match(Set result (StrComp (Binary str1 cnt1) (Binary str2 cnt2)));
  effect(TEMP tmp1, USE_KILL str1, USE_KILL str2, USE_KILL cnt1, USE_KILL cnt2, KILL cr);

  format %{ "String Compare byte[] $str1,$cnt1,$str2,$cnt2 -> $result   // KILL $tmp1" %}
  ins_encode %{
    __ string_compare($str2$$Register, $str1$$Register,
                      $cnt2$$Register, $cnt1$$Register, $result$$Register,
                      $tmp1$$XMMRegister, StrIntrinsicNode::UL, knoreg);
  %}
  ins_pipe( pipe_slow );
%}

instruct string_compareUL_evex(eSIRegP str1, eDXRegI cnt1, eDIRegP str2, eCXRegI cnt2,
                               eAXRegI result, regD tmp1, kReg ktmp, eFlagsReg cr) %{
  predicate(VM_Version::supports_avx512vlbw() && ((StrCompNode*)n)->encoding() == StrIntrinsicNode::UL);
  match(Set result (StrComp (Binary str1 cnt1) (Binary str2 cnt2)));
  effect(TEMP tmp1, TEMP ktmp, USE_KILL str1, USE_KILL str2, USE_KILL cnt1, USE_KILL cnt2, KILL cr);

  format %{ "String Compare byte[] $str1,$cnt1,$str2,$cnt2 -> $result   // KILL $tmp1" %}
  ins_encode %{
    __ string_compare($str2$$Register, $str1$$Register,
                      $cnt2$$Register, $cnt1$$Register, $result$$Register,
                      $tmp1$$XMMRegister, StrIntrinsicNode::UL, $ktmp$$KRegister);
  %}
  ins_pipe( pipe_slow );
%}

// fast string equals
instruct string_equals(eDIRegP str1, eSIRegP str2, eCXRegI cnt, eAXRegI result,
                       regD tmp1, regD tmp2, eBXRegI tmp3, eFlagsReg cr) %{
  predicate(!VM_Version::supports_avx512vlbw());
  match(Set result (StrEquals (Binary str1 str2) cnt));
  effect(TEMP tmp1, TEMP tmp2, USE_KILL str1, USE_KILL str2, USE_KILL cnt, KILL tmp3, KILL cr);

  format %{ "String Equals $str1,$str2,$cnt -> $result    // KILL $tmp1, $tmp2, $tmp3" %}
  ins_encode %{
    __ arrays_equals(false, $str1$$Register, $str2$$Register,
                     $cnt$$Register, $result$$Register, $tmp3$$Register,
                     $tmp1$$XMMRegister, $tmp2$$XMMRegister, false /* char */, knoreg);
  %}

  ins_pipe( pipe_slow );
%}

instruct string_equals_evex(eDIRegP str1, eSIRegP str2, eCXRegI cnt, eAXRegI result,
                            regD tmp1, regD tmp2, kReg ktmp, eBXRegI tmp3, eFlagsReg cr) %{
  predicate(VM_Version::supports_avx512vlbw());
  match(Set result (StrEquals (Binary str1 str2) cnt));
  effect(TEMP tmp1, TEMP tmp2, TEMP ktmp, USE_KILL str1, USE_KILL str2, USE_KILL cnt, KILL tmp3, KILL cr);

  format %{ "String Equals $str1,$str2,$cnt -> $result    // KILL $tmp1, $tmp2, $tmp3" %}
  ins_encode %{
    __ arrays_equals(false, $str1$$Register, $str2$$Register,
                     $cnt$$Register, $result$$Register, $tmp3$$Register,
                     $tmp1$$XMMRegister, $tmp2$$XMMRegister, false /* char */, $ktmp$$KRegister);
  %}

  ins_pipe( pipe_slow );
%}


// fast search of substring with known size.
instruct string_indexof_conL(eDIRegP str1, eDXRegI cnt1, eSIRegP str2, immI int_cnt2,
                             eBXRegI result, regD vec1, eAXRegI cnt2, eCXRegI tmp, eFlagsReg cr) %{
  predicate(UseSSE42Intrinsics && (((StrIndexOfNode*)n)->encoding() == StrIntrinsicNode::LL));
  match(Set result (StrIndexOf (Binary str1 cnt1) (Binary str2 int_cnt2)));
  effect(TEMP vec1, USE_KILL str1, USE_KILL str2, USE_KILL cnt1, KILL cnt2, KILL tmp, KILL cr);

  format %{ "String IndexOf byte[] $str1,$cnt1,$str2,$int_cnt2 -> $result   // KILL $vec1, $cnt1, $cnt2, $tmp" %}
  ins_encode %{
    int icnt2 = (int)$int_cnt2$$constant;
    if (icnt2 >= 16) {
      // IndexOf for constant substrings with size >= 16 elements
      // which don't need to be loaded through stack.
      __ string_indexofC8($str1$$Register, $str2$$Register,
                          $cnt1$$Register, $cnt2$$Register,
                          icnt2, $result$$Register,
                          $vec1$$XMMRegister, $tmp$$Register, StrIntrinsicNode::LL);
    } else {
      // Small strings are loaded through stack if they cross page boundary.
      __ string_indexof($str1$$Register, $str2$$Register,
                        $cnt1$$Register, $cnt2$$Register,
                        icnt2, $result$$Register,
                        $vec1$$XMMRegister, $tmp$$Register, StrIntrinsicNode::LL);
    }
  %}
  ins_pipe( pipe_slow );
%}

// fast search of substring with known size.
instruct string_indexof_conU(eDIRegP str1, eDXRegI cnt1, eSIRegP str2, immI int_cnt2,
                             eBXRegI result, regD vec1, eAXRegI cnt2, eCXRegI tmp, eFlagsReg cr) %{
  predicate(UseSSE42Intrinsics && (((StrIndexOfNode*)n)->encoding() == StrIntrinsicNode::UU));
  match(Set result (StrIndexOf (Binary str1 cnt1) (Binary str2 int_cnt2)));
  effect(TEMP vec1, USE_KILL str1, USE_KILL str2, USE_KILL cnt1, KILL cnt2, KILL tmp, KILL cr);

  format %{ "String IndexOf char[] $str1,$cnt1,$str2,$int_cnt2 -> $result   // KILL $vec1, $cnt1, $cnt2, $tmp" %}
  ins_encode %{
    int icnt2 = (int)$int_cnt2$$constant;
    if (icnt2 >= 8) {
      // IndexOf for constant substrings with size >= 8 elements
      // which don't need to be loaded through stack.
      __ string_indexofC8($str1$$Register, $str2$$Register,
                          $cnt1$$Register, $cnt2$$Register,
                          icnt2, $result$$Register,
                          $vec1$$XMMRegister, $tmp$$Register, StrIntrinsicNode::UU);
    } else {
      // Small strings are loaded through stack if they cross page boundary.
      __ string_indexof($str1$$Register, $str2$$Register,
                        $cnt1$$Register, $cnt2$$Register,
                        icnt2, $result$$Register,
                        $vec1$$XMMRegister, $tmp$$Register, StrIntrinsicNode::UU);
    }
  %}
  ins_pipe( pipe_slow );
%}

// fast search of substring with known size.
instruct string_indexof_conUL(eDIRegP str1, eDXRegI cnt1, eSIRegP str2, immI int_cnt2,
                             eBXRegI result, regD vec1, eAXRegI cnt2, eCXRegI tmp, eFlagsReg cr) %{
  predicate(UseSSE42Intrinsics && (((StrIndexOfNode*)n)->encoding() == StrIntrinsicNode::UL));
  match(Set result (StrIndexOf (Binary str1 cnt1) (Binary str2 int_cnt2)));
  effect(TEMP vec1, USE_KILL str1, USE_KILL str2, USE_KILL cnt1, KILL cnt2, KILL tmp, KILL cr);

  format %{ "String IndexOf char[] $str1,$cnt1,$str2,$int_cnt2 -> $result   // KILL $vec1, $cnt1, $cnt2, $tmp" %}
  ins_encode %{
    int icnt2 = (int)$int_cnt2$$constant;
    if (icnt2 >= 8) {
      // IndexOf for constant substrings with size >= 8 elements
      // which don't need to be loaded through stack.
      __ string_indexofC8($str1$$Register, $str2$$Register,
                          $cnt1$$Register, $cnt2$$Register,
                          icnt2, $result$$Register,
                          $vec1$$XMMRegister, $tmp$$Register, StrIntrinsicNode::UL);
    } else {
      // Small strings are loaded through stack if they cross page boundary.
      __ string_indexof($str1$$Register, $str2$$Register,
                        $cnt1$$Register, $cnt2$$Register,
                        icnt2, $result$$Register,
                        $vec1$$XMMRegister, $tmp$$Register, StrIntrinsicNode::UL);
    }
  %}
  ins_pipe( pipe_slow );
%}

instruct string_indexofL(eDIRegP str1, eDXRegI cnt1, eSIRegP str2, eAXRegI cnt2,
                         eBXRegI result, regD vec1, eCXRegI tmp, eFlagsReg cr) %{
  predicate(UseSSE42Intrinsics && (((StrIndexOfNode*)n)->encoding() == StrIntrinsicNode::LL));
  match(Set result (StrIndexOf (Binary str1 cnt1) (Binary str2 cnt2)));
  effect(TEMP vec1, USE_KILL str1, USE_KILL str2, USE_KILL cnt1, USE_KILL cnt2, KILL tmp, KILL cr);

  format %{ "String IndexOf byte[] $str1,$cnt1,$str2,$cnt2 -> $result   // KILL all" %}
  ins_encode %{
    __ string_indexof($str1$$Register, $str2$$Register,
                      $cnt1$$Register, $cnt2$$Register,
                      (-1), $result$$Register,
                      $vec1$$XMMRegister, $tmp$$Register, StrIntrinsicNode::LL);
  %}
  ins_pipe( pipe_slow );
%}

instruct string_indexofU(eDIRegP str1, eDXRegI cnt1, eSIRegP str2, eAXRegI cnt2,
                         eBXRegI result, regD vec1, eCXRegI tmp, eFlagsReg cr) %{
  predicate(UseSSE42Intrinsics && (((StrIndexOfNode*)n)->encoding() == StrIntrinsicNode::UU));
  match(Set result (StrIndexOf (Binary str1 cnt1) (Binary str2 cnt2)));
  effect(TEMP vec1, USE_KILL str1, USE_KILL str2, USE_KILL cnt1, USE_KILL cnt2, KILL tmp, KILL cr);

  format %{ "String IndexOf char[] $str1,$cnt1,$str2,$cnt2 -> $result   // KILL all" %}
  ins_encode %{
    __ string_indexof($str1$$Register, $str2$$Register,
                      $cnt1$$Register, $cnt2$$Register,
                      (-1), $result$$Register,
                      $vec1$$XMMRegister, $tmp$$Register, StrIntrinsicNode::UU);
  %}
  ins_pipe( pipe_slow );
%}

instruct string_indexofUL(eDIRegP str1, eDXRegI cnt1, eSIRegP str2, eAXRegI cnt2,
                         eBXRegI result, regD vec1, eCXRegI tmp, eFlagsReg cr) %{
  predicate(UseSSE42Intrinsics && (((StrIndexOfNode*)n)->encoding() == StrIntrinsicNode::UL));
  match(Set result (StrIndexOf (Binary str1 cnt1) (Binary str2 cnt2)));
  effect(TEMP vec1, USE_KILL str1, USE_KILL str2, USE_KILL cnt1, USE_KILL cnt2, KILL tmp, KILL cr);

  format %{ "String IndexOf char[] $str1,$cnt1,$str2,$cnt2 -> $result   // KILL all" %}
  ins_encode %{
    __ string_indexof($str1$$Register, $str2$$Register,
                      $cnt1$$Register, $cnt2$$Register,
                      (-1), $result$$Register,
                      $vec1$$XMMRegister, $tmp$$Register, StrIntrinsicNode::UL);
  %}
  ins_pipe( pipe_slow );
%}

instruct string_indexof_char(eDIRegP str1, eDXRegI cnt1, eAXRegI ch,
                              eBXRegI result, regD vec1, regD vec2, regD vec3, eCXRegI tmp, eFlagsReg cr) %{
  predicate(UseSSE42Intrinsics && (((StrIndexOfCharNode*)n)->encoding() == StrIntrinsicNode::U));
  match(Set result (StrIndexOfChar (Binary str1 cnt1) ch));
  effect(TEMP vec1, TEMP vec2, TEMP vec3, USE_KILL str1, USE_KILL cnt1, USE_KILL ch, TEMP tmp, KILL cr);
  format %{ "StringUTF16 IndexOf char[] $str1,$cnt1,$ch -> $result   // KILL all" %}
  ins_encode %{
    __ string_indexof_char($str1$$Register, $cnt1$$Register, $ch$$Register, $result$$Register,
                           $vec1$$XMMRegister, $vec2$$XMMRegister, $vec3$$XMMRegister, $tmp$$Register);
  %}
  ins_pipe( pipe_slow );
%}

instruct stringL_indexof_char(eDIRegP str1, eDXRegI cnt1, eAXRegI ch,
                              eBXRegI result, regD vec1, regD vec2, regD vec3, eCXRegI tmp, eFlagsReg cr) %{
  predicate(UseSSE42Intrinsics && (((StrIndexOfCharNode*)n)->encoding() == StrIntrinsicNode::L));
  match(Set result (StrIndexOfChar (Binary str1 cnt1) ch));
  effect(TEMP vec1, TEMP vec2, TEMP vec3, USE_KILL str1, USE_KILL cnt1, USE_KILL ch, TEMP tmp, KILL cr);
  format %{ "StringLatin1 IndexOf char[] $str1,$cnt1,$ch -> $result   // KILL all" %}
  ins_encode %{
    __ stringL_indexof_char($str1$$Register, $cnt1$$Register, $ch$$Register, $result$$Register,
                           $vec1$$XMMRegister, $vec2$$XMMRegister, $vec3$$XMMRegister, $tmp$$Register);
  %}
  ins_pipe( pipe_slow );
%}


// fast array equals
instruct array_equalsB(eDIRegP ary1, eSIRegP ary2, eAXRegI result,
                       regD tmp1, regD tmp2, eCXRegI tmp3, eBXRegI tmp4, eFlagsReg cr)
%{
  predicate(!VM_Version::supports_avx512vlbw() && ((AryEqNode*)n)->encoding() == StrIntrinsicNode::LL);
  match(Set result (AryEq ary1 ary2));
  effect(TEMP tmp1, TEMP tmp2, USE_KILL ary1, USE_KILL ary2, KILL tmp3, KILL tmp4, KILL cr);
  //ins_cost(300);

  format %{ "Array Equals byte[] $ary1,$ary2 -> $result   // KILL $tmp1, $tmp2, $tmp3, $tmp4" %}
  ins_encode %{
    __ arrays_equals(true, $ary1$$Register, $ary2$$Register,
                     $tmp3$$Register, $result$$Register, $tmp4$$Register,
                     $tmp1$$XMMRegister, $tmp2$$XMMRegister, false /* char */, knoreg);
  %}
  ins_pipe( pipe_slow );
%}

instruct array_equalsB_evex(eDIRegP ary1, eSIRegP ary2, eAXRegI result,
                       regD tmp1, regD tmp2, kReg ktmp, eCXRegI tmp3, eBXRegI tmp4, eFlagsReg cr)
%{
  predicate(VM_Version::supports_avx512vlbw() && ((AryEqNode*)n)->encoding() == StrIntrinsicNode::LL);
  match(Set result (AryEq ary1 ary2));
  effect(TEMP tmp1, TEMP tmp2, TEMP ktmp, USE_KILL ary1, USE_KILL ary2, KILL tmp3, KILL tmp4, KILL cr);
  //ins_cost(300);

  format %{ "Array Equals byte[] $ary1,$ary2 -> $result   // KILL $tmp1, $tmp2, $tmp3, $tmp4" %}
  ins_encode %{
    __ arrays_equals(true, $ary1$$Register, $ary2$$Register,
                     $tmp3$$Register, $result$$Register, $tmp4$$Register,
                     $tmp1$$XMMRegister, $tmp2$$XMMRegister, false /* char */, $ktmp$$KRegister);
  %}
  ins_pipe( pipe_slow );
%}

instruct array_equalsC(eDIRegP ary1, eSIRegP ary2, eAXRegI result,
                       regD tmp1, regD tmp2, eCXRegI tmp3, eBXRegI tmp4, eFlagsReg cr)
%{
  predicate(!VM_Version::supports_avx512vlbw() && ((AryEqNode*)n)->encoding() == StrIntrinsicNode::UU);
  match(Set result (AryEq ary1 ary2));
  effect(TEMP tmp1, TEMP tmp2, USE_KILL ary1, USE_KILL ary2, KILL tmp3, KILL tmp4, KILL cr);
  //ins_cost(300);

  format %{ "Array Equals char[] $ary1,$ary2 -> $result   // KILL $tmp1, $tmp2, $tmp3, $tmp4" %}
  ins_encode %{
    __ arrays_equals(true, $ary1$$Register, $ary2$$Register,
                     $tmp3$$Register, $result$$Register, $tmp4$$Register,
                     $tmp1$$XMMRegister, $tmp2$$XMMRegister, true /* char */, knoreg);
  %}
  ins_pipe( pipe_slow );
%}

instruct array_equalsC_evex(eDIRegP ary1, eSIRegP ary2, eAXRegI result,
                            regD tmp1, regD tmp2, kReg ktmp, eCXRegI tmp3, eBXRegI tmp4, eFlagsReg cr)
%{
  predicate(VM_Version::supports_avx512vlbw() && ((AryEqNode*)n)->encoding() == StrIntrinsicNode::UU);
  match(Set result (AryEq ary1 ary2));
  effect(TEMP tmp1, TEMP tmp2, TEMP ktmp, USE_KILL ary1, USE_KILL ary2, KILL tmp3, KILL tmp4, KILL cr);
  //ins_cost(300);

  format %{ "Array Equals char[] $ary1,$ary2 -> $result   // KILL $tmp1, $tmp2, $tmp3, $tmp4" %}
  ins_encode %{
    __ arrays_equals(true, $ary1$$Register, $ary2$$Register,
                     $tmp3$$Register, $result$$Register, $tmp4$$Register,
                     $tmp1$$XMMRegister, $tmp2$$XMMRegister, true /* char */, $ktmp$$KRegister);
  %}
  ins_pipe( pipe_slow );
%}

instruct count_positives(eSIRegP ary1, eCXRegI len, eAXRegI result,
                         regD tmp1, regD tmp2, eBXRegI tmp3, eFlagsReg cr)
%{
  predicate(!VM_Version::supports_avx512vlbw() || !VM_Version::supports_bmi2());
  match(Set result (CountPositives ary1 len));
  effect(TEMP tmp1, TEMP tmp2, USE_KILL ary1, USE_KILL len, KILL tmp3, KILL cr);

  format %{ "countPositives byte[] $ary1,$len -> $result   // KILL $tmp1, $tmp2, $tmp3" %}
  ins_encode %{
    __ count_positives($ary1$$Register, $len$$Register,
                       $result$$Register, $tmp3$$Register,
                       $tmp1$$XMMRegister, $tmp2$$XMMRegister, knoreg, knoreg);
  %}
  ins_pipe( pipe_slow );
%}

instruct count_positives_evex(eSIRegP ary1, eCXRegI len, eAXRegI result,
                              regD tmp1, regD tmp2, kReg ktmp1, kReg ktmp2, eBXRegI tmp3, eFlagsReg cr)
%{
  predicate(VM_Version::supports_avx512vlbw() && VM_Version::supports_bmi2());
  match(Set result (CountPositives ary1 len));
  effect(TEMP tmp1, TEMP tmp2, TEMP ktmp1, TEMP ktmp2, USE_KILL ary1, USE_KILL len, KILL tmp3, KILL cr);

  format %{ "countPositives byte[] $ary1,$len -> $result   // KILL $tmp1, $tmp2, $tmp3" %}
  ins_encode %{
    __ count_positives($ary1$$Register, $len$$Register,
                       $result$$Register, $tmp3$$Register,
                       $tmp1$$XMMRegister, $tmp2$$XMMRegister, $ktmp1$$KRegister, $ktmp2$$KRegister);
  %}
  ins_pipe( pipe_slow );
%}


// fast char[] to byte[] compression
instruct string_compress(eSIRegP src, eDIRegP dst, eDXRegI len, regD tmp1, regD tmp2,
                         regD tmp3, regD tmp4, eCXRegI tmp5, eAXRegI result, eFlagsReg cr) %{
  predicate(!VM_Version::supports_avx512vlbw() || !VM_Version::supports_bmi2());
  match(Set result (StrCompressedCopy src (Binary dst len)));
  effect(TEMP tmp1, TEMP tmp2, TEMP tmp3, TEMP tmp4, USE_KILL src, USE_KILL dst, USE_KILL len, KILL tmp5, KILL cr);

  format %{ "String Compress $src,$dst -> $result    // KILL RAX, RCX, RDX" %}
  ins_encode %{
    __ char_array_compress($src$$Register, $dst$$Register, $len$$Register,
                           $tmp1$$XMMRegister, $tmp2$$XMMRegister, $tmp3$$XMMRegister,
                           $tmp4$$XMMRegister, $tmp5$$Register, $result$$Register,
                           knoreg, knoreg);
  %}
  ins_pipe( pipe_slow );
%}

instruct string_compress_evex(eSIRegP src, eDIRegP dst, eDXRegI len, regD tmp1, regD tmp2,
                              regD tmp3, regD tmp4, kReg ktmp1, kReg ktmp2, eCXRegI tmp5, eAXRegI result, eFlagsReg cr) %{
  predicate(VM_Version::supports_avx512vlbw() && VM_Version::supports_bmi2());
  match(Set result (StrCompressedCopy src (Binary dst len)));
  effect(TEMP tmp1, TEMP tmp2, TEMP tmp3, TEMP tmp4, TEMP ktmp1, TEMP ktmp2, USE_KILL src, USE_KILL dst, USE_KILL len, KILL tmp5, KILL cr);

  format %{ "String Compress $src,$dst -> $result    // KILL RAX, RCX, RDX" %}
  ins_encode %{
    __ char_array_compress($src$$Register, $dst$$Register, $len$$Register,
                           $tmp1$$XMMRegister, $tmp2$$XMMRegister, $tmp3$$XMMRegister,
                           $tmp4$$XMMRegister, $tmp5$$Register, $result$$Register,
                           $ktmp1$$KRegister, $ktmp2$$KRegister);
  %}
  ins_pipe( pipe_slow );
%}

// fast byte[] to char[] inflation
instruct string_inflate(Universe dummy, eSIRegP src, eDIRegP dst, eDXRegI len,
                        regD tmp1, eCXRegI tmp2, eFlagsReg cr) %{
  predicate(!VM_Version::supports_avx512vlbw() || !VM_Version::supports_bmi2());
  match(Set dummy (StrInflatedCopy src (Binary dst len)));
  effect(TEMP tmp1, TEMP tmp2, USE_KILL src, USE_KILL dst, USE_KILL len, KILL cr);

  format %{ "String Inflate $src,$dst    // KILL $tmp1, $tmp2" %}
  ins_encode %{
    __ byte_array_inflate($src$$Register, $dst$$Register, $len$$Register,
                          $tmp1$$XMMRegister, $tmp2$$Register, knoreg);
  %}
  ins_pipe( pipe_slow );
%}

instruct string_inflate_evex(Universe dummy, eSIRegP src, eDIRegP dst, eDXRegI len,
                             regD tmp1, kReg ktmp, eCXRegI tmp2, eFlagsReg cr) %{
  predicate(VM_Version::supports_avx512vlbw() && VM_Version::supports_bmi2());
  match(Set dummy (StrInflatedCopy src (Binary dst len)));
  effect(TEMP tmp1, TEMP tmp2, TEMP ktmp, USE_KILL src, USE_KILL dst, USE_KILL len, KILL cr);

  format %{ "String Inflate $src,$dst    // KILL $tmp1, $tmp2" %}
  ins_encode %{
    __ byte_array_inflate($src$$Register, $dst$$Register, $len$$Register,
                          $tmp1$$XMMRegister, $tmp2$$Register, $ktmp$$KRegister);
  %}
  ins_pipe( pipe_slow );
%}

// encode char[] to byte[] in ISO_8859_1
instruct encode_iso_array(eSIRegP src, eDIRegP dst, eDXRegI len,
                          regD tmp1, regD tmp2, regD tmp3, regD tmp4,
                          eCXRegI tmp5, eAXRegI result, eFlagsReg cr) %{
  predicate(!((EncodeISOArrayNode*)n)->is_ascii());
  match(Set result (EncodeISOArray src (Binary dst len)));
  effect(TEMP tmp1, TEMP tmp2, TEMP tmp3, TEMP tmp4, USE_KILL src, USE_KILL dst, USE_KILL len, KILL tmp5, KILL cr);

  format %{ "Encode iso array $src,$dst,$len -> $result    // KILL ECX, EDX, $tmp1, $tmp2, $tmp3, $tmp4, ESI, EDI " %}
  ins_encode %{
    __ encode_iso_array($src$$Register, $dst$$Register, $len$$Register,
                        $tmp1$$XMMRegister, $tmp2$$XMMRegister, $tmp3$$XMMRegister,
                        $tmp4$$XMMRegister, $tmp5$$Register, $result$$Register, false);
  %}
  ins_pipe( pipe_slow );
%}

// encode char[] to byte[] in ASCII
instruct encode_ascii_array(eSIRegP src, eDIRegP dst, eDXRegI len,
                            regD tmp1, regD tmp2, regD tmp3, regD tmp4,
                            eCXRegI tmp5, eAXRegI result, eFlagsReg cr) %{
  predicate(((EncodeISOArrayNode*)n)->is_ascii());
  match(Set result (EncodeISOArray src (Binary dst len)));
  effect(TEMP tmp1, TEMP tmp2, TEMP tmp3, TEMP tmp4, USE_KILL src, USE_KILL dst, USE_KILL len, KILL tmp5, KILL cr);

  format %{ "Encode ascii array $src,$dst,$len -> $result    // KILL ECX, EDX, $tmp1, $tmp2, $tmp3, $tmp4, ESI, EDI " %}
  ins_encode %{
    __ encode_iso_array($src$$Register, $dst$$Register, $len$$Register,
                        $tmp1$$XMMRegister, $tmp2$$XMMRegister, $tmp3$$XMMRegister,
                        $tmp4$$XMMRegister, $tmp5$$Register, $result$$Register, true);
  %}
  ins_pipe( pipe_slow );
%}

//----------Control Flow Instructions------------------------------------------
// Signed compare Instructions
instruct compI_eReg(eFlagsReg cr, rRegI op1, rRegI op2) %{
  match(Set cr (CmpI op1 op2));
  effect( DEF cr, USE op1, USE op2 );
  format %{ "CMP    $op1,$op2" %}
  opcode(0x3B);  /* Opcode 3B /r */
  ins_encode( OpcP, RegReg( op1, op2) );
  ins_pipe( ialu_cr_reg_reg );
%}

instruct compI_eReg_imm(eFlagsReg cr, rRegI op1, immI op2) %{
  match(Set cr (CmpI op1 op2));
  effect( DEF cr, USE op1 );
  format %{ "CMP    $op1,$op2" %}
  opcode(0x81,0x07);  /* Opcode 81 /7 */
  // ins_encode( RegImm( op1, op2) );  /* Was CmpImm */
  ins_encode( OpcSErm( op1, op2 ), Con8or32( op2 ) );
  ins_pipe( ialu_cr_reg_imm );
%}

// Cisc-spilled version of cmpI_eReg
instruct compI_eReg_mem(eFlagsReg cr, rRegI op1, memory op2) %{
  match(Set cr (CmpI op1 (LoadI op2)));

  format %{ "CMP    $op1,$op2" %}
  ins_cost(500);
  opcode(0x3B);  /* Opcode 3B /r */
  ins_encode( OpcP, RegMem( op1, op2) );
  ins_pipe( ialu_cr_reg_mem );
%}

instruct testI_reg( eFlagsReg cr, rRegI src, immI_0 zero ) %{
  match(Set cr (CmpI src zero));
  effect( DEF cr, USE src );

  format %{ "TEST   $src,$src" %}
  opcode(0x85);
  ins_encode( OpcP, RegReg( src, src ) );
  ins_pipe( ialu_cr_reg_imm );
%}

instruct testI_reg_imm( eFlagsReg cr, rRegI src, immI con, immI_0 zero ) %{
  match(Set cr (CmpI (AndI src con) zero));

  format %{ "TEST   $src,$con" %}
  opcode(0xF7,0x00);
  ins_encode( OpcP, RegOpc(src), Con32(con) );
  ins_pipe( ialu_cr_reg_imm );
%}

instruct testI_reg_mem( eFlagsReg cr, rRegI src, memory mem, immI_0 zero ) %{
  match(Set cr (CmpI (AndI src mem) zero));

  format %{ "TEST   $src,$mem" %}
  opcode(0x85);
  ins_encode( OpcP, RegMem( src, mem ) );
  ins_pipe( ialu_cr_reg_mem );
%}

// Unsigned compare Instructions; really, same as signed except they
// produce an eFlagsRegU instead of eFlagsReg.
instruct compU_eReg(eFlagsRegU cr, rRegI op1, rRegI op2) %{
  match(Set cr (CmpU op1 op2));

  format %{ "CMPu   $op1,$op2" %}
  opcode(0x3B);  /* Opcode 3B /r */
  ins_encode( OpcP, RegReg( op1, op2) );
  ins_pipe( ialu_cr_reg_reg );
%}

instruct compU_eReg_imm(eFlagsRegU cr, rRegI op1, immI op2) %{
  match(Set cr (CmpU op1 op2));

  format %{ "CMPu   $op1,$op2" %}
  opcode(0x81,0x07);  /* Opcode 81 /7 */
  ins_encode( OpcSErm( op1, op2 ), Con8or32( op2 ) );
  ins_pipe( ialu_cr_reg_imm );
%}

// // Cisc-spilled version of cmpU_eReg
instruct compU_eReg_mem(eFlagsRegU cr, rRegI op1, memory op2) %{
  match(Set cr (CmpU op1 (LoadI op2)));

  format %{ "CMPu   $op1,$op2" %}
  ins_cost(500);
  opcode(0x3B);  /* Opcode 3B /r */
  ins_encode( OpcP, RegMem( op1, op2) );
  ins_pipe( ialu_cr_reg_mem );
%}

// // Cisc-spilled version of cmpU_eReg
//instruct compU_mem_eReg(eFlagsRegU cr, memory op1, rRegI op2) %{
//  match(Set cr (CmpU (LoadI op1) op2));
//
//  format %{ "CMPu   $op1,$op2" %}
//  ins_cost(500);
//  opcode(0x39);  /* Opcode 39 /r */
//  ins_encode( OpcP, RegMem( op1, op2) );
//%}

instruct testU_reg( eFlagsRegU cr, rRegI src, immI_0 zero ) %{
  match(Set cr (CmpU src zero));

  format %{ "TESTu  $src,$src" %}
  opcode(0x85);
  ins_encode( OpcP, RegReg( src, src ) );
  ins_pipe( ialu_cr_reg_imm );
%}

// Unsigned pointer compare Instructions
instruct compP_eReg(eFlagsRegU cr, eRegP op1, eRegP op2) %{
  match(Set cr (CmpP op1 op2));

  format %{ "CMPu   $op1,$op2" %}
  opcode(0x3B);  /* Opcode 3B /r */
  ins_encode( OpcP, RegReg( op1, op2) );
  ins_pipe( ialu_cr_reg_reg );
%}

instruct compP_eReg_imm(eFlagsRegU cr, eRegP op1, immP op2) %{
  match(Set cr (CmpP op1 op2));

  format %{ "CMPu   $op1,$op2" %}
  opcode(0x81,0x07);  /* Opcode 81 /7 */
  ins_encode( OpcSErm( op1, op2 ), Con8or32( op2 ) );
  ins_pipe( ialu_cr_reg_imm );
%}

// // Cisc-spilled version of cmpP_eReg
instruct compP_eReg_mem(eFlagsRegU cr, eRegP op1, memory op2) %{
  match(Set cr (CmpP op1 (LoadP op2)));

  format %{ "CMPu   $op1,$op2" %}
  ins_cost(500);
  opcode(0x3B);  /* Opcode 3B /r */
  ins_encode( OpcP, RegMem( op1, op2) );
  ins_pipe( ialu_cr_reg_mem );
%}

// // Cisc-spilled version of cmpP_eReg
//instruct compP_mem_eReg(eFlagsRegU cr, memory op1, eRegP op2) %{
//  match(Set cr (CmpP (LoadP op1) op2));
//
//  format %{ "CMPu   $op1,$op2" %}
//  ins_cost(500);
//  opcode(0x39);  /* Opcode 39 /r */
//  ins_encode( OpcP, RegMem( op1, op2) );
//%}

// Compare raw pointer (used in out-of-heap check).
// Only works because non-oop pointers must be raw pointers
// and raw pointers have no anti-dependencies.
instruct compP_mem_eReg( eFlagsRegU cr, eRegP op1, memory op2 ) %{
  predicate( n->in(2)->in(2)->bottom_type()->reloc() == relocInfo::none );
  match(Set cr (CmpP op1 (LoadP op2)));

  format %{ "CMPu   $op1,$op2" %}
  opcode(0x3B);  /* Opcode 3B /r */
  ins_encode( OpcP, RegMem( op1, op2) );
  ins_pipe( ialu_cr_reg_mem );
%}

//
// This will generate a signed flags result. This should be ok
// since any compare to a zero should be eq/neq.
instruct testP_reg( eFlagsReg cr, eRegP src, immP0 zero ) %{
  match(Set cr (CmpP src zero));

  format %{ "TEST   $src,$src" %}
  opcode(0x85);
  ins_encode( OpcP, RegReg( src, src ) );
  ins_pipe( ialu_cr_reg_imm );
%}

// Cisc-spilled version of testP_reg
// This will generate a signed flags result. This should be ok
// since any compare to a zero should be eq/neq.
instruct testP_Reg_mem( eFlagsReg cr, memory op, immI_0 zero ) %{
  match(Set cr (CmpP (LoadP op) zero));

  format %{ "TEST   $op,0xFFFFFFFF" %}
  ins_cost(500);
  opcode(0xF7);               /* Opcode F7 /0 */
  ins_encode( OpcP, RMopc_Mem(0x00,op), Con_d32(0xFFFFFFFF) );
  ins_pipe( ialu_cr_reg_imm );
%}

// Yanked all unsigned pointer compare operations.
// Pointer compares are done with CmpP which is already unsigned.

//----------Max and Min--------------------------------------------------------
// Min Instructions
////
//   *** Min and Max using the conditional move are slower than the
//   *** branch version on a Pentium III.
// // Conditional move for min
//instruct cmovI_reg_lt( rRegI op2, rRegI op1, eFlagsReg cr ) %{
//  effect( USE_DEF op2, USE op1, USE cr );
//  format %{ "CMOVlt $op2,$op1\t! min" %}
//  opcode(0x4C,0x0F);
//  ins_encode( OpcS, OpcP, RegReg( op2, op1 ) );
//  ins_pipe( pipe_cmov_reg );
//%}
//
//// Min Register with Register (P6 version)
//instruct minI_eReg_p6( rRegI op1, rRegI op2 ) %{
//  predicate(VM_Version::supports_cmov() );
//  match(Set op2 (MinI op1 op2));
//  ins_cost(200);
//  expand %{
//    eFlagsReg cr;
//    compI_eReg(cr,op1,op2);
//    cmovI_reg_lt(op2,op1,cr);
//  %}
//%}

// Min Register with Register (generic version)
instruct minI_eReg(rRegI dst, rRegI src, eFlagsReg flags) %{
  match(Set dst (MinI dst src));
  effect(KILL flags);
  ins_cost(300);

  format %{ "MIN    $dst,$src" %}
  opcode(0xCC);
  ins_encode( min_enc(dst,src) );
  ins_pipe( pipe_slow );
%}

// Max Register with Register
//   *** Min and Max using the conditional move are slower than the
//   *** branch version on a Pentium III.
// // Conditional move for max
//instruct cmovI_reg_gt( rRegI op2, rRegI op1, eFlagsReg cr ) %{
//  effect( USE_DEF op2, USE op1, USE cr );
//  format %{ "CMOVgt $op2,$op1\t! max" %}
//  opcode(0x4F,0x0F);
//  ins_encode( OpcS, OpcP, RegReg( op2, op1 ) );
//  ins_pipe( pipe_cmov_reg );
//%}
//
// // Max Register with Register (P6 version)
//instruct maxI_eReg_p6( rRegI op1, rRegI op2 ) %{
//  predicate(VM_Version::supports_cmov() );
//  match(Set op2 (MaxI op1 op2));
//  ins_cost(200);
//  expand %{
//    eFlagsReg cr;
//    compI_eReg(cr,op1,op2);
//    cmovI_reg_gt(op2,op1,cr);
//  %}
//%}

// Max Register with Register (generic version)
instruct maxI_eReg(rRegI dst, rRegI src, eFlagsReg flags) %{
  match(Set dst (MaxI dst src));
  effect(KILL flags);
  ins_cost(300);

  format %{ "MAX    $dst,$src" %}
  opcode(0xCC);
  ins_encode( max_enc(dst,src) );
  ins_pipe( pipe_slow );
%}

// ============================================================================
// Counted Loop limit node which represents exact final iterator value.
// Note: the resulting value should fit into integer range since
// counted loops have limit check on overflow.
instruct loopLimit_eReg(eAXRegI limit, nadxRegI init, immI stride, eDXRegI limit_hi, nadxRegI tmp, eFlagsReg flags) %{
  match(Set limit (LoopLimit (Binary init limit) stride));
  effect(TEMP limit_hi, TEMP tmp, KILL flags);
  ins_cost(300);

  format %{ "loopLimit $init,$limit,$stride  # $limit = $init + $stride *( $limit - $init + $stride -1)/ $stride, kills $limit_hi" %}
  ins_encode %{
    int strd = (int)$stride$$constant;
    assert(strd != 1 && strd != -1, "sanity");
    int m1 = (strd > 0) ? 1 : -1;
    // Convert limit to long (EAX:EDX)
    __ cdql();
    // Convert init to long (init:tmp)
    __ movl($tmp$$Register, $init$$Register);
    __ sarl($tmp$$Register, 31);
    // $limit - $init
    __ subl($limit$$Register, $init$$Register);
    __ sbbl($limit_hi$$Register, $tmp$$Register);
    // + ($stride - 1)
    if (strd > 0) {
      __ addl($limit$$Register, (strd - 1));
      __ adcl($limit_hi$$Register, 0);
      __ movl($tmp$$Register, strd);
    } else {
      __ addl($limit$$Register, (strd + 1));
      __ adcl($limit_hi$$Register, -1);
      __ lneg($limit_hi$$Register, $limit$$Register);
      __ movl($tmp$$Register, -strd);
    }
    // signed division: (EAX:EDX) / pos_stride
    __ idivl($tmp$$Register);
    if (strd < 0) {
      // restore sign
      __ negl($tmp$$Register);
    }
    // (EAX) * stride
    __ mull($tmp$$Register);
    // + init (ignore upper bits)
    __ addl($limit$$Register, $init$$Register);
  %}
  ins_pipe( pipe_slow );
%}

// ============================================================================
// Branch Instructions
// Jump Table
instruct jumpXtnd(rRegI switch_val) %{
  match(Jump switch_val);
  ins_cost(350);
  format %{  "JMP    [$constantaddress](,$switch_val,1)\n\t" %}
  ins_encode %{
    // Jump to Address(table_base + switch_reg)
    Address index(noreg, $switch_val$$Register, Address::times_1);
    __ jump(ArrayAddress($constantaddress, index), noreg);
  %}
  ins_pipe(pipe_jmp);
%}

// Jump Direct - Label defines a relative address from JMP+1
instruct jmpDir(label labl) %{
  match(Goto);
  effect(USE labl);

  ins_cost(300);
  format %{ "JMP    $labl" %}
  size(5);
  ins_encode %{
    Label* L = $labl$$label;
    __ jmp(*L, false); // Always long jump
  %}
  ins_pipe( pipe_jmp );
%}

// Jump Direct Conditional - Label defines a relative address from Jcc+1
instruct jmpCon(cmpOp cop, eFlagsReg cr, label labl) %{
  match(If cop cr);
  effect(USE labl);

  ins_cost(300);
  format %{ "J$cop    $labl" %}
  size(6);
  ins_encode %{
    Label* L = $labl$$label;
    __ jcc((Assembler::Condition)($cop$$cmpcode), *L, false); // Always long jump
  %}
  ins_pipe( pipe_jcc );
%}

// Jump Direct Conditional - Label defines a relative address from Jcc+1
instruct jmpLoopEnd(cmpOp cop, eFlagsReg cr, label labl) %{
  match(CountedLoopEnd cop cr);
  effect(USE labl);

  ins_cost(300);
  format %{ "J$cop    $labl\t# Loop end" %}
  size(6);
  ins_encode %{
    Label* L = $labl$$label;
    __ jcc((Assembler::Condition)($cop$$cmpcode), *L, false); // Always long jump
  %}
  ins_pipe( pipe_jcc );
%}

// Jump Direct Conditional - using unsigned comparison
instruct jmpConU(cmpOpU cop, eFlagsRegU cmp, label labl) %{
  match(If cop cmp);
  effect(USE labl);

  ins_cost(300);
  format %{ "J$cop,u  $labl" %}
  size(6);
  ins_encode %{
    Label* L = $labl$$label;
    __ jcc((Assembler::Condition)($cop$$cmpcode), *L, false); // Always long jump
  %}
  ins_pipe(pipe_jcc);
%}

instruct jmpConUCF(cmpOpUCF cop, eFlagsRegUCF cmp, label labl) %{
  match(If cop cmp);
  effect(USE labl);

  ins_cost(200);
  format %{ "J$cop,u  $labl" %}
  size(6);
  ins_encode %{
    Label* L = $labl$$label;
    __ jcc((Assembler::Condition)($cop$$cmpcode), *L, false); // Always long jump
  %}
  ins_pipe(pipe_jcc);
%}

instruct jmpConUCF2(cmpOpUCF2 cop, eFlagsRegUCF cmp, label labl) %{
  match(If cop cmp);
  effect(USE labl);

  ins_cost(200);
  format %{ $$template
    if ($cop$$cmpcode == Assembler::notEqual) {
      $$emit$$"JP,u   $labl\n\t"
      $$emit$$"J$cop,u   $labl"
    } else {
      $$emit$$"JP,u   done\n\t"
      $$emit$$"J$cop,u   $labl\n\t"
      $$emit$$"done:"
    }
  %}
  ins_encode %{
    Label* l = $labl$$label;
    if ($cop$$cmpcode == Assembler::notEqual) {
      __ jcc(Assembler::parity, *l, false);
      __ jcc(Assembler::notEqual, *l, false);
    } else if ($cop$$cmpcode == Assembler::equal) {
      Label done;
      __ jccb(Assembler::parity, done);
      __ jcc(Assembler::equal, *l, false);
      __ bind(done);
    } else {
       ShouldNotReachHere();
    }
  %}
  ins_pipe(pipe_jcc);
%}

// ============================================================================
// The 2nd slow-half of a subtype check.  Scan the subklass's 2ndary superklass
// array for an instance of the superklass.  Set a hidden internal cache on a
// hit (cache is checked with exposed code in gen_subtype_check()).  Return
// NZ for a miss or zero for a hit.  The encoding ALSO sets flags.
instruct partialSubtypeCheck( eDIRegP result, eSIRegP sub, eAXRegP super, eCXRegI rcx, eFlagsReg cr ) %{
  match(Set result (PartialSubtypeCheck sub super));
  effect( KILL rcx, KILL cr );

  ins_cost(1100);  // slightly larger than the next version
  format %{ "MOV    EDI,[$sub+Klass::secondary_supers]\n\t"
            "MOV    ECX,[EDI+ArrayKlass::length]\t# length to scan\n\t"
            "ADD    EDI,ArrayKlass::base_offset\t# Skip to start of data; set NZ in case count is zero\n\t"
            "REPNE SCASD\t# Scan *EDI++ for a match with EAX while CX-- != 0\n\t"
            "JNE,s  miss\t\t# Missed: EDI not-zero\n\t"
            "MOV    [$sub+Klass::secondary_super_cache],$super\t# Hit: update cache\n\t"
            "XOR    $result,$result\t\t Hit: EDI zero\n\t"
     "miss:\t" %}

  opcode(0x1); // Force a XOR of EDI
  ins_encode( enc_PartialSubtypeCheck() );
  ins_pipe( pipe_slow );
%}

instruct partialSubtypeCheck_vs_Zero( eFlagsReg cr, eSIRegP sub, eAXRegP super, eCXRegI rcx, eDIRegP result, immP0 zero ) %{
  match(Set cr (CmpP (PartialSubtypeCheck sub super) zero));
  effect( KILL rcx, KILL result );

  ins_cost(1000);
  format %{ "MOV    EDI,[$sub+Klass::secondary_supers]\n\t"
            "MOV    ECX,[EDI+ArrayKlass::length]\t# length to scan\n\t"
            "ADD    EDI,ArrayKlass::base_offset\t# Skip to start of data; set NZ in case count is zero\n\t"
            "REPNE SCASD\t# Scan *EDI++ for a match with EAX while CX-- != 0\n\t"
            "JNE,s  miss\t\t# Missed: flags NZ\n\t"
            "MOV    [$sub+Klass::secondary_super_cache],$super\t# Hit: update cache, flags Z\n\t"
     "miss:\t" %}

  opcode(0x0);  // No need to XOR EDI
  ins_encode( enc_PartialSubtypeCheck() );
  ins_pipe( pipe_slow );
%}

// ============================================================================
// Branch Instructions -- short offset versions
//
// These instructions are used to replace jumps of a long offset (the default
// match) with jumps of a shorter offset.  These instructions are all tagged
// with the ins_short_branch attribute, which causes the ADLC to suppress the
// match rules in general matching.  Instead, the ADLC generates a conversion
// method in the MachNode which can be used to do in-place replacement of the
// long variant with the shorter variant.  The compiler will determine if a
// branch can be taken by the is_short_branch_offset() predicate in the machine
// specific code section of the file.

// Jump Direct - Label defines a relative address from JMP+1
instruct jmpDir_short(label labl) %{
  match(Goto);
  effect(USE labl);

  ins_cost(300);
  format %{ "JMP,s  $labl" %}
  size(2);
  ins_encode %{
    Label* L = $labl$$label;
    __ jmpb(*L);
  %}
  ins_pipe( pipe_jmp );
  ins_short_branch(1);
%}

// Jump Direct Conditional - Label defines a relative address from Jcc+1
instruct jmpCon_short(cmpOp cop, eFlagsReg cr, label labl) %{
  match(If cop cr);
  effect(USE labl);

  ins_cost(300);
  format %{ "J$cop,s  $labl" %}
  size(2);
  ins_encode %{
    Label* L = $labl$$label;
    __ jccb((Assembler::Condition)($cop$$cmpcode), *L);
  %}
  ins_pipe( pipe_jcc );
  ins_short_branch(1);
%}

// Jump Direct Conditional - Label defines a relative address from Jcc+1
instruct jmpLoopEnd_short(cmpOp cop, eFlagsReg cr, label labl) %{
  match(CountedLoopEnd cop cr);
  effect(USE labl);

  ins_cost(300);
  format %{ "J$cop,s  $labl\t# Loop end" %}
  size(2);
  ins_encode %{
    Label* L = $labl$$label;
    __ jccb((Assembler::Condition)($cop$$cmpcode), *L);
  %}
  ins_pipe( pipe_jcc );
  ins_short_branch(1);
%}

// Jump Direct Conditional - using unsigned comparison
instruct jmpConU_short(cmpOpU cop, eFlagsRegU cmp, label labl) %{
  match(If cop cmp);
  effect(USE labl);

  ins_cost(300);
  format %{ "J$cop,us $labl" %}
  size(2);
  ins_encode %{
    Label* L = $labl$$label;
    __ jccb((Assembler::Condition)($cop$$cmpcode), *L);
  %}
  ins_pipe( pipe_jcc );
  ins_short_branch(1);
%}

instruct jmpConUCF_short(cmpOpUCF cop, eFlagsRegUCF cmp, label labl) %{
  match(If cop cmp);
  effect(USE labl);

  ins_cost(300);
  format %{ "J$cop,us $labl" %}
  size(2);
  ins_encode %{
    Label* L = $labl$$label;
    __ jccb((Assembler::Condition)($cop$$cmpcode), *L);
  %}
  ins_pipe( pipe_jcc );
  ins_short_branch(1);
%}

instruct jmpConUCF2_short(cmpOpUCF2 cop, eFlagsRegUCF cmp, label labl) %{
  match(If cop cmp);
  effect(USE labl);

  ins_cost(300);
  format %{ $$template
    if ($cop$$cmpcode == Assembler::notEqual) {
      $$emit$$"JP,u,s   $labl\n\t"
      $$emit$$"J$cop,u,s   $labl"
    } else {
      $$emit$$"JP,u,s   done\n\t"
      $$emit$$"J$cop,u,s  $labl\n\t"
      $$emit$$"done:"
    }
  %}
  size(4);
  ins_encode %{
    Label* l = $labl$$label;
    if ($cop$$cmpcode == Assembler::notEqual) {
      __ jccb(Assembler::parity, *l);
      __ jccb(Assembler::notEqual, *l);
    } else if ($cop$$cmpcode == Assembler::equal) {
      Label done;
      __ jccb(Assembler::parity, done);
      __ jccb(Assembler::equal, *l);
      __ bind(done);
    } else {
       ShouldNotReachHere();
    }
  %}
  ins_pipe(pipe_jcc);
  ins_short_branch(1);
%}

// ============================================================================
// Long Compare
//
// Currently we hold longs in 2 registers.  Comparing such values efficiently
// is tricky.  The flavor of compare used depends on whether we are testing
// for LT, LE, or EQ.  For a simple LT test we can check just the sign bit.
// The GE test is the negated LT test.  The LE test can be had by commuting
// the operands (yielding a GE test) and then negating; negate again for the
// GT test.  The EQ test is done by ORcc'ing the high and low halves, and the
// NE test is negated from that.

// Due to a shortcoming in the ADLC, it mixes up expressions like:
// (foo (CmpI (CmpL X Y) 0)) and (bar (CmpI (CmpL X 0L) 0)).  Note the
// difference between 'Y' and '0L'.  The tree-matches for the CmpI sections
// are collapsed internally in the ADLC's dfa-gen code.  The match for
// (CmpI (CmpL X Y) 0) is silently replaced with (CmpI (CmpL X 0L) 0) and the
// foo match ends up with the wrong leaf.  One fix is to not match both
// reg-reg and reg-zero forms of long-compare.  This is unfortunate because
// both forms beat the trinary form of long-compare and both are very useful
// on Intel which has so few registers.

// Manifest a CmpL result in an integer register.  Very painful.
// This is the test to avoid.
instruct cmpL3_reg_reg(eSIRegI dst, eRegL src1, eRegL src2, eFlagsReg flags ) %{
  match(Set dst (CmpL3 src1 src2));
  effect( KILL flags );
  ins_cost(1000);
  format %{ "XOR    $dst,$dst\n\t"
            "CMP    $src1.hi,$src2.hi\n\t"
            "JLT,s  m_one\n\t"
            "JGT,s  p_one\n\t"
            "CMP    $src1.lo,$src2.lo\n\t"
            "JB,s   m_one\n\t"
            "JEQ,s  done\n"
    "p_one:\tINC    $dst\n\t"
            "JMP,s  done\n"
    "m_one:\tDEC    $dst\n"
     "done:" %}
  ins_encode %{
    Label p_one, m_one, done;
    __ xorptr($dst$$Register, $dst$$Register);
    __ cmpl(HIGH_FROM_LOW($src1$$Register), HIGH_FROM_LOW($src2$$Register));
    __ jccb(Assembler::less,    m_one);
    __ jccb(Assembler::greater, p_one);
    __ cmpl($src1$$Register, $src2$$Register);
    __ jccb(Assembler::below,   m_one);
    __ jccb(Assembler::equal,   done);
    __ bind(p_one);
    __ incrementl($dst$$Register);
    __ jmpb(done);
    __ bind(m_one);
    __ decrementl($dst$$Register);
    __ bind(done);
  %}
  ins_pipe( pipe_slow );
%}

//======
// Manifest a CmpL result in the normal flags.  Only good for LT or GE
// compares.  Can be used for LE or GT compares by reversing arguments.
// NOT GOOD FOR EQ/NE tests.
instruct cmpL_zero_flags_LTGE( flagsReg_long_LTGE flags, eRegL src, immL0 zero ) %{
  match( Set flags (CmpL src zero ));
  ins_cost(100);
  format %{ "TEST   $src.hi,$src.hi" %}
  opcode(0x85);
  ins_encode( OpcP, RegReg_Hi2( src, src ) );
  ins_pipe( ialu_cr_reg_reg );
%}

// Manifest a CmpL result in the normal flags.  Only good for LT or GE
// compares.  Can be used for LE or GT compares by reversing arguments.
// NOT GOOD FOR EQ/NE tests.
instruct cmpL_reg_flags_LTGE( flagsReg_long_LTGE flags, eRegL src1, eRegL src2, rRegI tmp ) %{
  match( Set flags (CmpL src1 src2 ));
  effect( TEMP tmp );
  ins_cost(300);
  format %{ "CMP    $src1.lo,$src2.lo\t! Long compare; set flags for low bits\n\t"
            "MOV    $tmp,$src1.hi\n\t"
            "SBB    $tmp,$src2.hi\t! Compute flags for long compare" %}
  ins_encode( long_cmp_flags2( src1, src2, tmp ) );
  ins_pipe( ialu_cr_reg_reg );
%}

// Long compares reg < zero/req OR reg >= zero/req.
// Just a wrapper for a normal branch, plus the predicate test.
instruct cmpL_LTGE(cmpOp cmp, flagsReg_long_LTGE flags, label labl) %{
  match(If cmp flags);
  effect(USE labl);
  predicate( _kids[0]->_leaf->as_Bool()->_test._test == BoolTest::lt || _kids[0]->_leaf->as_Bool()->_test._test == BoolTest::ge );
  expand %{
    jmpCon(cmp,flags,labl);    // JLT or JGE...
  %}
%}

//======
// Manifest a CmpUL result in the normal flags.  Only good for LT or GE
// compares.  Can be used for LE or GT compares by reversing arguments.
// NOT GOOD FOR EQ/NE tests.
instruct cmpUL_zero_flags_LTGE(flagsReg_ulong_LTGE flags, eRegL src, immL0 zero) %{
  match(Set flags (CmpUL src zero));
  ins_cost(100);
  format %{ "TEST   $src.hi,$src.hi" %}
  opcode(0x85);
  ins_encode(OpcP, RegReg_Hi2(src, src));
  ins_pipe(ialu_cr_reg_reg);
%}

// Manifest a CmpUL result in the normal flags.  Only good for LT or GE
// compares.  Can be used for LE or GT compares by reversing arguments.
// NOT GOOD FOR EQ/NE tests.
instruct cmpUL_reg_flags_LTGE(flagsReg_ulong_LTGE flags, eRegL src1, eRegL src2, rRegI tmp) %{
  match(Set flags (CmpUL src1 src2));
  effect(TEMP tmp);
  ins_cost(300);
  format %{ "CMP    $src1.lo,$src2.lo\t! Unsigned long compare; set flags for low bits\n\t"
            "MOV    $tmp,$src1.hi\n\t"
            "SBB    $tmp,$src2.hi\t! Compute flags for unsigned long compare" %}
  ins_encode(long_cmp_flags2(src1, src2, tmp));
  ins_pipe(ialu_cr_reg_reg);
%}

// Unsigned long compares reg < zero/req OR reg >= zero/req.
// Just a wrapper for a normal branch, plus the predicate test.
instruct cmpUL_LTGE(cmpOpU cmp, flagsReg_ulong_LTGE flags, label labl) %{
  match(If cmp flags);
  effect(USE labl);
  predicate(_kids[0]->_leaf->as_Bool()->_test._test == BoolTest::lt || _kids[0]->_leaf->as_Bool()->_test._test == BoolTest::ge);
  expand %{
    jmpCon(cmp, flags, labl);    // JLT or JGE...
  %}
%}

// Compare 2 longs and CMOVE longs.
instruct cmovLL_reg_LTGE(cmpOp cmp, flagsReg_long_LTGE flags, eRegL dst, eRegL src) %{
  match(Set dst (CMoveL (Binary cmp flags) (Binary dst src)));
  predicate(VM_Version::supports_cmov() && ( _kids[0]->_kids[0]->_leaf->as_Bool()->_test._test == BoolTest::lt || _kids[0]->_kids[0]->_leaf->as_Bool()->_test._test == BoolTest::ge ));
  ins_cost(400);
  format %{ "CMOV$cmp $dst.lo,$src.lo\n\t"
            "CMOV$cmp $dst.hi,$src.hi" %}
  opcode(0x0F,0x40);
  ins_encode( enc_cmov(cmp), RegReg_Lo2( dst, src ), enc_cmov(cmp), RegReg_Hi2( dst, src ) );
  ins_pipe( pipe_cmov_reg_long );
%}

instruct cmovLL_mem_LTGE(cmpOp cmp, flagsReg_long_LTGE flags, eRegL dst, load_long_memory src) %{
  match(Set dst (CMoveL (Binary cmp flags) (Binary dst (LoadL src))));
  predicate(VM_Version::supports_cmov() && ( _kids[0]->_kids[0]->_leaf->as_Bool()->_test._test == BoolTest::lt || _kids[0]->_kids[0]->_leaf->as_Bool()->_test._test == BoolTest::ge ));
  ins_cost(500);
  format %{ "CMOV$cmp $dst.lo,$src.lo\n\t"
            "CMOV$cmp $dst.hi,$src.hi" %}
  opcode(0x0F,0x40);
  ins_encode( enc_cmov(cmp), RegMem(dst, src), enc_cmov(cmp), RegMem_Hi(dst, src) );
  ins_pipe( pipe_cmov_reg_long );
%}

instruct cmovLL_reg_LTGE_U(cmpOpU cmp, flagsReg_ulong_LTGE flags, eRegL dst, eRegL src) %{
  match(Set dst (CMoveL (Binary cmp flags) (Binary dst src)));
  predicate(VM_Version::supports_cmov() && ( _kids[0]->_kids[0]->_leaf->as_Bool()->_test._test == BoolTest::lt || _kids[0]->_kids[0]->_leaf->as_Bool()->_test._test == BoolTest::ge ));
  ins_cost(400);
  expand %{
    cmovLL_reg_LTGE(cmp, flags, dst, src);
  %}
%}

instruct cmovLL_mem_LTGE_U(cmpOpU cmp, flagsReg_ulong_LTGE flags, eRegL dst, load_long_memory src) %{
  match(Set dst (CMoveL (Binary cmp flags) (Binary dst (LoadL src))));
  predicate(VM_Version::supports_cmov() && ( _kids[0]->_kids[0]->_leaf->as_Bool()->_test._test == BoolTest::lt || _kids[0]->_kids[0]->_leaf->as_Bool()->_test._test == BoolTest::ge ));
  ins_cost(500);
  expand %{
    cmovLL_mem_LTGE(cmp, flags, dst, src);
  %}
%}

// Compare 2 longs and CMOVE ints.
instruct cmovII_reg_LTGE(cmpOp cmp, flagsReg_long_LTGE flags, rRegI dst, rRegI src) %{
  predicate(VM_Version::supports_cmov() && ( _kids[0]->_kids[0]->_leaf->as_Bool()->_test._test == BoolTest::lt || _kids[0]->_kids[0]->_leaf->as_Bool()->_test._test == BoolTest::ge ));
  match(Set dst (CMoveI (Binary cmp flags) (Binary dst src)));
  ins_cost(200);
  format %{ "CMOV$cmp $dst,$src" %}
  opcode(0x0F,0x40);
  ins_encode( enc_cmov(cmp), RegReg( dst, src ) );
  ins_pipe( pipe_cmov_reg );
%}

instruct cmovII_mem_LTGE(cmpOp cmp, flagsReg_long_LTGE flags, rRegI dst, memory src) %{
  predicate(VM_Version::supports_cmov() && ( _kids[0]->_kids[0]->_leaf->as_Bool()->_test._test == BoolTest::lt || _kids[0]->_kids[0]->_leaf->as_Bool()->_test._test == BoolTest::ge ));
  match(Set dst (CMoveI (Binary cmp flags) (Binary dst (LoadI src))));
  ins_cost(250);
  format %{ "CMOV$cmp $dst,$src" %}
  opcode(0x0F,0x40);
  ins_encode( enc_cmov(cmp), RegMem( dst, src ) );
  ins_pipe( pipe_cmov_mem );
%}

instruct cmovII_reg_LTGE_U(cmpOpU cmp, flagsReg_ulong_LTGE flags, rRegI dst, rRegI src) %{
  predicate(VM_Version::supports_cmov() && ( _kids[0]->_kids[0]->_leaf->as_Bool()->_test._test == BoolTest::lt || _kids[0]->_kids[0]->_leaf->as_Bool()->_test._test == BoolTest::ge ));
  match(Set dst (CMoveI (Binary cmp flags) (Binary dst src)));
  ins_cost(200);
  expand %{
    cmovII_reg_LTGE(cmp, flags, dst, src);
  %}
%}

instruct cmovII_mem_LTGE_U(cmpOpU cmp, flagsReg_ulong_LTGE flags, rRegI dst, memory src) %{
  predicate(VM_Version::supports_cmov() && ( _kids[0]->_kids[0]->_leaf->as_Bool()->_test._test == BoolTest::lt || _kids[0]->_kids[0]->_leaf->as_Bool()->_test._test == BoolTest::ge ));
  match(Set dst (CMoveI (Binary cmp flags) (Binary dst (LoadI src))));
  ins_cost(250);
  expand %{
    cmovII_mem_LTGE(cmp, flags, dst, src);
  %}
%}

// Compare 2 longs and CMOVE ptrs.
instruct cmovPP_reg_LTGE(cmpOp cmp, flagsReg_long_LTGE flags, eRegP dst, eRegP src) %{
  predicate(VM_Version::supports_cmov() && ( _kids[0]->_kids[0]->_leaf->as_Bool()->_test._test == BoolTest::lt || _kids[0]->_kids[0]->_leaf->as_Bool()->_test._test == BoolTest::ge ));
  match(Set dst (CMoveP (Binary cmp flags) (Binary dst src)));
  ins_cost(200);
  format %{ "CMOV$cmp $dst,$src" %}
  opcode(0x0F,0x40);
  ins_encode( enc_cmov(cmp), RegReg( dst, src ) );
  ins_pipe( pipe_cmov_reg );
%}

// Compare 2 unsigned longs and CMOVE ptrs.
instruct cmovPP_reg_LTGE_U(cmpOpU cmp, flagsReg_ulong_LTGE flags, eRegP dst, eRegP src) %{
  predicate(VM_Version::supports_cmov() && ( _kids[0]->_kids[0]->_leaf->as_Bool()->_test._test == BoolTest::lt || _kids[0]->_kids[0]->_leaf->as_Bool()->_test._test == BoolTest::ge ));
  match(Set dst (CMoveP (Binary cmp flags) (Binary dst src)));
  ins_cost(200);
  expand %{
    cmovPP_reg_LTGE(cmp,flags,dst,src);
  %}
%}

// Compare 2 longs and CMOVE doubles
instruct cmovDDPR_reg_LTGE(cmpOp cmp, flagsReg_long_LTGE flags, regDPR dst, regDPR src) %{
  predicate( UseSSE<=1 && ( _kids[0]->_kids[0]->_leaf->as_Bool()->_test._test == BoolTest::lt || _kids[0]->_kids[0]->_leaf->as_Bool()->_test._test == BoolTest::ge ));
  match(Set dst (CMoveD (Binary cmp flags) (Binary dst src)));
  ins_cost(200);
  expand %{
    fcmovDPR_regS(cmp,flags,dst,src);
  %}
%}

// Compare 2 longs and CMOVE doubles
instruct cmovDD_reg_LTGE(cmpOp cmp, flagsReg_long_LTGE flags, regD dst, regD src) %{
  predicate( UseSSE>=2 && ( _kids[0]->_kids[0]->_leaf->as_Bool()->_test._test == BoolTest::lt || _kids[0]->_kids[0]->_leaf->as_Bool()->_test._test == BoolTest::ge ));
  match(Set dst (CMoveD (Binary cmp flags) (Binary dst src)));
  ins_cost(200);
  expand %{
    fcmovD_regS(cmp,flags,dst,src);
  %}
%}

instruct cmovFFPR_reg_LTGE(cmpOp cmp, flagsReg_long_LTGE flags, regFPR dst, regFPR src) %{
  predicate( UseSSE==0 && ( _kids[0]->_kids[0]->_leaf->as_Bool()->_test._test == BoolTest::lt || _kids[0]->_kids[0]->_leaf->as_Bool()->_test._test == BoolTest::ge ));
  match(Set dst (CMoveF (Binary cmp flags) (Binary dst src)));
  ins_cost(200);
  expand %{
    fcmovFPR_regS(cmp,flags,dst,src);
  %}
%}

instruct cmovFF_reg_LTGE(cmpOp cmp, flagsReg_long_LTGE flags, regF dst, regF src) %{
  predicate( UseSSE>=1 && ( _kids[0]->_kids[0]->_leaf->as_Bool()->_test._test == BoolTest::lt || _kids[0]->_kids[0]->_leaf->as_Bool()->_test._test == BoolTest::ge ));
  match(Set dst (CMoveF (Binary cmp flags) (Binary dst src)));
  ins_cost(200);
  expand %{
    fcmovF_regS(cmp,flags,dst,src);
  %}
%}

//======
// Manifest a CmpL result in the normal flags.  Only good for EQ/NE compares.
instruct cmpL_zero_flags_EQNE( flagsReg_long_EQNE flags, eRegL src, immL0 zero, rRegI tmp ) %{
  match( Set flags (CmpL src zero ));
  effect(TEMP tmp);
  ins_cost(200);
  format %{ "MOV    $tmp,$src.lo\n\t"
            "OR     $tmp,$src.hi\t! Long is EQ/NE 0?" %}
  ins_encode( long_cmp_flags0( src, tmp ) );
  ins_pipe( ialu_reg_reg_long );
%}

// Manifest a CmpL result in the normal flags.  Only good for EQ/NE compares.
instruct cmpL_reg_flags_EQNE( flagsReg_long_EQNE flags, eRegL src1, eRegL src2 ) %{
  match( Set flags (CmpL src1 src2 ));
  ins_cost(200+300);
  format %{ "CMP    $src1.lo,$src2.lo\t! Long compare; set flags for low bits\n\t"
            "JNE,s  skip\n\t"
            "CMP    $src1.hi,$src2.hi\n\t"
     "skip:\t" %}
  ins_encode( long_cmp_flags1( src1, src2 ) );
  ins_pipe( ialu_cr_reg_reg );
%}

// Long compare reg == zero/reg OR reg != zero/reg
// Just a wrapper for a normal branch, plus the predicate test.
instruct cmpL_EQNE(cmpOp cmp, flagsReg_long_EQNE flags, label labl) %{
  match(If cmp flags);
  effect(USE labl);
  predicate( _kids[0]->_leaf->as_Bool()->_test._test == BoolTest::eq || _kids[0]->_leaf->as_Bool()->_test._test == BoolTest::ne );
  expand %{
    jmpCon(cmp,flags,labl);    // JEQ or JNE...
  %}
%}

//======
// Manifest a CmpUL result in the normal flags.  Only good for EQ/NE compares.
instruct cmpUL_zero_flags_EQNE(flagsReg_ulong_EQNE flags, eRegL src, immL0 zero, rRegI tmp) %{
  match(Set flags (CmpUL src zero));
  effect(TEMP tmp);
  ins_cost(200);
  format %{ "MOV    $tmp,$src.lo\n\t"
            "OR     $tmp,$src.hi\t! Unsigned long is EQ/NE 0?" %}
  ins_encode(long_cmp_flags0(src, tmp));
  ins_pipe(ialu_reg_reg_long);
%}

// Manifest a CmpUL result in the normal flags.  Only good for EQ/NE compares.
instruct cmpUL_reg_flags_EQNE(flagsReg_ulong_EQNE flags, eRegL src1, eRegL src2) %{
  match(Set flags (CmpUL src1 src2));
  ins_cost(200+300);
  format %{ "CMP    $src1.lo,$src2.lo\t! Unsigned long compare; set flags for low bits\n\t"
            "JNE,s  skip\n\t"
            "CMP    $src1.hi,$src2.hi\n\t"
     "skip:\t" %}
  ins_encode(long_cmp_flags1(src1, src2));
  ins_pipe(ialu_cr_reg_reg);
%}

// Unsigned long compare reg == zero/reg OR reg != zero/reg
// Just a wrapper for a normal branch, plus the predicate test.
instruct cmpUL_EQNE(cmpOpU cmp, flagsReg_ulong_EQNE flags, label labl) %{
  match(If cmp flags);
  effect(USE labl);
  predicate(_kids[0]->_leaf->as_Bool()->_test._test == BoolTest::eq || _kids[0]->_leaf->as_Bool()->_test._test == BoolTest::ne);
  expand %{
    jmpCon(cmp, flags, labl);    // JEQ or JNE...
  %}
%}

// Compare 2 longs and CMOVE longs.
instruct cmovLL_reg_EQNE(cmpOp cmp, flagsReg_long_EQNE flags, eRegL dst, eRegL src) %{
  match(Set dst (CMoveL (Binary cmp flags) (Binary dst src)));
  predicate(VM_Version::supports_cmov() && ( _kids[0]->_kids[0]->_leaf->as_Bool()->_test._test == BoolTest::eq || _kids[0]->_kids[0]->_leaf->as_Bool()->_test._test == BoolTest::ne ));
  ins_cost(400);
  format %{ "CMOV$cmp $dst.lo,$src.lo\n\t"
            "CMOV$cmp $dst.hi,$src.hi" %}
  opcode(0x0F,0x40);
  ins_encode( enc_cmov(cmp), RegReg_Lo2( dst, src ), enc_cmov(cmp), RegReg_Hi2( dst, src ) );
  ins_pipe( pipe_cmov_reg_long );
%}

instruct cmovLL_mem_EQNE(cmpOp cmp, flagsReg_long_EQNE flags, eRegL dst, load_long_memory src) %{
  match(Set dst (CMoveL (Binary cmp flags) (Binary dst (LoadL src))));
  predicate(VM_Version::supports_cmov() && ( _kids[0]->_kids[0]->_leaf->as_Bool()->_test._test == BoolTest::eq || _kids[0]->_kids[0]->_leaf->as_Bool()->_test._test == BoolTest::ne ));
  ins_cost(500);
  format %{ "CMOV$cmp $dst.lo,$src.lo\n\t"
            "CMOV$cmp $dst.hi,$src.hi" %}
  opcode(0x0F,0x40);
  ins_encode( enc_cmov(cmp), RegMem(dst, src), enc_cmov(cmp), RegMem_Hi(dst, src) );
  ins_pipe( pipe_cmov_reg_long );
%}

// Compare 2 longs and CMOVE ints.
instruct cmovII_reg_EQNE(cmpOp cmp, flagsReg_long_EQNE flags, rRegI dst, rRegI src) %{
  predicate(VM_Version::supports_cmov() && ( _kids[0]->_kids[0]->_leaf->as_Bool()->_test._test == BoolTest::eq || _kids[0]->_kids[0]->_leaf->as_Bool()->_test._test == BoolTest::ne ));
  match(Set dst (CMoveI (Binary cmp flags) (Binary dst src)));
  ins_cost(200);
  format %{ "CMOV$cmp $dst,$src" %}
  opcode(0x0F,0x40);
  ins_encode( enc_cmov(cmp), RegReg( dst, src ) );
  ins_pipe( pipe_cmov_reg );
%}

instruct cmovII_mem_EQNE(cmpOp cmp, flagsReg_long_EQNE flags, rRegI dst, memory src) %{
  predicate(VM_Version::supports_cmov() && ( _kids[0]->_kids[0]->_leaf->as_Bool()->_test._test == BoolTest::eq || _kids[0]->_kids[0]->_leaf->as_Bool()->_test._test == BoolTest::ne ));
  match(Set dst (CMoveI (Binary cmp flags) (Binary dst (LoadI src))));
  ins_cost(250);
  format %{ "CMOV$cmp $dst,$src" %}
  opcode(0x0F,0x40);
  ins_encode( enc_cmov(cmp), RegMem( dst, src ) );
  ins_pipe( pipe_cmov_mem );
%}

instruct cmovII_reg_EQNE_U(cmpOpU cmp, flagsReg_ulong_EQNE flags, rRegI dst, rRegI src) %{
  predicate(VM_Version::supports_cmov() && ( _kids[0]->_kids[0]->_leaf->as_Bool()->_test._test == BoolTest::eq || _kids[0]->_kids[0]->_leaf->as_Bool()->_test._test == BoolTest::ne ));
  match(Set dst (CMoveI (Binary cmp flags) (Binary dst src)));
  ins_cost(200);
  expand %{
    cmovII_reg_EQNE(cmp, flags, dst, src);
  %}
%}

instruct cmovII_mem_EQNE_U(cmpOpU cmp, flagsReg_ulong_EQNE flags, rRegI dst, memory src) %{
  predicate(VM_Version::supports_cmov() && ( _kids[0]->_kids[0]->_leaf->as_Bool()->_test._test == BoolTest::eq || _kids[0]->_kids[0]->_leaf->as_Bool()->_test._test == BoolTest::ne ));
  match(Set dst (CMoveI (Binary cmp flags) (Binary dst (LoadI src))));
  ins_cost(250);
  expand %{
    cmovII_mem_EQNE(cmp, flags, dst, src);
  %}
%}

// Compare 2 longs and CMOVE ptrs.
instruct cmovPP_reg_EQNE(cmpOp cmp, flagsReg_long_EQNE flags, eRegP dst, eRegP src) %{
  predicate(VM_Version::supports_cmov() && ( _kids[0]->_kids[0]->_leaf->as_Bool()->_test._test == BoolTest::eq || _kids[0]->_kids[0]->_leaf->as_Bool()->_test._test == BoolTest::ne ));
  match(Set dst (CMoveP (Binary cmp flags) (Binary dst src)));
  ins_cost(200);
  format %{ "CMOV$cmp $dst,$src" %}
  opcode(0x0F,0x40);
  ins_encode( enc_cmov(cmp), RegReg( dst, src ) );
  ins_pipe( pipe_cmov_reg );
%}

// Compare 2 unsigned longs and CMOVE ptrs.
instruct cmovPP_reg_EQNE_U(cmpOpU cmp, flagsReg_ulong_EQNE flags, eRegP dst, eRegP src) %{
  predicate(VM_Version::supports_cmov() && ( _kids[0]->_kids[0]->_leaf->as_Bool()->_test._test == BoolTest::eq || _kids[0]->_kids[0]->_leaf->as_Bool()->_test._test == BoolTest::ne ));
  match(Set dst (CMoveP (Binary cmp flags) (Binary dst src)));
  ins_cost(200);
  expand %{
    cmovPP_reg_EQNE(cmp,flags,dst,src);
  %}
%}

// Compare 2 longs and CMOVE doubles
instruct cmovDDPR_reg_EQNE(cmpOp cmp, flagsReg_long_EQNE flags, regDPR dst, regDPR src) %{
  predicate( UseSSE<=1 && ( _kids[0]->_kids[0]->_leaf->as_Bool()->_test._test == BoolTest::eq || _kids[0]->_kids[0]->_leaf->as_Bool()->_test._test == BoolTest::ne ));
  match(Set dst (CMoveD (Binary cmp flags) (Binary dst src)));
  ins_cost(200);
  expand %{
    fcmovDPR_regS(cmp,flags,dst,src);
  %}
%}

// Compare 2 longs and CMOVE doubles
instruct cmovDD_reg_EQNE(cmpOp cmp, flagsReg_long_EQNE flags, regD dst, regD src) %{
  predicate( UseSSE>=2 && ( _kids[0]->_kids[0]->_leaf->as_Bool()->_test._test == BoolTest::eq || _kids[0]->_kids[0]->_leaf->as_Bool()->_test._test == BoolTest::ne ));
  match(Set dst (CMoveD (Binary cmp flags) (Binary dst src)));
  ins_cost(200);
  expand %{
    fcmovD_regS(cmp,flags,dst,src);
  %}
%}

instruct cmovFFPR_reg_EQNE(cmpOp cmp, flagsReg_long_EQNE flags, regFPR dst, regFPR src) %{
  predicate( UseSSE==0 && ( _kids[0]->_kids[0]->_leaf->as_Bool()->_test._test == BoolTest::eq || _kids[0]->_kids[0]->_leaf->as_Bool()->_test._test == BoolTest::ne ));
  match(Set dst (CMoveF (Binary cmp flags) (Binary dst src)));
  ins_cost(200);
  expand %{
    fcmovFPR_regS(cmp,flags,dst,src);
  %}
%}

instruct cmovFF_reg_EQNE(cmpOp cmp, flagsReg_long_EQNE flags, regF dst, regF src) %{
  predicate( UseSSE>=1 && ( _kids[0]->_kids[0]->_leaf->as_Bool()->_test._test == BoolTest::eq || _kids[0]->_kids[0]->_leaf->as_Bool()->_test._test == BoolTest::ne ));
  match(Set dst (CMoveF (Binary cmp flags) (Binary dst src)));
  ins_cost(200);
  expand %{
    fcmovF_regS(cmp,flags,dst,src);
  %}
%}

//======
// Manifest a CmpL result in the normal flags.  Only good for LE or GT compares.
// Same as cmpL_reg_flags_LEGT except must negate src
instruct cmpL_zero_flags_LEGT( flagsReg_long_LEGT flags, eRegL src, immL0 zero, rRegI tmp ) %{
  match( Set flags (CmpL src zero ));
  effect( TEMP tmp );
  ins_cost(300);
  format %{ "XOR    $tmp,$tmp\t# Long compare for -$src < 0, use commuted test\n\t"
            "CMP    $tmp,$src.lo\n\t"
            "SBB    $tmp,$src.hi\n\t" %}
  ins_encode( long_cmp_flags3(src, tmp) );
  ins_pipe( ialu_reg_reg_long );
%}

// Manifest a CmpL result in the normal flags.  Only good for LE or GT compares.
// Same as cmpL_reg_flags_LTGE except operands swapped.  Swapping operands
// requires a commuted test to get the same result.
instruct cmpL_reg_flags_LEGT( flagsReg_long_LEGT flags, eRegL src1, eRegL src2, rRegI tmp ) %{
  match( Set flags (CmpL src1 src2 ));
  effect( TEMP tmp );
  ins_cost(300);
  format %{ "CMP    $src2.lo,$src1.lo\t! Long compare, swapped operands, use with commuted test\n\t"
            "MOV    $tmp,$src2.hi\n\t"
            "SBB    $tmp,$src1.hi\t! Compute flags for long compare" %}
  ins_encode( long_cmp_flags2( src2, src1, tmp ) );
  ins_pipe( ialu_cr_reg_reg );
%}

// Long compares reg < zero/req OR reg >= zero/req.
// Just a wrapper for a normal branch, plus the predicate test
instruct cmpL_LEGT(cmpOp_commute cmp, flagsReg_long_LEGT flags, label labl) %{
  match(If cmp flags);
  effect(USE labl);
  predicate( _kids[0]->_leaf->as_Bool()->_test._test == BoolTest::gt || _kids[0]->_leaf->as_Bool()->_test._test == BoolTest::le );
  ins_cost(300);
  expand %{
    jmpCon(cmp,flags,labl);    // JGT or JLE...
  %}
%}

//======
// Manifest a CmpUL result in the normal flags.  Only good for LE or GT compares.
// Same as cmpUL_reg_flags_LEGT except must negate src
instruct cmpUL_zero_flags_LEGT(flagsReg_ulong_LEGT flags, eRegL src, immL0 zero, rRegI tmp) %{
  match(Set flags (CmpUL src zero));
  effect(TEMP tmp);
  ins_cost(300);
  format %{ "XOR    $tmp,$tmp\t# Unsigned long compare for -$src < 0, use commuted test\n\t"
            "CMP    $tmp,$src.lo\n\t"
            "SBB    $tmp,$src.hi\n\t" %}
  ins_encode(long_cmp_flags3(src, tmp));
  ins_pipe(ialu_reg_reg_long);
%}

// Manifest a CmpUL result in the normal flags.  Only good for LE or GT compares.
// Same as cmpUL_reg_flags_LTGE except operands swapped.  Swapping operands
// requires a commuted test to get the same result.
instruct cmpUL_reg_flags_LEGT(flagsReg_ulong_LEGT flags, eRegL src1, eRegL src2, rRegI tmp) %{
  match(Set flags (CmpUL src1 src2));
  effect(TEMP tmp);
  ins_cost(300);
  format %{ "CMP    $src2.lo,$src1.lo\t! Unsigned long compare, swapped operands, use with commuted test\n\t"
            "MOV    $tmp,$src2.hi\n\t"
            "SBB    $tmp,$src1.hi\t! Compute flags for unsigned long compare" %}
  ins_encode(long_cmp_flags2( src2, src1, tmp));
  ins_pipe(ialu_cr_reg_reg);
%}

// Unsigned long compares reg < zero/req OR reg >= zero/req.
// Just a wrapper for a normal branch, plus the predicate test
instruct cmpUL_LEGT(cmpOpU_commute cmp, flagsReg_ulong_LEGT flags, label labl) %{
  match(If cmp flags);
  effect(USE labl);
  predicate(_kids[0]->_leaf->as_Bool()->_test._test == BoolTest::gt || _kids[0]->_leaf->as_Bool()->_test._test == BoolTest::le);
  ins_cost(300);
  expand %{
    jmpCon(cmp, flags, labl);    // JGT or JLE...
  %}
%}

// Compare 2 longs and CMOVE longs.
instruct cmovLL_reg_LEGT(cmpOp_commute cmp, flagsReg_long_LEGT flags, eRegL dst, eRegL src) %{
  match(Set dst (CMoveL (Binary cmp flags) (Binary dst src)));
  predicate(VM_Version::supports_cmov() && ( _kids[0]->_kids[0]->_leaf->as_Bool()->_test._test == BoolTest::le || _kids[0]->_kids[0]->_leaf->as_Bool()->_test._test == BoolTest::gt ));
  ins_cost(400);
  format %{ "CMOV$cmp $dst.lo,$src.lo\n\t"
            "CMOV$cmp $dst.hi,$src.hi" %}
  opcode(0x0F,0x40);
  ins_encode( enc_cmov(cmp), RegReg_Lo2( dst, src ), enc_cmov(cmp), RegReg_Hi2( dst, src ) );
  ins_pipe( pipe_cmov_reg_long );
%}

instruct cmovLL_mem_LEGT(cmpOp_commute cmp, flagsReg_long_LEGT flags, eRegL dst, load_long_memory src) %{
  match(Set dst (CMoveL (Binary cmp flags) (Binary dst (LoadL src))));
  predicate(VM_Version::supports_cmov() && ( _kids[0]->_kids[0]->_leaf->as_Bool()->_test._test == BoolTest::le || _kids[0]->_kids[0]->_leaf->as_Bool()->_test._test == BoolTest::gt ));
  ins_cost(500);
  format %{ "CMOV$cmp $dst.lo,$src.lo\n\t"
            "CMOV$cmp $dst.hi,$src.hi+4" %}
  opcode(0x0F,0x40);
  ins_encode( enc_cmov(cmp), RegMem(dst, src), enc_cmov(cmp), RegMem_Hi(dst, src) );
  ins_pipe( pipe_cmov_reg_long );
%}

instruct cmovLL_reg_LEGT_U(cmpOpU_commute cmp, flagsReg_ulong_LEGT flags, eRegL dst, eRegL src) %{
  match(Set dst (CMoveL (Binary cmp flags) (Binary dst src)));
  predicate(VM_Version::supports_cmov() && ( _kids[0]->_kids[0]->_leaf->as_Bool()->_test._test == BoolTest::le || _kids[0]->_kids[0]->_leaf->as_Bool()->_test._test == BoolTest::gt ));
  ins_cost(400);
  expand %{
    cmovLL_reg_LEGT(cmp, flags, dst, src);
  %}
%}

instruct cmovLL_mem_LEGT_U(cmpOpU_commute cmp, flagsReg_ulong_LEGT flags, eRegL dst, load_long_memory src) %{
  match(Set dst (CMoveL (Binary cmp flags) (Binary dst (LoadL src))));
  predicate(VM_Version::supports_cmov() && ( _kids[0]->_kids[0]->_leaf->as_Bool()->_test._test == BoolTest::le || _kids[0]->_kids[0]->_leaf->as_Bool()->_test._test == BoolTest::gt ));
  ins_cost(500);
  expand %{
    cmovLL_mem_LEGT(cmp, flags, dst, src);
  %}
%}

// Compare 2 longs and CMOVE ints.
instruct cmovII_reg_LEGT(cmpOp_commute cmp, flagsReg_long_LEGT flags, rRegI dst, rRegI src) %{
  predicate(VM_Version::supports_cmov() && ( _kids[0]->_kids[0]->_leaf->as_Bool()->_test._test == BoolTest::le || _kids[0]->_kids[0]->_leaf->as_Bool()->_test._test == BoolTest::gt ));
  match(Set dst (CMoveI (Binary cmp flags) (Binary dst src)));
  ins_cost(200);
  format %{ "CMOV$cmp $dst,$src" %}
  opcode(0x0F,0x40);
  ins_encode( enc_cmov(cmp), RegReg( dst, src ) );
  ins_pipe( pipe_cmov_reg );
%}

instruct cmovII_mem_LEGT(cmpOp_commute cmp, flagsReg_long_LEGT flags, rRegI dst, memory src) %{
  predicate(VM_Version::supports_cmov() && ( _kids[0]->_kids[0]->_leaf->as_Bool()->_test._test == BoolTest::le || _kids[0]->_kids[0]->_leaf->as_Bool()->_test._test == BoolTest::gt ));
  match(Set dst (CMoveI (Binary cmp flags) (Binary dst (LoadI src))));
  ins_cost(250);
  format %{ "CMOV$cmp $dst,$src" %}
  opcode(0x0F,0x40);
  ins_encode( enc_cmov(cmp), RegMem( dst, src ) );
  ins_pipe( pipe_cmov_mem );
%}

instruct cmovII_reg_LEGT_U(cmpOpU_commute cmp, flagsReg_ulong_LEGT flags, rRegI dst, rRegI src) %{
  predicate(VM_Version::supports_cmov() && ( _kids[0]->_kids[0]->_leaf->as_Bool()->_test._test == BoolTest::le || _kids[0]->_kids[0]->_leaf->as_Bool()->_test._test == BoolTest::gt ));
  match(Set dst (CMoveI (Binary cmp flags) (Binary dst src)));
  ins_cost(200);
  expand %{
    cmovII_reg_LEGT(cmp, flags, dst, src);
  %}
%}

instruct cmovII_mem_LEGT_U(cmpOpU_commute cmp, flagsReg_ulong_LEGT flags, rRegI dst, memory src) %{
  predicate(VM_Version::supports_cmov() && ( _kids[0]->_kids[0]->_leaf->as_Bool()->_test._test == BoolTest::le || _kids[0]->_kids[0]->_leaf->as_Bool()->_test._test == BoolTest::gt ));
  match(Set dst (CMoveI (Binary cmp flags) (Binary dst (LoadI src))));
  ins_cost(250);
  expand %{
    cmovII_mem_LEGT(cmp, flags, dst, src);
  %}
%}

// Compare 2 longs and CMOVE ptrs.
instruct cmovPP_reg_LEGT(cmpOp_commute cmp, flagsReg_long_LEGT flags, eRegP dst, eRegP src) %{
  predicate(VM_Version::supports_cmov() && ( _kids[0]->_kids[0]->_leaf->as_Bool()->_test._test == BoolTest::le || _kids[0]->_kids[0]->_leaf->as_Bool()->_test._test == BoolTest::gt ));
  match(Set dst (CMoveP (Binary cmp flags) (Binary dst src)));
  ins_cost(200);
  format %{ "CMOV$cmp $dst,$src" %}
  opcode(0x0F,0x40);
  ins_encode( enc_cmov(cmp), RegReg( dst, src ) );
  ins_pipe( pipe_cmov_reg );
%}

// Compare 2 unsigned longs and CMOVE ptrs.
instruct cmovPP_reg_LEGT_U(cmpOpU_commute cmp, flagsReg_ulong_LEGT flags, eRegP dst, eRegP src) %{
  predicate(VM_Version::supports_cmov() && ( _kids[0]->_kids[0]->_leaf->as_Bool()->_test._test == BoolTest::le || _kids[0]->_kids[0]->_leaf->as_Bool()->_test._test == BoolTest::gt ));
  match(Set dst (CMoveP (Binary cmp flags) (Binary dst src)));
  ins_cost(200);
  expand %{
    cmovPP_reg_LEGT(cmp,flags,dst,src);
  %}
%}

// Compare 2 longs and CMOVE doubles
instruct cmovDDPR_reg_LEGT(cmpOp_commute cmp, flagsReg_long_LEGT flags, regDPR dst, regDPR src) %{
  predicate( UseSSE<=1 && ( _kids[0]->_kids[0]->_leaf->as_Bool()->_test._test == BoolTest::le || _kids[0]->_kids[0]->_leaf->as_Bool()->_test._test == BoolTest::gt ));
  match(Set dst (CMoveD (Binary cmp flags) (Binary dst src)));
  ins_cost(200);
  expand %{
    fcmovDPR_regS(cmp,flags,dst,src);
  %}
%}

// Compare 2 longs and CMOVE doubles
instruct cmovDD_reg_LEGT(cmpOp_commute cmp, flagsReg_long_LEGT flags, regD dst, regD src) %{
  predicate( UseSSE>=2 && ( _kids[0]->_kids[0]->_leaf->as_Bool()->_test._test == BoolTest::le || _kids[0]->_kids[0]->_leaf->as_Bool()->_test._test == BoolTest::gt ));
  match(Set dst (CMoveD (Binary cmp flags) (Binary dst src)));
  ins_cost(200);
  expand %{
    fcmovD_regS(cmp,flags,dst,src);
  %}
%}

instruct cmovFFPR_reg_LEGT(cmpOp_commute cmp, flagsReg_long_LEGT flags, regFPR dst, regFPR src) %{
  predicate( UseSSE==0 && ( _kids[0]->_kids[0]->_leaf->as_Bool()->_test._test == BoolTest::le || _kids[0]->_kids[0]->_leaf->as_Bool()->_test._test == BoolTest::gt ));
  match(Set dst (CMoveF (Binary cmp flags) (Binary dst src)));
  ins_cost(200);
  expand %{
    fcmovFPR_regS(cmp,flags,dst,src);
  %}
%}


instruct cmovFF_reg_LEGT(cmpOp_commute cmp, flagsReg_long_LEGT flags, regF dst, regF src) %{
  predicate( UseSSE>=1 && ( _kids[0]->_kids[0]->_leaf->as_Bool()->_test._test == BoolTest::le || _kids[0]->_kids[0]->_leaf->as_Bool()->_test._test == BoolTest::gt ));
  match(Set dst (CMoveF (Binary cmp flags) (Binary dst src)));
  ins_cost(200);
  expand %{
    fcmovF_regS(cmp,flags,dst,src);
  %}
%}


// ============================================================================
// Procedure Call/Return Instructions
// Call Java Static Instruction
// Note: If this code changes, the corresponding ret_addr_offset() and
//       compute_padding() functions will have to be adjusted.
instruct CallStaticJavaDirect(method meth) %{
  match(CallStaticJava);
  effect(USE meth);

  ins_cost(300);
  format %{ "CALL,static " %}
  opcode(0xE8); /* E8 cd */
  ins_encode( pre_call_resets,
              Java_Static_Call( meth ),
              call_epilog,
              post_call_FPU );
  ins_pipe( pipe_slow );
  ins_alignment(4);
%}

// Call Java Dynamic Instruction
// Note: If this code changes, the corresponding ret_addr_offset() and
//       compute_padding() functions will have to be adjusted.
instruct CallDynamicJavaDirect(method meth) %{
  match(CallDynamicJava);
  effect(USE meth);

  ins_cost(300);
  format %{ "MOV    EAX,(oop)-1\n\t"
            "CALL,dynamic" %}
  opcode(0xE8); /* E8 cd */
  ins_encode( pre_call_resets,
              Java_Dynamic_Call( meth ),
              call_epilog,
              post_call_FPU );
  ins_pipe( pipe_slow );
  ins_alignment(4);
%}

// Call Runtime Instruction
instruct CallRuntimeDirect(method meth) %{
  match(CallRuntime );
  effect(USE meth);

  ins_cost(300);
  format %{ "CALL,runtime " %}
  opcode(0xE8); /* E8 cd */
  // Use FFREEs to clear entries in float stack
  ins_encode( pre_call_resets,
              FFree_Float_Stack_All,
              Java_To_Runtime( meth ),
              post_call_FPU );
  ins_pipe( pipe_slow );
%}

// Call runtime without safepoint
instruct CallLeafDirect(method meth) %{
  match(CallLeaf);
  effect(USE meth);

  ins_cost(300);
  format %{ "CALL_LEAF,runtime " %}
  opcode(0xE8); /* E8 cd */
  ins_encode( pre_call_resets,
              FFree_Float_Stack_All,
              Java_To_Runtime( meth ),
              Verify_FPU_For_Leaf, post_call_FPU );
  ins_pipe( pipe_slow );
%}

instruct CallLeafNoFPDirect(method meth) %{
  match(CallLeafNoFP);
  effect(USE meth);

  ins_cost(300);
  format %{ "CALL_LEAF_NOFP,runtime " %}
  opcode(0xE8); /* E8 cd */
  ins_encode(pre_call_resets, Java_To_Runtime(meth));
  ins_pipe( pipe_slow );
%}


// Return Instruction
// Remove the return address & jump to it.
instruct Ret() %{
  match(Return);
  format %{ "RET" %}
  opcode(0xC3);
  ins_encode(OpcP);
  ins_pipe( pipe_jmp );
%}

// Tail Call; Jump from runtime stub to Java code.
// Also known as an 'interprocedural jump'.
// Target of jump will eventually return to caller.
// TailJump below removes the return address.
instruct TailCalljmpInd(eRegP_no_EBP jump_target, eBXRegP method_ptr) %{
  match(TailCall jump_target method_ptr);
  ins_cost(300);
  format %{ "JMP    $jump_target \t# EBX holds method" %}
  opcode(0xFF, 0x4);  /* Opcode FF /4 */
  ins_encode( OpcP, RegOpc(jump_target) );
  ins_pipe( pipe_jmp );
%}


// Tail Jump; remove the return address; jump to target.
// TailCall above leaves the return address around.
instruct tailjmpInd(eRegP_no_EBP jump_target, eAXRegP ex_oop) %{
  match( TailJump jump_target ex_oop );
  ins_cost(300);
  format %{ "POP    EDX\t# pop return address into dummy\n\t"
            "JMP    $jump_target " %}
  opcode(0xFF, 0x4);  /* Opcode FF /4 */
  ins_encode( enc_pop_rdx,
              OpcP, RegOpc(jump_target) );
  ins_pipe( pipe_jmp );
%}

// Create exception oop: created by stack-crawling runtime code.
// Created exception is now available to this handler, and is setup
// just prior to jumping to this handler.  No code emitted.
instruct CreateException( eAXRegP ex_oop )
%{
  match(Set ex_oop (CreateEx));

  size(0);
  // use the following format syntax
  format %{ "# exception oop is in EAX; no code emitted" %}
  ins_encode();
  ins_pipe( empty );
%}


// Rethrow exception:
// The exception oop will come in the first argument position.
// Then JUMP (not call) to the rethrow stub code.
instruct RethrowException()
%{
  match(Rethrow);

  // use the following format syntax
  format %{ "JMP    rethrow_stub" %}
  ins_encode(enc_rethrow);
  ins_pipe( pipe_jmp );
%}

// inlined locking and unlocking

instruct cmpFastLockRTM(eFlagsReg cr, eRegP object, eBXRegP box, eAXRegI tmp, eDXRegI scr, rRegI cx1, rRegI cx2, eRegP thread) %{
  predicate(Compile::current()->use_rtm());
  match(Set cr (FastLock object box));
  effect(TEMP tmp, TEMP scr, TEMP cx1, TEMP cx2, USE_KILL box, TEMP thread);
  ins_cost(300);
  format %{ "FASTLOCK $object,$box\t! kills $box,$tmp,$scr,$cx1,$cx2" %}
  ins_encode %{
    __ get_thread($thread$$Register);
    __ fast_lock($object$$Register, $box$$Register, $tmp$$Register,
                 $scr$$Register, $cx1$$Register, $cx2$$Register, $thread$$Register,
                 _rtm_counters, _stack_rtm_counters,
                 ((Method*)(ra_->C->method()->constant_encoding()))->method_data(),
                 true, ra_->C->profile_rtm());
  %}
  ins_pipe(pipe_slow);
%}

instruct cmpFastLock(eFlagsReg cr, eRegP object, eBXRegP box, eAXRegI tmp, eRegP scr, eRegP thread) %{
  predicate(LockingMode != LM_LIGHTWEIGHT && !Compile::current()->use_rtm());
  match(Set cr (FastLock object box));
  effect(TEMP tmp, TEMP scr, USE_KILL box, TEMP thread);
  ins_cost(300);
  format %{ "FASTLOCK $object,$box\t! kills $box,$tmp,$scr" %}
  ins_encode %{
    __ get_thread($thread$$Register);
    __ fast_lock($object$$Register, $box$$Register, $tmp$$Register,
                 $scr$$Register, noreg, noreg, $thread$$Register, nullptr, nullptr, nullptr, false, false);
  %}
  ins_pipe(pipe_slow);
%}

<<<<<<< HEAD
instruct cmpFastUnlock(eFlagsReg cr, eRegP object, eAXRegP box, eRegP tmp, eRegP scr) %{
=======
instruct cmpFastUnlock(eFlagsReg cr, eRegP object, eAXRegP box, eRegP tmp ) %{
  predicate(LockingMode != LM_LIGHTWEIGHT);
>>>>>>> aa792eab
  match(Set cr (FastUnlock object box));
  effect(TEMP tmp, TEMP scr, USE_KILL box);
  ins_cost(300);
  format %{ "FASTUNLOCK $object,$box\t! kills $box,$tmp" %}
  ins_encode %{
    __ fast_unlock($object$$Register, $box$$Register, $tmp$$Register, $scr$$Register, ra_->C->use_rtm());
  %}
  ins_pipe(pipe_slow);
%}

instruct cmpFastLockLightweight(eFlagsReg cr, eRegP object, eBXRegP box, eAXRegI eax_reg, eRegP tmp, eRegP thread) %{
  predicate(LockingMode == LM_LIGHTWEIGHT);
  match(Set cr (FastLock object box));
  effect(TEMP eax_reg, TEMP tmp, USE_KILL box, TEMP thread);
  ins_cost(300);
  format %{ "FASTLOCK $object,$box\t! kills $box,$eax_reg,$tmp" %}
  ins_encode %{
    __ get_thread($thread$$Register);
    __ fast_lock_lightweight($object$$Register, $box$$Register, $eax_reg$$Register, $tmp$$Register, $thread$$Register);
  %}
  ins_pipe(pipe_slow);
%}

instruct cmpFastUnlockLightweight(eFlagsReg cr, eRegP object, eAXRegP eax_reg, eRegP tmp, eRegP thread) %{
  predicate(LockingMode == LM_LIGHTWEIGHT);
  match(Set cr (FastUnlock object eax_reg));
  effect(TEMP tmp, USE_KILL eax_reg, TEMP thread);
  ins_cost(300);
  format %{ "FASTUNLOCK $object,$eax_reg\t! kills $eax_reg,$tmp" %}
  ins_encode %{
    __ get_thread($thread$$Register);
    __ fast_unlock_lightweight($object$$Register, $eax_reg$$Register, $tmp$$Register, $thread$$Register);
  %}
  ins_pipe(pipe_slow);
%}

instruct mask_all_evexL_LT32(kReg dst, eRegL src) %{
  predicate(Matcher::vector_length(n) <= 32);
  match(Set dst (MaskAll src));
  format %{ "mask_all_evexL_LE32 $dst, $src \t" %}
  ins_encode %{
    int mask_len = Matcher::vector_length(this);
    __ vector_maskall_operation($dst$$KRegister, $src$$Register, mask_len);
  %}
  ins_pipe( pipe_slow );
%}

instruct mask_all_evexL_GT32(kReg dst, eRegL src, kReg ktmp) %{
  predicate(Matcher::vector_length(n) > 32);
  match(Set dst (MaskAll src));
  effect(TEMP ktmp);
  format %{ "mask_all_evexL_GT32 $dst, $src \t! using $ktmp as TEMP " %}
  ins_encode %{
    int mask_len = Matcher::vector_length(this);
    __ vector_maskall_operation32($dst$$KRegister, $src$$Register, $ktmp$$KRegister, mask_len);
  %}
  ins_pipe( pipe_slow );
%}

instruct mask_all_evexI_GT32(kReg dst, rRegI src, kReg ktmp) %{
  predicate(Matcher::vector_length(n) > 32);
  match(Set dst (MaskAll src));
  effect(TEMP ktmp);
  format %{ "mask_all_evexI_GT32 $dst, $src \t! using $ktmp as TEMP" %}
  ins_encode %{
    int mask_len = Matcher::vector_length(this);
    __ vector_maskall_operation32($dst$$KRegister, $src$$Register, $ktmp$$KRegister, mask_len);
  %}
  ins_pipe( pipe_slow );
%}

// ============================================================================
// Safepoint Instruction
instruct safePoint_poll_tls(eFlagsReg cr, eRegP_no_EBP poll) %{
  match(SafePoint poll);
  effect(KILL cr, USE poll);

  format %{ "TSTL   #EAX,[$poll]\t! Safepoint: poll for GC" %}
  ins_cost(125);
  // EBP would need size(3)
  size(2); /* setting an explicit size will cause debug builds to assert if size is incorrect */
  ins_encode %{
    __ relocate(relocInfo::poll_type);
    address pre_pc = __ pc();
    __ testl(rax, Address($poll$$Register, 0));
    address post_pc = __ pc();
    guarantee(pre_pc[0] == 0x85, "must emit test-ax [reg]");
  %}
  ins_pipe(ialu_reg_mem);
%}


// ============================================================================
// This name is KNOWN by the ADLC and cannot be changed.
// The ADLC forces a 'TypeRawPtr::BOTTOM' output type
// for this guy.
instruct tlsLoadP(eRegP dst, eFlagsReg cr) %{
  match(Set dst (ThreadLocal));
  effect(DEF dst, KILL cr);

  format %{ "MOV    $dst, Thread::current()" %}
  ins_encode %{
    Register dstReg = as_Register($dst$$reg);
    __ get_thread(dstReg);
  %}
  ins_pipe( ialu_reg_fat );
%}



//----------PEEPHOLE RULES-----------------------------------------------------
// These must follow all instruction definitions as they use the names
// defined in the instructions definitions.
//
// peepmatch ( root_instr_name [preceding_instruction]* );
//
// peepconstraint %{
// (instruction_number.operand_name relational_op instruction_number.operand_name
//  [, ...] );
// // instruction numbers are zero-based using left to right order in peepmatch
//
// peepreplace ( instr_name  ( [instruction_number.operand_name]* ) );
// // provide an instruction_number.operand_name for each operand that appears
// // in the replacement instruction's match rule
//
// ---------VM FLAGS---------------------------------------------------------
//
// All peephole optimizations can be turned off using -XX:-OptoPeephole
//
// Each peephole rule is given an identifying number starting with zero and
// increasing by one in the order seen by the parser.  An individual peephole
// can be enabled, and all others disabled, by using -XX:OptoPeepholeAt=#
// on the command-line.
//
// ---------CURRENT LIMITATIONS----------------------------------------------
//
// Only match adjacent instructions in same basic block
// Only equality constraints
// Only constraints between operands, not (0.dest_reg == EAX_enc)
// Only one replacement instruction
//
// ---------EXAMPLE----------------------------------------------------------
//
// // pertinent parts of existing instructions in architecture description
// instruct movI(rRegI dst, rRegI src) %{
//   match(Set dst (CopyI src));
// %}
//
// instruct incI_eReg(rRegI dst, immI_1 src, eFlagsReg cr) %{
//   match(Set dst (AddI dst src));
//   effect(KILL cr);
// %}
//
// // Change (inc mov) to lea
// peephole %{
//   // increment preceded by register-register move
//   peepmatch ( incI_eReg movI );
//   // require that the destination register of the increment
//   // match the destination register of the move
//   peepconstraint ( 0.dst == 1.dst );
//   // construct a replacement instruction that sets
//   // the destination to ( move's source register + one )
//   peepreplace ( leaI_eReg_immI( 0.dst 1.src 0.src ) );
// %}
//
// Implementation no longer uses movX instructions since
// machine-independent system no longer uses CopyX nodes.
//
// peephole %{
//   peepmatch ( incI_eReg movI );
//   peepconstraint ( 0.dst == 1.dst );
//   peepreplace ( leaI_eReg_immI( 0.dst 1.src 0.src ) );
// %}
//
// peephole %{
//   peepmatch ( decI_eReg movI );
//   peepconstraint ( 0.dst == 1.dst );
//   peepreplace ( leaI_eReg_immI( 0.dst 1.src 0.src ) );
// %}
//
// peephole %{
//   peepmatch ( addI_eReg_imm movI );
//   peepconstraint ( 0.dst == 1.dst );
//   peepreplace ( leaI_eReg_immI( 0.dst 1.src 0.src ) );
// %}
//
// peephole %{
//   peepmatch ( addP_eReg_imm movP );
//   peepconstraint ( 0.dst == 1.dst );
//   peepreplace ( leaP_eReg_immI( 0.dst 1.src 0.src ) );
// %}

// // Change load of spilled value to only a spill
// instruct storeI(memory mem, rRegI src) %{
//   match(Set mem (StoreI mem src));
// %}
//
// instruct loadI(rRegI dst, memory mem) %{
//   match(Set dst (LoadI mem));
// %}
//
peephole %{
  peepmatch ( loadI storeI );
  peepconstraint ( 1.src == 0.dst, 1.mem == 0.mem );
  peepreplace ( storeI( 1.mem 1.mem 1.src ) );
%}

//----------SMARTSPILL RULES---------------------------------------------------
// These must follow all instruction definitions as they use the names
// defined in the instructions definitions.<|MERGE_RESOLUTION|>--- conflicted
+++ resolved
@@ -13777,12 +13777,8 @@
   ins_pipe(pipe_slow);
 %}
 
-<<<<<<< HEAD
 instruct cmpFastUnlock(eFlagsReg cr, eRegP object, eAXRegP box, eRegP tmp, eRegP scr) %{
-=======
-instruct cmpFastUnlock(eFlagsReg cr, eRegP object, eAXRegP box, eRegP tmp ) %{
   predicate(LockingMode != LM_LIGHTWEIGHT);
->>>>>>> aa792eab
   match(Set cr (FastUnlock object box));
   effect(TEMP tmp, TEMP scr, USE_KILL box);
   ins_cost(300);
@@ -13806,15 +13802,15 @@
   ins_pipe(pipe_slow);
 %}
 
-instruct cmpFastUnlockLightweight(eFlagsReg cr, eRegP object, eAXRegP eax_reg, eRegP tmp, eRegP thread) %{
+instruct cmpFastUnlockLightweight(eFlagsReg cr, eRegP object, eAXRegP eax_reg, eRegP tmp, eRegP scr, eRegP thread) %{
   predicate(LockingMode == LM_LIGHTWEIGHT);
   match(Set cr (FastUnlock object eax_reg));
-  effect(TEMP tmp, USE_KILL eax_reg, TEMP thread);
+  effect(TEMP tmp, TEMP scr, USE_KILL eax_reg, TEMP thread);
   ins_cost(300);
   format %{ "FASTUNLOCK $object,$eax_reg\t! kills $eax_reg,$tmp" %}
   ins_encode %{
     __ get_thread($thread$$Register);
-    __ fast_unlock_lightweight($object$$Register, $eax_reg$$Register, $tmp$$Register, $thread$$Register);
+    __ fast_unlock_lightweight($object$$Register, $eax_reg$$Register, $tmp$$Register, $scr$$Register, $thread$$Register);
   %}
   ins_pipe(pipe_slow);
 %}
