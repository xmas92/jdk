--- conflicted
+++ resolved
@@ -235,15 +235,7 @@
   virtual oop* oop_addr_at(int index) const { ShouldNotReachHere(); return NULL; }
   virtual Metadata** metadata_addr_at(int index) const { ShouldNotReachHere(); return NULL; }
 
-<<<<<<< HEAD
-  virtual void metadata_do(void f(Metadata*));
-=======
-  // Accessor/mutator for the original pc of a frame before a frame was deopted.
-  address get_original_pc(const frame* fr) { return *orig_pc_addr(fr); }
-  void    set_original_pc(const frame* fr, address pc) { *orig_pc_addr(fr) = pc; }
-
   virtual void metadata_do(MetadataClosure* f);
->>>>>>> defc86bd
 
   int orig_pc_offset() { return _meta->orig_pc_offset(); }
   
