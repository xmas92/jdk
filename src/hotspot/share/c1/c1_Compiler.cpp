/*
 * Copyright (c) 1999, 2021, Oracle and/or its affiliates. All rights reserved.
 * DO NOT ALTER OR REMOVE COPYRIGHT NOTICES OR THIS FILE HEADER.
 *
 * This code is free software; you can redistribute it and/or modify it
 * under the terms of the GNU General Public License version 2 only, as
 * published by the Free Software Foundation.
 *
 * This code is distributed in the hope that it will be useful, but WITHOUT
 * ANY WARRANTY; without even the implied warranty of MERCHANTABILITY or
 * FITNESS FOR A PARTICULAR PURPOSE.  See the GNU General Public License
 * version 2 for more details (a copy is included in the LICENSE file that
 * accompanied this code).
 *
 * You should have received a copy of the GNU General Public License version
 * 2 along with this work; if not, write to the Free Software Foundation,
 * Inc., 51 Franklin St, Fifth Floor, Boston, MA 02110-1301 USA.
 *
 * Please contact Oracle, 500 Oracle Parkway, Redwood Shores, CA 94065 USA
 * or visit www.oracle.com if you need additional information or have any
 * questions.
 *
 */

#include "precompiled.hpp"
#include "c1/c1_Compilation.hpp"
#include "c1/c1_Compiler.hpp"
#include "c1/c1_FrameMap.hpp"
#include "c1/c1_GraphBuilder.hpp"
#include "c1/c1_LinearScan.hpp"
#include "c1/c1_MacroAssembler.hpp"
#include "c1/c1_Runtime1.hpp"
#include "c1/c1_ValueType.hpp"
#include "compiler/compileBroker.hpp"
#include "interpreter/linkResolver.hpp"
#include "jfr/support/jfrIntrinsics.hpp"
#include "memory/allocation.hpp"
#include "memory/allocation.inline.hpp"
#include "memory/resourceArea.hpp"
#include "runtime/interfaceSupport.inline.hpp"
#include "runtime/sharedRuntime.hpp"
#include "runtime/vm_version.hpp"
#include "utilities/bitMap.inline.hpp"
#include "utilities/macros.hpp"


Compiler::Compiler() : AbstractCompiler(compiler_c1) {
}

void Compiler::init_c1_runtime() {
  BufferBlob* buffer_blob = CompilerThread::current()->get_buffer_blob();
  Arena* arena = new (mtCompiler) Arena(mtCompiler);
  Runtime1::initialize(buffer_blob);
  FrameMap::initialize();
  // initialize data structures
  ValueType::initialize(arena);
  GraphBuilder::initialize();
  // note: to use more than one instance of LinearScan at a time this function call has to
  //       be moved somewhere outside of this constructor:
  Interval::initialize(arena);
}


void Compiler::initialize() {
  // Buffer blob must be allocated per C1 compiler thread at startup
  BufferBlob* buffer_blob = init_buffer_blob();

  if (should_perform_init()) {
    if (buffer_blob == NULL) {
      // When we come here we are in state 'initializing'; entire C1 compilation
      // can be shut down.
      set_state(failed);
    } else {
      init_c1_runtime();
      set_state(initialized);
    }
  }
}

int Compiler::code_buffer_size() {
  return Compilation::desired_max_code_buffer_size() + Compilation::desired_max_constant_size();
}

BufferBlob* Compiler::init_buffer_blob() {
  // Allocate buffer blob once at startup since allocation for each
  // compilation seems to be too expensive (at least on Intel win32).
  assert (CompilerThread::current()->get_buffer_blob() == NULL, "Should initialize only once");

  // setup CodeBuffer.  Preallocate a BufferBlob of size
  // NMethodSizeLimit plus some extra space for constants.
  BufferBlob* buffer_blob = BufferBlob::create("C1 temporary CodeBuffer", code_buffer_size());
  if (buffer_blob != NULL) {
    CompilerThread::current()->set_buffer_blob(buffer_blob);
  }

  return buffer_blob;
}

bool Compiler::is_intrinsic_supported(const methodHandle& method) {
  vmIntrinsics::ID id = method->intrinsic_id();
  assert(id != vmIntrinsics::_none, "must be a VM intrinsic");

  if (method->is_synchronized()) {
    // C1 does not support intrinsification of synchronized methods.
    return false;
  }

  switch (id) {
  case vmIntrinsics::_compareAndSetLong:
    if (!VM_Version::supports_cx8()) return false;
    break;
  case vmIntrinsics::_getAndAddInt:
    if (!VM_Version::supports_atomic_getadd4()) return false;
    break;
  case vmIntrinsics::_getAndAddLong:
    if (!VM_Version::supports_atomic_getadd8()) return false;
    break;
  case vmIntrinsics::_getAndSetInt:
    if (!VM_Version::supports_atomic_getset4()) return false;
    break;
  case vmIntrinsics::_getAndSetLong:
    if (!VM_Version::supports_atomic_getset8()) return false;
    break;
  case vmIntrinsics::_getAndSetReference:
#ifdef _LP64
    if (!UseCompressedOops && !VM_Version::supports_atomic_getset8()) return false;
    if (UseCompressedOops && !VM_Version::supports_atomic_getset4()) return false;
#else
    if (!VM_Version::supports_atomic_getset4()) return false;
#endif
    break;
  case vmIntrinsics::_onSpinWait:
    if (!VM_Version::supports_on_spin_wait()) return false;
    break;
  case vmIntrinsics::_arraycopy:
  case vmIntrinsics::_currentTimeMillis:
  case vmIntrinsics::_nanoTime:
  case vmIntrinsics::_Reference_get:
    // Use the intrinsic version of Reference.get() so that the value in
    // the referent field can be registered by the G1 pre-barrier code.
    // Also to prevent commoning reads from this field across safepoint
    // since GC can change its value.
  case vmIntrinsics::_loadFence:
  case vmIntrinsics::_storeFence:
  case vmIntrinsics::_fullFence:
  case vmIntrinsics::_floatToRawIntBits:
  case vmIntrinsics::_intBitsToFloat:
  case vmIntrinsics::_doubleToRawLongBits:
  case vmIntrinsics::_longBitsToDouble:
  case vmIntrinsics::_getClass:
  case vmIntrinsics::_isInstance:
  case vmIntrinsics::_isPrimitive:
  case vmIntrinsics::_getModifiers:
  case vmIntrinsics::_currentThread0:
  case vmIntrinsics::_currentThread:
  case vmIntrinsics::_scopeLocalCache:
  case vmIntrinsics::_dabs:
  case vmIntrinsics::_dsqrt:
  case vmIntrinsics::_dsin:
  case vmIntrinsics::_dcos:
  case vmIntrinsics::_dtan:
  case vmIntrinsics::_dlog:
  case vmIntrinsics::_dlog10:
  case vmIntrinsics::_dexp:
  case vmIntrinsics::_dpow:
  case vmIntrinsics::_fmaD:
  case vmIntrinsics::_fmaF:
  case vmIntrinsics::_getReference:
  case vmIntrinsics::_getBoolean:
  case vmIntrinsics::_getByte:
  case vmIntrinsics::_getShort:
  case vmIntrinsics::_getChar:
  case vmIntrinsics::_getInt:
  case vmIntrinsics::_getLong:
  case vmIntrinsics::_getFloat:
  case vmIntrinsics::_getDouble:
  case vmIntrinsics::_putReference:
  case vmIntrinsics::_putBoolean:
  case vmIntrinsics::_putByte:
  case vmIntrinsics::_putShort:
  case vmIntrinsics::_putChar:
  case vmIntrinsics::_putInt:
  case vmIntrinsics::_putLong:
  case vmIntrinsics::_putFloat:
  case vmIntrinsics::_putDouble:
  case vmIntrinsics::_getReferenceVolatile:
  case vmIntrinsics::_getBooleanVolatile:
  case vmIntrinsics::_getByteVolatile:
  case vmIntrinsics::_getShortVolatile:
  case vmIntrinsics::_getCharVolatile:
  case vmIntrinsics::_getIntVolatile:
  case vmIntrinsics::_getLongVolatile:
  case vmIntrinsics::_getFloatVolatile:
  case vmIntrinsics::_getDoubleVolatile:
  case vmIntrinsics::_putReferenceVolatile:
  case vmIntrinsics::_putBooleanVolatile:
  case vmIntrinsics::_putByteVolatile:
  case vmIntrinsics::_putShortVolatile:
  case vmIntrinsics::_putCharVolatile:
  case vmIntrinsics::_putIntVolatile:
  case vmIntrinsics::_putLongVolatile:
  case vmIntrinsics::_putFloatVolatile:
  case vmIntrinsics::_putDoubleVolatile:
  case vmIntrinsics::_getShortUnaligned:
  case vmIntrinsics::_getCharUnaligned:
  case vmIntrinsics::_getIntUnaligned:
  case vmIntrinsics::_getLongUnaligned:
  case vmIntrinsics::_putShortUnaligned:
  case vmIntrinsics::_putCharUnaligned:
  case vmIntrinsics::_putIntUnaligned:
  case vmIntrinsics::_putLongUnaligned:
  case vmIntrinsics::_checkIndex:
  case vmIntrinsics::_updateCRC32:
  case vmIntrinsics::_updateBytesCRC32:
  case vmIntrinsics::_updateByteBufferCRC32:
#if defined(S390) || defined(PPC64) || defined(AARCH64)
  case vmIntrinsics::_updateBytesCRC32C:
  case vmIntrinsics::_updateDirectByteBufferCRC32C:
#endif
  case vmIntrinsics::_vectorizedMismatch:
  case vmIntrinsics::_compareAndSetInt:
  case vmIntrinsics::_compareAndSetReference:
  case vmIntrinsics::_getCharStringU:
  case vmIntrinsics::_putCharStringU:
  case vmIntrinsics::_Continuation_doYield:
#ifdef JFR_HAVE_INTRINSICS
  case vmIntrinsics::_counterTime:
  case vmIntrinsics::_getEventWriter:
#endif
<<<<<<< HEAD
    break;
=======
>>>>>>> 9c346a1e
  case vmIntrinsics::_getObjectSize:
    break;
  case vmIntrinsics::_blackhole:
    break;
  default:
    return false; // Intrinsics not on the previous list are not available.
  }

  return true;
}

void Compiler::compile_method(ciEnv* env, ciMethod* method, int entry_bci, bool install_code, DirectiveSet* directive) {
  BufferBlob* buffer_blob = CompilerThread::current()->get_buffer_blob();
  assert(buffer_blob != NULL, "Must exist");
  // invoke compilation
  {
    // We are nested here because we need for the destructor
    // of Compilation to occur before we release the any
    // competing compiler thread
    ResourceMark rm;
    Compilation c(this, env, method, entry_bci, buffer_blob, install_code, directive);
  }
}


void Compiler::print_timers() {
  Compilation::print_timers();
}<|MERGE_RESOLUTION|>--- conflicted
+++ resolved
@@ -227,10 +227,6 @@
   case vmIntrinsics::_counterTime:
   case vmIntrinsics::_getEventWriter:
 #endif
-<<<<<<< HEAD
-    break;
-=======
->>>>>>> 9c346a1e
   case vmIntrinsics::_getObjectSize:
     break;
   case vmIntrinsics::_blackhole:
