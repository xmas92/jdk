--- conflicted
+++ resolved
@@ -1657,13 +1657,8 @@
      case lir_convert:               s = "convert";       break;
      case lir_alloc_object:          s = "alloc_obj";     break;
      case lir_monaddr:               s = "mon_addr";      break;
-<<<<<<< HEAD
-     case lir_pack64:                s = "pack64";        break;
-     case lir_unpack64:              s = "unpack64";      break;
      case lir_getsp:                 s = "getsp";         break;
      case lir_getfp:                 s = "getfp";         break;
-=======
->>>>>>> 57388f80
      // LIR_Op2
      case lir_cmp:                   s = "cmp";           break;
      case lir_cmp_l2i:               s = "cmp_l2i";       break;
