--- conflicted
+++ resolved
@@ -578,11 +578,8 @@
   template(object_object_signature,                   "(Ljava/lang/Object;)Ljava/lang/Object;")   \
   template(string_void_signature,                     "(Ljava/lang/String;)V")                    \
   template(string_int_signature,                      "(Ljava/lang/String;)I")                    \
-<<<<<<< HEAD
   template(string_byte_array_signature,               "(Ljava/lang/String;)[B")                   \
-=======
   template(throwable_signature,                       "Ljava/lang/Throwable;")                    \
->>>>>>> 26234b53
   template(throwable_void_signature,                  "(Ljava/lang/Throwable;)V")                 \
   template(void_throwable_signature,                  "()Ljava/lang/Throwable;")                  \
   template(class_void_signature,                      "(Ljava/lang/Class;)V")                     \
