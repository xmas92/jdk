--- conflicted
+++ resolved
@@ -361,7 +361,6 @@
 // Method that knows how to preserve outgoing arguments at call. This method must be
 // called with a frame corresponding to a Java invoke
 void CompiledMethod::preserve_callee_argument_oops(frame fr, const RegisterMap *reg_map, OopClosure* f) {
-<<<<<<< HEAD
   if (method() != NULL) {
     // handle the case of an anchor explicitly set in continuation code that doesn't have a callee
     JavaThread* thread = reg_map->thread();
@@ -371,24 +370,6 @@
       // }
       assert (method()->is_native(), "");
       return;
-=======
-  if (method() != NULL && !method()->is_native()) {
-    address pc = fr.pc();
-    SimpleScopeDesc ssd(this, pc);
-    if (ssd.is_optimized_linkToNative()) return; // call was replaced
-    Bytecode_invoke call(methodHandle(Thread::current(), ssd.method()), ssd.bci());
-    bool has_receiver = call.has_receiver();
-    bool has_appendix = call.has_appendix();
-    Symbol* signature = call.signature();
-
-    // The method attached by JIT-compilers should be used, if present.
-    // Bytecode can be inaccurate in such case.
-    Method* callee = attached_method_before_pc(pc);
-    if (callee != NULL) {
-      has_receiver = !(callee->access_flags().is_static());
-      has_appendix = false;
-      signature = callee->signature();
->>>>>>> 93b6ab56
     }
     
     if (!method()->is_native()) {
@@ -405,6 +386,7 @@
         signature    = callee->signature();
       } else {
         SimpleScopeDesc ssd(this, pc);
+        if (ssd.is_optimized_linkToNative()) return; // call was replaced
         Bytecode_invoke call(methodHandle(Thread::current(), ssd.method()), ssd.bci());
         has_receiver = call.has_receiver();
         has_appendix = call.has_appendix();
