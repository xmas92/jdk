/*
 * Copyright (c) 1997, 2019, Oracle and/or its affiliates. All rights reserved.
 * DO NOT ALTER OR REMOVE COPYRIGHT NOTICES OR THIS FILE HEADER.
 *
 * This code is free software; you can redistribute it and/or modify it
 * under the terms of the GNU General Public License version 2 only, as
 * published by the Free Software Foundation.
 *
 * This code is distributed in the hope that it will be useful, but WITHOUT
 * ANY WARRANTY; without even the implied warranty of MERCHANTABILITY or
 * FITNESS FOR A PARTICULAR PURPOSE.  See the GNU General Public License
 * version 2 for more details (a copy is included in the LICENSE file that
 * accompanied this code).
 *
 * You should have received a copy of the GNU General Public License version
 * 2 along with this work; if not, write to the Free Software Foundation,
 * Inc., 51 Franklin St, Fifth Floor, Boston, MA 02110-1301 USA.
 *
 * Please contact Oracle, 500 Oracle Parkway, Redwood Shores, CA 94065 USA
 * or visit www.oracle.com if you need additional information or have any
 * questions.
 *
 */

#include "precompiled.hpp"
#include "gc/shared/blockOffsetTable.inline.hpp"
#include "gc/shared/cardTableRS.hpp"
#include "gc/shared/collectedHeap.inline.hpp"
#include "gc/shared/gcLocker.hpp"
#include "gc/shared/gcTimer.hpp"
#include "gc/shared/gcTrace.hpp"
#include "gc/shared/genCollectedHeap.hpp"
#include "gc/shared/genOopClosures.hpp"
#include "gc/shared/genOopClosures.inline.hpp"
#include "gc/shared/generation.hpp"
#include "gc/shared/generationSpec.hpp"
#include "gc/shared/space.inline.hpp"
#include "gc/shared/spaceDecorator.inline.hpp"
#include "logging/log.hpp"
#include "memory/allocation.inline.hpp"
#include "oops/oop.inline.hpp"
#include "runtime/java.hpp"
#include "utilities/copy.hpp"
#include "utilities/events.hpp"

Generation::Generation(ReservedSpace rs, size_t initial_size) :
  _gc_manager(NULL),
  _ref_processor(NULL) {
  if (!_virtual_space.initialize(rs, initial_size)) {
    vm_exit_during_initialization("Could not reserve enough space for "
                    "object heap");
  }
  // Mangle all of the the initial generation.
  if (ZapUnusedHeapArea) {
    MemRegion mangle_region((HeapWord*)_virtual_space.low(),
      (HeapWord*)_virtual_space.high());
    SpaceMangler::mangle_region(mangle_region);
  }
  _reserved = MemRegion((HeapWord*)_virtual_space.low_boundary(),
          (HeapWord*)_virtual_space.high_boundary());
}

size_t Generation::initial_size() {
  GenCollectedHeap* gch = GenCollectedHeap::heap();
  if (gch->is_young_gen(this)) {
    return gch->young_gen_spec()->init_size();
  }
  return gch->old_gen_spec()->init_size();
}

size_t Generation::max_capacity() const {
  return reserved().byte_size();
}

// By default we get a single threaded default reference processor;
// generations needing multi-threaded refs processing or discovery override this method.
void Generation::ref_processor_init() {
  assert(_ref_processor == NULL, "a reference processor already exists");
  assert(!_reserved.is_empty(), "empty generation?");
  _span_based_discoverer.set_span(_reserved);
  _ref_processor = new ReferenceProcessor(&_span_based_discoverer);    // a vanilla reference processor
}

void Generation::print() const { print_on(tty); }

void Generation::print_on(outputStream* st)  const {
  st->print(" %-20s", name());
  st->print(" total " SIZE_FORMAT "K, used " SIZE_FORMAT "K",
             capacity()/K, used()/K);
  st->print_cr(" [" INTPTR_FORMAT ", " INTPTR_FORMAT ", " INTPTR_FORMAT ")",
              p2i(_virtual_space.low_boundary()),
              p2i(_virtual_space.high()),
              p2i(_virtual_space.high_boundary()));
}

void Generation::print_summary_info_on(outputStream* st) {
  StatRecord* sr = stat_record();
  double time = sr->accumulated_time.seconds();
  st->print_cr("Accumulated %s generation GC time %3.7f secs, "
               "%u GC's, avg GC time %3.7f",
               GenCollectedHeap::heap()->is_young_gen(this) ? "young" : "old" ,
               time,
               sr->invocations,
               sr->invocations > 0 ? time / sr->invocations : 0.0);
}

// Utility iterator classes

class GenerationIsInReservedClosure : public SpaceClosure {
 public:
  const void* _p;
  Space* sp;
  virtual void do_space(Space* s) {
    if (sp == NULL) {
      if (s->is_in_reserved(_p)) sp = s;
    }
  }
  GenerationIsInReservedClosure(const void* p) : _p(p), sp(NULL) {}
};

class GenerationIsInClosure : public SpaceClosure {
 public:
  const void* _p;
  Space* sp;
  virtual void do_space(Space* s) {
    if (sp == NULL) {
      if (s->is_in(_p)) sp = s;
    }
  }
  GenerationIsInClosure(const void* p) : _p(p), sp(NULL) {}
};

bool Generation::is_in(const void* p) const {
  GenerationIsInClosure blk(p);
  ((Generation*)this)->space_iterate(&blk);
  return blk.sp != NULL;
}

size_t Generation::max_contiguous_available() const {
  // The largest number of contiguous free words in this or any higher generation.
  size_t avail = contiguous_available();
  size_t old_avail = 0;
  if (GenCollectedHeap::heap()->is_young_gen(this)) {
    old_avail = GenCollectedHeap::heap()->old_gen()->contiguous_available();
  }
  return MAX2(avail, old_avail);
}

bool Generation::promotion_attempt_is_safe(size_t max_promotion_in_bytes) const {
  size_t available = max_contiguous_available();
  bool   res = (available >= max_promotion_in_bytes);
  log_trace(gc)("Generation: promo attempt is%s safe: available(" SIZE_FORMAT ") %s max_promo(" SIZE_FORMAT ")",
                res? "":" not", available, res? ">=":"<", max_promotion_in_bytes);
  return res;
}

// Ignores "ref" and calls allocate().
oop Generation::promote(oop obj, size_t obj_size) {
<<<<<<< HEAD
  assert(obj_size == (size_t)obj->compact_size(), "bad obj_size passed in");
=======
  assert(obj_size == obj->size(), "bad obj_size passed in");
>>>>>>> 9a3e9542

#ifndef PRODUCT
  if (GenCollectedHeap::heap()->promotion_should_fail()) {
    return NULL;
  }
#endif  // #ifndef PRODUCT

  HeapWord* result = allocate(obj_size, false);
  if (result != NULL) {
    obj->copy_disjoint_compact(result, obj_size);
    return cast_to_oop(result);
  } else {
    GenCollectedHeap* gch = GenCollectedHeap::heap();
    return gch->handle_failed_promotion(this, obj, obj_size);
  }
}

oop Generation::par_promote(int thread_num,
                            oop obj, markWord m, size_t word_sz) {
  // Could do a bad general impl here that gets a lock.  But no.
  ShouldNotCallThis();
  return NULL;
}

Space* Generation::space_containing(const void* p) const {
  GenerationIsInReservedClosure blk(p);
  // Cast away const
  ((Generation*)this)->space_iterate(&blk);
  return blk.sp;
}

// Some of these are mediocre general implementations.  Should be
// overridden to get better performance.

class GenerationBlockStartClosure : public SpaceClosure {
 public:
  const void* _p;
  HeapWord* _start;
  virtual void do_space(Space* s) {
    if (_start == NULL && s->is_in_reserved(_p)) {
      _start = s->block_start(_p);
    }
  }
  GenerationBlockStartClosure(const void* p) { _p = p; _start = NULL; }
};

HeapWord* Generation::block_start(const void* p) const {
  GenerationBlockStartClosure blk(p);
  // Cast away const
  ((Generation*)this)->space_iterate(&blk);
  return blk._start;
}

class GenerationBlockSizeClosure : public SpaceClosure {
 public:
  const HeapWord* _p;
  size_t size;
  virtual void do_space(Space* s) {
    if (size == 0 && s->is_in_reserved(_p)) {
      size = s->block_size(_p);
    }
  }
  GenerationBlockSizeClosure(const HeapWord* p) { _p = p; size = 0; }
};

size_t Generation::block_size(const HeapWord* p) const {
  GenerationBlockSizeClosure blk(p);
  // Cast away const
  ((Generation*)this)->space_iterate(&blk);
  assert(blk.size > 0, "seems reasonable");
  return blk.size;
}

class GenerationBlockIsObjClosure : public SpaceClosure {
 public:
  const HeapWord* _p;
  bool is_obj;
  virtual void do_space(Space* s) {
    if (!is_obj && s->is_in_reserved(_p)) {
      is_obj |= s->block_is_obj(_p);
    }
  }
  GenerationBlockIsObjClosure(const HeapWord* p) { _p = p; is_obj = false; }
};

bool Generation::block_is_obj(const HeapWord* p) const {
  GenerationBlockIsObjClosure blk(p);
  // Cast away const
  ((Generation*)this)->space_iterate(&blk);
  return blk.is_obj;
}

class GenerationOopIterateClosure : public SpaceClosure {
 public:
  OopIterateClosure* _cl;
  virtual void do_space(Space* s) {
    s->oop_iterate(_cl);
  }
  GenerationOopIterateClosure(OopIterateClosure* cl) :
    _cl(cl) {}
};

void Generation::oop_iterate(OopIterateClosure* cl) {
  GenerationOopIterateClosure blk(cl);
  space_iterate(&blk);
}

class GenerationObjIterateClosure : public SpaceClosure {
 private:
  ObjectClosure* _cl;
 public:
  virtual void do_space(Space* s) {
    s->object_iterate(_cl);
  }
  GenerationObjIterateClosure(ObjectClosure* cl) : _cl(cl) {}
};

void Generation::object_iterate(ObjectClosure* cl) {
  GenerationObjIterateClosure blk(cl);
  space_iterate(&blk);
}

#if INCLUDE_SERIALGC

void Generation::prepare_for_compaction(CompactPoint* cp) {
  // Generic implementation, can be specialized
  CompactibleSpace* space = first_compaction_space();
  while (space != NULL) {
    space->prepare_for_compaction(cp);
    space = space->next_compaction_space();
  }
}

class AdjustPointersClosure: public SpaceClosure {
 public:
  void do_space(Space* sp) {
    sp->adjust_pointers();
  }
};

void Generation::adjust_pointers() {
  // Note that this is done over all spaces, not just the compactible
  // ones.
  AdjustPointersClosure blk;
  space_iterate(&blk, true);
}

void Generation::compact() {
  CompactibleSpace* sp = first_compaction_space();
  while (sp != NULL) {
    sp->compact();
    sp = sp->next_compaction_space();
  }
}

#endif // INCLUDE_SERIALGC<|MERGE_RESOLUTION|>--- conflicted
+++ resolved
@@ -156,11 +156,7 @@
 
 // Ignores "ref" and calls allocate().
 oop Generation::promote(oop obj, size_t obj_size) {
-<<<<<<< HEAD
-  assert(obj_size == (size_t)obj->compact_size(), "bad obj_size passed in");
-=======
-  assert(obj_size == obj->size(), "bad obj_size passed in");
->>>>>>> 9a3e9542
+  assert(obj_size == obj->compact_size(), "bad obj_size passed in");
 
 #ifndef PRODUCT
   if (GenCollectedHeap::heap()->promotion_should_fail()) {
