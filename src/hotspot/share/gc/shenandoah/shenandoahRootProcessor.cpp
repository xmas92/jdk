/*
 * Copyright (c) 2015, 2020, Red Hat, Inc. All rights reserved.
 * DO NOT ALTER OR REMOVE COPYRIGHT NOTICES OR THIS FILE HEADER.
 *
 * This code is free software; you can redistribute it and/or modify it
 * under the terms of the GNU General Public License version 2 only, as
 * published by the Free Software Foundation.
 *
 * This code is distributed in the hope that it will be useful, but WITHOUT
 * ANY WARRANTY; without even the implied warranty of MERCHANTABILITY or
 * FITNESS FOR A PARTICULAR PURPOSE.  See the GNU General Public License
 * version 2 for more details (a copy is included in the LICENSE file that
 * accompanied this code).
 *
 * You should have received a copy of the GNU General Public License version
 * 2 along with this work; if not, write to the Free Software Foundation,
 * Inc., 51 Franklin St, Fifth Floor, Boston, MA 02110-1301 USA.
 *
 * Please contact Oracle, 500 Oracle Parkway, Redwood Shores, CA 94065 USA
 * or visit www.oracle.com if you need additional information or have any
 * questions.
 *
 */

#include "precompiled.hpp"

#include "classfile/classLoaderData.hpp"
#include "code/nmethod.hpp"
#include "gc/shenandoah/shenandoahClosures.inline.hpp"
#include "gc/shenandoah/shenandoahConcurrentRoots.hpp"
#include "gc/shenandoah/shenandoahRootProcessor.inline.hpp"
#include "gc/shenandoah/shenandoahHeap.inline.hpp"
#include "gc/shenandoah/shenandoahPhaseTimings.hpp"
#include "gc/shenandoah/shenandoahStringDedup.hpp"
#include "memory/iterator.hpp"
#include "memory/resourceArea.hpp"
#include "prims/jvmtiExport.hpp"
#include "runtime/thread.hpp"

ShenandoahThreadRoots::ShenandoahThreadRoots(ShenandoahPhaseTimings::Phase phase, bool is_par) :
  _phase(phase), _is_par(is_par) {
  Threads::change_thread_claim_token();
}

void ShenandoahThreadRoots::oops_do(OopClosure* oops_cl, CodeBlobClosure* code_cl, uint worker_id) {
  ShenandoahWorkerTimingsTracker timer(_phase, ShenandoahPhaseTimings::ThreadRoots, worker_id);
  ResourceMark rm;
  Threads::possibly_parallel_oops_do(_is_par, oops_cl, code_cl);
}

void ShenandoahThreadRoots::threads_do(ThreadClosure* tc, uint worker_id) {
  ShenandoahWorkerTimingsTracker timer(_phase, ShenandoahPhaseTimings::ThreadRoots, worker_id);
  ResourceMark rm;
  Threads::possibly_parallel_threads_do(_is_par, tc);
}

ShenandoahThreadRoots::~ShenandoahThreadRoots() {
  Threads::assert_all_threads_claimed();
}

ShenandoahStringDedupRoots::ShenandoahStringDedupRoots(ShenandoahPhaseTimings::Phase phase) : _phase(phase) {
  if (ShenandoahStringDedup::is_enabled()) {
    StringDedup::gc_prologue(false);
  }
}

ShenandoahStringDedupRoots::~ShenandoahStringDedupRoots() {
  if (ShenandoahStringDedup::is_enabled()) {
    StringDedup::gc_epilogue();
  }
}

void ShenandoahStringDedupRoots::oops_do(BoolObjectClosure* is_alive, OopClosure* keep_alive, uint worker_id) {
  if (ShenandoahStringDedup::is_enabled()) {
    ShenandoahStringDedup::parallel_oops_do(_phase, is_alive, keep_alive, worker_id);
  }
}

ShenandoahConcurrentStringDedupRoots::ShenandoahConcurrentStringDedupRoots(ShenandoahPhaseTimings::Phase phase) :
  _phase(phase) {
}

void ShenandoahConcurrentStringDedupRoots::prologue() {
  if (ShenandoahStringDedup::is_enabled()) {
    StringDedupTable_lock->lock_without_safepoint_check();
    StringDedupQueue_lock->lock_without_safepoint_check();
    StringDedup::gc_prologue(true);
  }
}

void ShenandoahConcurrentStringDedupRoots::epilogue() {
  if (ShenandoahStringDedup::is_enabled()) {
    StringDedup::gc_epilogue();
    StringDedupQueue_lock->unlock();
    StringDedupTable_lock->unlock();
  }
}

void ShenandoahConcurrentStringDedupRoots::oops_do(BoolObjectClosure* is_alive, OopClosure* keep_alive, uint worker_id) {
  if (ShenandoahStringDedup::is_enabled()) {
    assert_locked_or_safepoint_weak(StringDedupQueue_lock);
    assert_locked_or_safepoint_weak(StringDedupTable_lock);

    StringDedupUnlinkOrOopsDoClosure sd_cl(is_alive, keep_alive);
    {
      ShenandoahWorkerTimingsTracker x(_phase, ShenandoahPhaseTimings::StringDedupQueueRoots, worker_id);
      StringDedupQueue::unlink_or_oops_do(&sd_cl);
    }

    {
      ShenandoahWorkerTimingsTracker x(_phase, ShenandoahPhaseTimings::StringDedupTableRoots, worker_id);
      StringDedupTable::unlink_or_oops_do(&sd_cl, worker_id);
    }
  }
}

ShenandoahCodeCacheRoots::ShenandoahCodeCacheRoots(ShenandoahPhaseTimings::Phase phase) : _phase(phase) {
  nmethod::oops_do_marking_prologue();
}

void ShenandoahCodeCacheRoots::code_blobs_do(CodeBlobClosure* blob_cl, uint worker_id) {
  ShenandoahWorkerTimingsTracker timer(_phase, ShenandoahPhaseTimings::CodeCacheRoots, worker_id);
  _coderoots_iterator.possibly_parallel_blobs_do(blob_cl);
}

ShenandoahCodeCacheRoots::~ShenandoahCodeCacheRoots() {
  nmethod::oops_do_marking_epilogue();
}

ShenandoahRootProcessor::ShenandoahRootProcessor(ShenandoahPhaseTimings::Phase phase) :
  _heap(ShenandoahHeap::heap()),
  _phase(phase),
  _worker_phase(phase) {
  assert(SafepointSynchronize::is_at_safepoint(), "Must at safepoint");
}

ShenandoahRootScanner::ShenandoahRootScanner(uint n_workers, ShenandoahPhaseTimings::Phase phase) :
  ShenandoahRootProcessor(phase),
  _thread_roots(phase, n_workers > 1) {
  nmethod::oops_do_marking_prologue();
}

ShenandoahRootScanner::~ShenandoahRootScanner() {
  nmethod::oops_do_marking_epilogue();
}

void ShenandoahRootScanner::roots_do(uint worker_id, OopClosure* oops) {
  MarkingCodeBlobClosure blobs_cl(oops, !CodeBlobToOopClosure::FixRelocations, true /*FIXME*/);
  roots_do(worker_id, oops, &blobs_cl);
}

void ShenandoahRootScanner::roots_do(uint worker_id, OopClosure* oops, CodeBlobClosure* code, ThreadClosure *tc) {
  assert(ShenandoahSafepoint::is_at_shenandoah_safepoint(), "Must be at a safepoint");

  ShenandoahParallelOopsDoThreadClosure tc_cl(oops, code, tc);
  ResourceMark rm;
  _thread_roots.threads_do(&tc_cl, worker_id);
}

ShenandoahRootEvacuator::ShenandoahRootEvacuator(uint n_workers,
                                                 ShenandoahPhaseTimings::Phase phase) :
  ShenandoahRootProcessor(phase),
  _thread_roots(phase, n_workers > 1) {
  nmethod::oops_do_marking_prologue();
}

<<<<<<< HEAD
void ShenandoahRootEvacuator::roots_do(uint worker_id, OopClosure* oops) {
  MarkingCodeBlobClosure blobsCl(oops, CodeBlobToOopClosure::FixRelocations, true /*FIXME*/);
  ShenandoahCodeBlobAndDisarmClosure blobs_and_disarm_Cl(oops);
  CodeBlobToOopClosure* codes_cl = ShenandoahConcurrentRoots::can_do_concurrent_class_unloading() ?
                                   static_cast<CodeBlobToOopClosure*>(&blobs_and_disarm_Cl) :
                                   static_cast<CodeBlobToOopClosure*>(&blobsCl);
  AlwaysTrueClosure always_true;

  // Process serial-claiming roots first
  _serial_weak_roots.weak_oops_do(oops, worker_id);

  // Process light-weight/limited parallel roots then
  if (_stw_roots_processing) {
    _vm_roots.oops_do<OopClosure>(oops, worker_id);
    _weak_roots.oops_do<OopClosure>(oops, worker_id);
    _dedup_roots.oops_do(&always_true, oops, worker_id);
  }
  if (_stw_class_unloading) {
    CLDToOopClosure clds(oops, ClassLoaderData::_claim_strong);
    _cld_roots.cld_do(&clds, worker_id);
  }
=======
ShenandoahRootEvacuator::~ShenandoahRootEvacuator() {
  nmethod::oops_do_marking_epilogue();
}
>>>>>>> 93b6ab56

void ShenandoahRootEvacuator::roots_do(uint worker_id, OopClosure* oops) {
  // Always disarm on-stack nmethods, because we are evacuating/updating them
  // here
  ShenandoahCodeBlobAndDisarmClosure codeblob_cl(oops);
  _thread_roots.oops_do(oops, &codeblob_cl, worker_id);
}

ShenandoahRootUpdater::ShenandoahRootUpdater(uint n_workers, ShenandoahPhaseTimings::Phase phase) :
  ShenandoahRootProcessor(phase),
  _vm_roots(phase),
  _cld_roots(phase, n_workers),
  _thread_roots(phase, n_workers > 1),
  _weak_roots(phase),
  _dedup_roots(phase),
  _code_roots(phase) {
}

ShenandoahRootAdjuster::ShenandoahRootAdjuster(uint n_workers, ShenandoahPhaseTimings::Phase phase) :
  ShenandoahRootProcessor(phase),
  _vm_roots(phase),
  _cld_roots(phase, n_workers),
  _thread_roots(phase, n_workers > 1),
  _weak_roots(phase),
  _dedup_roots(phase),
  _code_roots(phase) {
  assert(ShenandoahHeap::heap()->is_full_gc_in_progress(), "Full GC only");
}

void ShenandoahRootAdjuster::roots_do(uint worker_id, OopClosure* oops) {
  CodeBlobToOopClosure code_blob_cl(oops, CodeBlobToOopClosure::FixRelocations);
  ShenandoahCodeBlobAndDisarmClosure blobs_and_disarm_Cl(oops);
  CodeBlobToOopClosure* adjust_code_closure = ShenandoahConcurrentRoots::can_do_concurrent_class_unloading() ?
                                              static_cast<CodeBlobToOopClosure*>(&blobs_and_disarm_Cl) :
                                              static_cast<CodeBlobToOopClosure*>(&code_blob_cl);
  CLDToOopClosure adjust_cld_closure(oops, ClassLoaderData::_claim_strong);
  AlwaysTrueClosure always_true;

  // Process light-weight/limited parallel roots then
  _vm_roots.oops_do(oops, worker_id);
  _weak_roots.oops_do<OopClosure>(oops, worker_id);
  _dedup_roots.oops_do(&always_true, oops, worker_id);
  _cld_roots.cld_do(&adjust_cld_closure, worker_id);

  // Process heavy-weight/fully parallel roots the last
  _code_roots.code_blobs_do(adjust_code_closure, worker_id);
  _thread_roots.oops_do(oops, NULL, worker_id);
}

ShenandoahHeapIterationRootScanner::ShenandoahHeapIterationRootScanner() :
   ShenandoahRootProcessor(ShenandoahPhaseTimings::heap_iteration_roots),
   _thread_roots(ShenandoahPhaseTimings::heap_iteration_roots, false /*is par*/),
   _vm_roots(ShenandoahPhaseTimings::heap_iteration_roots),
   _cld_roots(ShenandoahPhaseTimings::heap_iteration_roots, 1),
   _weak_roots(ShenandoahPhaseTimings::heap_iteration_roots),
   _dedup_roots(ShenandoahPhaseTimings::heap_iteration_roots),
   _code_roots(ShenandoahPhaseTimings::heap_iteration_roots) {
   _dedup_roots.prologue();
 }

ShenandoahHeapIterationRootScanner::~ShenandoahHeapIterationRootScanner() {
  _dedup_roots.epilogue();
}

 void ShenandoahHeapIterationRootScanner::roots_do(OopClosure* oops) {
   assert(Thread::current()->is_VM_thread(), "Only by VM thread");
   // Must use _claim_none to avoid interfering with concurrent CLDG iteration
   CLDToOopClosure clds(oops, ClassLoaderData::_claim_none);
   MarkingCodeBlobClosure code(oops, !CodeBlobToOopClosure::FixRelocations, true /*FIXME*/);
   ShenandoahParallelOopsDoThreadClosure tc_cl(oops, &code, NULL);
   AlwaysTrueClosure always_true;

   ResourceMark rm;

   // Process light-weight/limited parallel roots then
   _vm_roots.oops_do(oops, 0);
   _weak_roots.oops_do<OopClosure>(oops, 0);
   _dedup_roots.oops_do(&always_true, oops, 0);
   _cld_roots.cld_do(&clds, 0);

   // Process heavy-weight/fully parallel roots the last
   _code_roots.code_blobs_do(&code, 0);
   _thread_roots.threads_do(&tc_cl, 0);
 }<|MERGE_RESOLUTION|>--- conflicted
+++ resolved
@@ -164,33 +164,9 @@
   nmethod::oops_do_marking_prologue();
 }
 
-<<<<<<< HEAD
-void ShenandoahRootEvacuator::roots_do(uint worker_id, OopClosure* oops) {
-  MarkingCodeBlobClosure blobsCl(oops, CodeBlobToOopClosure::FixRelocations, true /*FIXME*/);
-  ShenandoahCodeBlobAndDisarmClosure blobs_and_disarm_Cl(oops);
-  CodeBlobToOopClosure* codes_cl = ShenandoahConcurrentRoots::can_do_concurrent_class_unloading() ?
-                                   static_cast<CodeBlobToOopClosure*>(&blobs_and_disarm_Cl) :
-                                   static_cast<CodeBlobToOopClosure*>(&blobsCl);
-  AlwaysTrueClosure always_true;
-
-  // Process serial-claiming roots first
-  _serial_weak_roots.weak_oops_do(oops, worker_id);
-
-  // Process light-weight/limited parallel roots then
-  if (_stw_roots_processing) {
-    _vm_roots.oops_do<OopClosure>(oops, worker_id);
-    _weak_roots.oops_do<OopClosure>(oops, worker_id);
-    _dedup_roots.oops_do(&always_true, oops, worker_id);
-  }
-  if (_stw_class_unloading) {
-    CLDToOopClosure clds(oops, ClassLoaderData::_claim_strong);
-    _cld_roots.cld_do(&clds, worker_id);
-  }
-=======
 ShenandoahRootEvacuator::~ShenandoahRootEvacuator() {
   nmethod::oops_do_marking_epilogue();
 }
->>>>>>> 93b6ab56
 
 void ShenandoahRootEvacuator::roots_do(uint worker_id, OopClosure* oops) {
   // Always disarm on-stack nmethods, because we are evacuating/updating them
