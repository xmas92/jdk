/*
 * Copyright (c) 2017, 2025, Oracle and/or its affiliates. All rights reserved.
 * DO NOT ALTER OR REMOVE COPYRIGHT NOTICES OR THIS FILE HEADER.
 *
 * This code is free software; you can redistribute it and/or modify it
 * under the terms of the GNU General Public License version 2 only, as
 * published by the Free Software Foundation.
 *
 * This code is distributed in the hope that it will be useful, but WITHOUT
 * ANY WARRANTY; without even the implied warranty of MERCHANTABILITY or
 * FITNESS FOR A PARTICULAR PURPOSE.  See the GNU General Public License
 * version 2 for more details (a copy is included in the LICENSE file that
 * accompanied this code).
 *
 * You should have received a copy of the GNU General Public License version
 * 2 along with this work; if not, write to the Free Software Foundation,
 * Inc., 51 Franklin St, Fifth Floor, Boston, MA 02110-1301 USA.
 *
 * Please contact Oracle, 500 Oracle Parkway, Redwood Shores, CA 94065 USA
 * or visit www.oracle.com if you need additional information or have any
 * questions.
 */

#ifndef SHARE_GC_Z_VMSTRUCTS_Z_HPP
#define SHARE_GC_Z_VMSTRUCTS_Z_HPP

#include "gc/z/zAttachedArray.hpp"
#include "gc/z/zCollectedHeap.hpp"
#include "gc/z/zForwarding.hpp"
#include "gc/z/zGranuleMap.hpp"
#include "gc/z/zHeap.hpp"
#include "gc/z/zNUMA.hpp"
#include "gc/z/zPageAllocator.hpp"
#include "gc/z/zPageType.hpp"
#include "gc/z/zValue.hpp"
#include "gc/z/zVirtualMemory.hpp"
#include "utilities/macros.hpp"

// Expose some ZGC globals to the SA agent.
class ZGlobalsForVMStructs {
  static ZGlobalsForVMStructs _instance;

public:
  static ZGlobalsForVMStructs* _instance_p;

  ZGlobalsForVMStructs();

  uintptr_t* _ZAddressOffsetMask;

  uintptr_t* _ZPointerLoadGoodMask;
  uintptr_t* _ZPointerLoadBadMask;
  size_t*    _ZPointerLoadShift;

  uintptr_t* _ZPointerMarkGoodMask;
  uintptr_t* _ZPointerMarkBadMask;

  uintptr_t* _ZPointerStoreGoodMask;
  uintptr_t* _ZPointerStoreBadMask;

  const int* _ZObjectAlignmentSmallShift;
  const int* _ZObjectAlignmentSmall;
};

typedef ZGranuleMap<ZPage*> ZGranuleMapForPageTable;
typedef ZGranuleMap<ZForwarding*> ZGranuleMapForForwarding;
typedef ZAttachedArray<ZForwarding, ZForwardingEntry> ZAttachedArrayForForwarding;
typedef ZValue<ZPerNUMAStorage, ZPartition> ZPerNUMAZPartition;

#define VM_STRUCTS_Z(nonstatic_field, volatile_nonstatic_field, static_field)                        \
  static_field(ZGlobalsForVMStructs,            _instance_p,          ZGlobalsForVMStructs*)         \
                                                                                                     \
  nonstatic_field(ZGlobalsForVMStructs,         _ZAddressOffsetMask,         uintptr_t*)             \
  nonstatic_field(ZGlobalsForVMStructs,         _ZPointerLoadGoodMask,       uintptr_t*)             \
  nonstatic_field(ZGlobalsForVMStructs,         _ZPointerLoadBadMask,        uintptr_t*)             \
  nonstatic_field(ZGlobalsForVMStructs,         _ZPointerLoadShift,          size_t*)                \
  nonstatic_field(ZGlobalsForVMStructs,         _ZPointerMarkGoodMask,       uintptr_t*)             \
  nonstatic_field(ZGlobalsForVMStructs,         _ZPointerMarkBadMask,        uintptr_t*)             \
  nonstatic_field(ZGlobalsForVMStructs,         _ZPointerStoreGoodMask,      uintptr_t*)             \
  nonstatic_field(ZGlobalsForVMStructs,         _ZPointerStoreBadMask,       uintptr_t*)             \
  nonstatic_field(ZGlobalsForVMStructs,         _ZObjectAlignmentSmallShift, const int*)             \
  nonstatic_field(ZGlobalsForVMStructs,         _ZObjectAlignmentSmall,      const int*)             \
                                                                                                     \
  nonstatic_field(ZCollectedHeap,               _heap,                ZHeap)                         \
                                                                                                     \
  nonstatic_field(ZHeap,                        _page_allocator,      ZPageAllocator)                \
  nonstatic_field(ZHeap,                        _page_table,          ZPageTable)                    \
                                                                                                     \
  nonstatic_field(ZPage,                        _type,                const ZPageType)               \
  volatile_nonstatic_field(ZPage,               _seqnum,              uint32_t)                      \
  nonstatic_field(ZPage,                        _virtual,             const ZVirtualMemory)          \
  volatile_nonstatic_field(ZPage,               _top,                 zoffset_end)                   \
                                                                                                     \
<<<<<<< HEAD
  nonstatic_field(ZPageAllocator,               _static_max_capacity, const size_t)                  \
  volatile_nonstatic_field(ZPageAllocator,      _capacity,            size_t)                        \
  volatile_nonstatic_field(ZPageAllocator,      _used,                size_t)                        \
=======
  nonstatic_field(ZPageAllocator,               _max_capacity,        const size_t)                  \
  nonstatic_field(ZPageAllocator,               _partitions,          ZPerNUMAZPartition)            \
                                                                                                     \
  static_field(ZNUMA,                           _count,               uint32_t)                      \
  nonstatic_field(ZPerNUMAZPartition,           _addr,                const uintptr_t)               \
                                                                                                     \
  volatile_nonstatic_field(ZPartition,          _capacity,            size_t)                        \
  nonstatic_field(ZPartition,                   _used,                size_t)                        \
>>>>>>> 7e69b98e
                                                                                                     \
  nonstatic_field(ZPageTable,                   _map,                 ZGranuleMapForPageTable)       \
                                                                                                     \
  nonstatic_field(ZGranuleMapForPageTable,      _map,                 ZPage** const)                 \
  nonstatic_field(ZGranuleMapForForwarding,     _map,                 ZForwarding** const)           \
                                                                                                     \
  nonstatic_field(ZForwardingTable,             _map,                 ZGranuleMapForForwarding)      \
                                                                                                     \
  nonstatic_field(ZVirtualMemory,               _start,               const zoffset_end)             \
  nonstatic_field(ZVirtualMemory,               _size,                const size_t)                  \
                                                                                                     \
  nonstatic_field(ZForwarding,                  _virtual,             const ZVirtualMemory)          \
  nonstatic_field(ZForwarding,                  _object_alignment_shift, const size_t)               \
  volatile_nonstatic_field(ZForwarding,         _ref_count,           int)                           \
  nonstatic_field(ZForwarding,                  _entries,             const ZAttachedArrayForForwarding) \
  nonstatic_field(ZForwardingEntry,             _entry,               uint64_t)                      \
  nonstatic_field(ZAttachedArrayForForwarding,  _length,              const size_t)

#define VM_INT_CONSTANTS_Z(declare_constant, declare_constant_with_value)                            \
  declare_constant(ZPageType::small)                                                                 \
  declare_constant(ZPageType::medium)                                                                \
  declare_constant(ZPageType::large)                                                                 \
  declare_constant(ZObjectAlignmentMediumShift)                                                      \
  declare_constant(ZObjectAlignmentLargeShift)

#define VM_LONG_CONSTANTS_Z(declare_constant)                                                        \
  declare_constant(ZGranuleSizeShift)                                                                \
  declare_constant(ZPageSizeSmallShift)                                                              \
  declare_constant(ZPageSizeMediumShift)                                                             \
  declare_constant(ZAddressOffsetShift)                                                              \
  declare_constant(ZAddressOffsetBits)                                                               \
  declare_constant(ZAddressOffsetMask)                                                               \
  declare_constant(ZAddressOffsetMax)

#define VM_TYPES_Z(declare_type, declare_toplevel_type, declare_integer_type)                        \
  declare_toplevel_type(zoffset)                                                                     \
  declare_toplevel_type(zoffset_end)                                                                 \
  declare_toplevel_type(ZGlobalsForVMStructs)                                                        \
  declare_type(ZCollectedHeap, CollectedHeap)                                                        \
  declare_toplevel_type(ZHeap)                                                                       \
  declare_toplevel_type(ZRelocate)                                                                   \
  declare_toplevel_type(ZPage)                                                                       \
  declare_toplevel_type(ZPageType)                                                                   \
  declare_toplevel_type(ZPageAllocator)                                                              \
  declare_toplevel_type(ZPageTable)                                                                  \
  declare_toplevel_type(ZPartition)                                                                  \
  declare_toplevel_type(ZNUMA)                                                                       \
  declare_toplevel_type(ZPerNUMAZPartition)                                                          \
  declare_toplevel_type(ZAttachedArrayForForwarding)                                                 \
  declare_toplevel_type(ZGranuleMapForPageTable)                                                     \
  declare_toplevel_type(ZGranuleMapForForwarding)                                                    \
  declare_toplevel_type(ZVirtualMemory)                                                              \
  declare_toplevel_type(ZForwardingTable)                                                            \
  declare_toplevel_type(ZForwarding)                                                                 \
  declare_toplevel_type(ZForwardingEntry)                                                            \
  declare_toplevel_type(ZPhysicalMemoryManager)

#endif // SHARE_GC_Z_VMSTRUCTS_Z_HPP<|MERGE_RESOLUTION|>--- conflicted
+++ resolved
@@ -90,12 +90,7 @@
   nonstatic_field(ZPage,                        _virtual,             const ZVirtualMemory)          \
   volatile_nonstatic_field(ZPage,               _top,                 zoffset_end)                   \
                                                                                                      \
-<<<<<<< HEAD
   nonstatic_field(ZPageAllocator,               _static_max_capacity, const size_t)                  \
-  volatile_nonstatic_field(ZPageAllocator,      _capacity,            size_t)                        \
-  volatile_nonstatic_field(ZPageAllocator,      _used,                size_t)                        \
-=======
-  nonstatic_field(ZPageAllocator,               _max_capacity,        const size_t)                  \
   nonstatic_field(ZPageAllocator,               _partitions,          ZPerNUMAZPartition)            \
                                                                                                      \
   static_field(ZNUMA,                           _count,               uint32_t)                      \
@@ -103,7 +98,6 @@
                                                                                                      \
   volatile_nonstatic_field(ZPartition,          _capacity,            size_t)                        \
   nonstatic_field(ZPartition,                   _used,                size_t)                        \
->>>>>>> 7e69b98e
                                                                                                      \
   nonstatic_field(ZPageTable,                   _map,                 ZGranuleMapForPageTable)       \
                                                                                                      \
