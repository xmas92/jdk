/*
 * Copyright (c) 2015, 2025, Oracle and/or its affiliates. All rights reserved.
 * DO NOT ALTER OR REMOVE COPYRIGHT NOTICES OR THIS FILE HEADER.
 *
 * This code is free software; you can redistribute it and/or modify it
 * under the terms of the GNU General Public License version 2 only, as
 * published by the Free Software Foundation.
 *
 * This code is distributed in the hope that it will be useful, but WITHOUT
 * ANY WARRANTY; without even the implied warranty of MERCHANTABILITY or
 * FITNESS FOR A PARTICULAR PURPOSE.  See the GNU General Public License
 * version 2 for more details (a copy is included in the LICENSE file that
 * accompanied this code).
 *
 * You should have received a copy of the GNU General Public License version
 * 2 along with this work; if not, write to the Free Software Foundation,
 * Inc., 51 Franklin St, Fifth Floor, Boston, MA 02110-1301 USA.
 *
 * Please contact Oracle, 500 Oracle Parkway, Redwood Shores, CA 94065 USA
 * or visit www.oracle.com if you need additional information or have any
 * questions.
 */

#include "classfile/classLoaderDataGraph.hpp"
#include "gc/shared/gc_globals.hpp"
#include "gc/shared/gcLogPrecious.hpp"
#include "gc/shared/locationPrinter.hpp"
#include "gc/shared/tlab_globals.hpp"
#include "gc/z/zAdaptiveHeap.hpp"
#include "gc/z/zAddress.inline.hpp"
#include "gc/z/zArray.inline.hpp"
#include "gc/z/zGeneration.inline.hpp"
#include "gc/z/zGlobals.hpp"
#include "gc/z/zHeap.inline.hpp"
#include "gc/z/zHeapIterator.hpp"
#include "gc/z/zHeuristics.hpp"
#include "gc/z/zInitialize.hpp"
#include "gc/z/zPage.inline.hpp"
#include "gc/z/zPageTable.inline.hpp"
#include "gc/z/zResurrection.hpp"
#include "gc/z/zStat.hpp"
#include "gc/z/zUncoloredRoot.inline.hpp"
#include "gc/z/zUtils.hpp"
#include "gc/z/zVerify.hpp"
#include "gc/z/zWorkers.hpp"
#include "logging/log.hpp"
#include "memory/iterator.hpp"
#include "memory/metaspaceUtils.hpp"
#include "memory/resourceArea.hpp"
#include "runtime/javaThread.hpp"
#include "runtime/os.hpp"
#include "utilities/debug.hpp"

static const ZStatCounter ZCounterUndoPageAllocation("Memory", "Undo Page Allocation", ZStatUnitOpsPerSecond);
static const ZStatCounter ZCounterOutOfMemory("Memory", "Out Of Memory", ZStatUnitOpsPerSecond);

ZHeap* ZHeap::_heap = nullptr;

// The maximum heap size ever achievable on this system, during its lifetime.
static size_t compute_static_max_capacity() {
  if (ZAdaptiveHeap::explicit_max_capacity()) {
    return MaxHeapSize;
  }

  // We might need to scale up to most of the underlying machine memory. Note that
  // container sizes may change, so we need to prepare for sizing up larger than
  // the container size reported by os::physical_memory.
  size_t machine_memory;
#ifdef LINUX
  machine_memory = os::Linux::physical_memory();
#else
  machine_memory = os::physical_memory();
#endif

  const size_t max = align_down(size_t(machine_memory * (1.0 - ZMemoryCriticalThreshold)), ZGranuleSize);
  return MAX2(max, MinHeapSize);
}

ZHeap::ZHeap()
  : _page_allocator(MinHeapSize, InitialHeapSize, SoftMaxHeapSize, MaxHeapSize, compute_static_max_capacity()),
    _page_table(),
    _allocator_eden(),
    _allocator_relocation(),
<<<<<<< HEAD
    _serviceability(initial_capacity(), min_capacity(), MaxHeapSize),
=======
    _serviceability(InitialHeapSize, min_capacity(), max_capacity()),
>>>>>>> 7e69b98e
    _old(&_page_table, &_page_allocator),
    _young(&_page_table, _old.forwarding_table(), &_page_allocator),
    _initialized(false) {

  // Install global heap instance
  assert(_heap == nullptr, "Already initialized");
  _heap = this;

  if (!_page_allocator.is_initialized()) {
    return;
  }

  // Prime cache
  if (!_page_allocator.prime_cache(_old.workers(), InitialHeapSize)) {
    ZInitialize::error("Failed to allocate initial Java heap (%zuM)", InitialHeapSize / M);
    return;
  }

  if (UseDynamicNumberOfGCThreads) {
    log_info_p(gc, init)("GC Workers Max: %u (dynamic)", ConcGCThreads);
  }

  // Update statistics
  _young.stat_heap()->at_initialize(_page_allocator.min_capacity(), MaxHeapSize);
  _old.stat_heap()->at_initialize(_page_allocator.min_capacity(), MaxHeapSize);

  // Successfully initialized
  _initialized = true;
}

bool ZHeap::is_initialized() const {
  return _initialized;
}

size_t ZHeap::min_capacity() const {
  return _page_allocator.min_capacity();
}

size_t ZHeap::static_max_capacity() const {
  return _page_allocator.static_max_capacity();
}

size_t ZHeap::dynamic_max_capacity() const {
  return _page_allocator.dynamic_max_capacity();
}

size_t ZHeap::current_max_capacity() const {
  return _page_allocator.current_max_capacity();
}

size_t ZHeap::heuristic_max_capacity() const {
  return _page_allocator.heuristic_max_capacity();
}

size_t ZHeap::capacity() const {
  return _page_allocator.capacity();
}

size_t ZHeap::used() const {
  return _page_allocator.used();
}

void ZHeap::adapt_heuristic_max_capacity(ZGenerationId generation) {
  _page_allocator.adapt_heuristic_max_capacity(generation);
}

void ZHeap::adjust_capacity(size_t used_soon) {
  _page_allocator.adjust_capacity(used_soon);
}

size_t ZHeap::used_generation(ZGenerationId id) const {
  return _page_allocator.used_generation(id);
}

size_t ZHeap::used_young() const {
  return _page_allocator.used_generation(ZGenerationId::young);
}

size_t ZHeap::used_old() const {
  return _page_allocator.used_generation(ZGenerationId::old);
}

size_t ZHeap::unused() const {
  return _page_allocator.unused();
}

size_t ZHeap::tlab_capacity() const {
  return capacity();
}

size_t ZHeap::tlab_used() const {
  return _allocator_eden.tlab_used();
}

size_t ZHeap::max_tlab_size() const {
  return ZObjectSizeLimitSmall;
}

size_t ZHeap::unsafe_max_tlab_alloc() const {
  size_t size = _allocator_eden.remaining();

  if (size < MinTLABSize) {
    // The remaining space in the allocator is not enough to
    // fit the smallest possible TLAB. This means that the next
    // TLAB allocation will force the allocator to get a new
    // backing page anyway, which in turn means that we can then
    // fit the largest possible TLAB.
    size = max_tlab_size();
  }

  return MIN2(size, max_tlab_size());
}

bool ZHeap::is_in(uintptr_t addr) const {
  if (addr == 0) {
    // Null isn't in the heap.
    return false;
  }

  // An address is considered to be "in the heap" if it points into
  // the allocated part of a page, regardless of which heap view is
  // used. Note that an address with the finalizable metadata bit set
  // is not pointing into a heap view, and therefore not considered
  // to be "in the heap".

  assert(!is_valid(zpointer(addr)), "Don't pass in colored oops");

  if (!is_valid(zaddress(addr))) {
    return false;
  }

  const zaddress o = to_zaddress(addr);
  const ZPage* const page = _page_table.get(o);
  if (page == nullptr) {
    return false;
  }

  return is_in_page_relaxed(page, o);
}

bool ZHeap::is_in_page_relaxed(const ZPage* page, zaddress addr) const {
  if (page->is_in(addr)) {
    return true;
  }

  // Could still be a from-object during an in-place relocation
  if (_old.is_phase_relocate()) {
    const ZForwarding* const forwarding = _old.forwarding(unsafe(addr));
    if (forwarding != nullptr && forwarding->in_place_relocation_is_below_top_at_start(ZAddress::offset(addr))) {
      return true;
    }
  }
  if (_young.is_phase_relocate()) {
    const ZForwarding* const forwarding = _young.forwarding(unsafe(addr));
    if (forwarding != nullptr && forwarding->in_place_relocation_is_below_top_at_start(ZAddress::offset(addr))) {
      return true;
    }
  }

  return false;
}

void ZHeap::threads_do(ThreadClosure* tc) const {
  _page_allocator.threads_do(tc);
  _young.threads_do(tc);
  _old.threads_do(tc);
}

void ZHeap::out_of_memory() {
  ResourceMark rm;

  ZStatInc(ZCounterOutOfMemory);
  log_info(gc)("Out Of Memory (%s)", Thread::current()->name());
}

ZPage* ZHeap::alloc_page(ZPageType type, size_t size, ZAllocationFlags flags, ZPageAge age) {
  ZPage* const page = _page_allocator.alloc_page(type, size, flags, age);
  if (page != nullptr) {
    // Insert page table entry
    _page_table.insert(page);
  }

  return page;
}

void ZHeap::undo_alloc_page(ZPage* page) {
  assert(page->is_allocating(), "Invalid page state");

  ZStatInc(ZCounterUndoPageAllocation);
  log_trace(gc)("Undo page allocation, thread: " PTR_FORMAT " (%s), page: " PTR_FORMAT ", size: %zu",
                p2i(Thread::current()), ZUtils::thread_name(), p2i(page), page->size());

  free_page(page);
}

void ZHeap::free_page(ZPage* page) {
  // Remove page table entry
  _page_table.remove(page);

  // Free page
  _page_allocator.free_page(page);
}

size_t ZHeap::free_empty_pages(ZGenerationId id, const ZArray<ZPage*>* pages) {
  size_t freed = 0;
  // Remove page table entries
  ZArrayIterator<ZPage*> iter(pages);
  for (ZPage* page; iter.next(&page);) {
    _page_table.remove(page);
    freed += page->size();
  }

  // Free pages
  _page_allocator.free_pages(id, pages);

  return freed;
}

void ZHeap::keep_alive(oop obj) {
  const zaddress addr = to_zaddress(obj);
  ZBarrier::mark<ZMark::Resurrect, ZMark::AnyThread, ZMark::Follow, ZMark::Strong>(addr);
}

void ZHeap::mark_flush(Thread* thread) {
  _young.mark_flush(thread);
  _old.mark_flush(thread);
}

bool ZHeap::is_allocating(zaddress addr) const {
  const ZPage* const page = _page_table.get(addr);
  return page->is_allocating();
}

void ZHeap::object_iterate(ObjectClosure* object_cl, bool visit_weaks) {
  assert(SafepointSynchronize::is_at_safepoint(), "Should be at safepoint");
  ZHeapIterator iter(1 /* nworkers */, visit_weaks, false /* for_verify */);
  iter.object_iterate(object_cl, 0 /* worker_id */);
}

void ZHeap::object_and_field_iterate_for_verify(ObjectClosure* object_cl, OopFieldClosure* field_cl, bool visit_weaks) {
  assert(SafepointSynchronize::is_at_safepoint(), "Should be at safepoint");
  ZHeapIterator iter(1 /* nworkers */, visit_weaks, true /* for_verify */);
  iter.object_and_field_iterate(object_cl, field_cl, 0 /* worker_id */);
}

ParallelObjectIteratorImpl* ZHeap::parallel_object_iterator(uint nworkers, bool visit_weaks) {
  assert(SafepointSynchronize::is_at_safepoint(), "Should be at safepoint");
  return new ZHeapIterator(nworkers, visit_weaks, false /* for_verify */);
}

void ZHeap::serviceability_initialize() {
  _serviceability.initialize();
}

GCMemoryManager* ZHeap::serviceability_cycle_memory_manager(bool minor) {
  return _serviceability.cycle_memory_manager(minor);
}

GCMemoryManager* ZHeap::serviceability_pause_memory_manager(bool minor) {
  return _serviceability.pause_memory_manager(minor);
}

MemoryPool* ZHeap::serviceability_memory_pool(ZGenerationId id) {
  return _serviceability.memory_pool(id);
}

ZServiceabilityCounters* ZHeap::serviceability_counters() {
  return _serviceability.counters();
}

void ZHeap::print_on(outputStream* st) const {
<<<<<<< HEAD
  st->print_cr(" ZHeap           used %zuM, capacity %zuM, max capacity %zuM",
               used() / M,
               capacity() / M,
               dynamic_max_capacity() / M);
=======
  streamIndentor indentor(st, 1);
  _page_allocator.print_on(st);

  // Metaspace printing prepends spaces instead of using outputStream indentation
  streamIndentor indentor_back(st, -1);
>>>>>>> 7e69b98e
  MetaspaceUtils::print_on(st);
}

void ZHeap::print_on_error(outputStream* st) const {
  {
    streamIndentor indentor(st, 1);
    _page_allocator.print_on_error(st);

    // Metaspace printing prepends spaces instead of using outputStream indentation
    streamIndentor indentor_back(st, -1);
    MetaspaceUtils::print_on(st);
  }
  st->cr();

  print_globals_on(st);
  st->cr();

  print_page_table_on(st);
  st->cr();

  _page_allocator.print_extended_on_error(st);
}

void ZHeap::print_globals_on(outputStream* st) const {
  st->print_cr("ZGC Globals:");
  st->print_cr(" Young Collection:   %s/%u", ZGeneration::young()->phase_to_string(), ZGeneration::young()->seqnum());
  st->print_cr(" Old Collection:     %s/%u", ZGeneration::old()->phase_to_string(), ZGeneration::old()->seqnum());
  st->print_cr(" Offset Max:         " EXACTFMT " (" PTR_FORMAT ")", EXACTFMTARGS(ZAddressOffsetMax), ZAddressOffsetMax);
  st->print_cr(" Page Size Small:    %zuM", ZPageSizeSmall / M);
  st->print_cr(" Page Size Medium:   %zuM", ZPageSizeMedium / M);
  st->cr();
  st->print_cr("ZGC Metadata Bits:");
  st->print_cr(" LoadGood:           " PTR_FORMAT, ZPointerLoadGoodMask);
  st->print_cr(" LoadBad:            " PTR_FORMAT, ZPointerLoadBadMask);
  st->print_cr(" MarkGood:           " PTR_FORMAT, ZPointerMarkGoodMask);
  st->print_cr(" MarkBad:            " PTR_FORMAT, ZPointerMarkBadMask);
  st->print_cr(" StoreGood:          " PTR_FORMAT, ZPointerStoreGoodMask);
  st->print_cr(" StoreBad:           " PTR_FORMAT, ZPointerStoreBadMask);
  st->print_cr(" ------------------- ");
  st->print_cr(" Remapped:           " PTR_FORMAT, ZPointerRemapped);
  st->print_cr(" RemappedYoung:      " PTR_FORMAT, ZPointerRemappedYoungMask);
  st->print_cr(" RemappedOld:        " PTR_FORMAT, ZPointerRemappedOldMask);
  st->print_cr(" MarkedYoung:        " PTR_FORMAT, ZPointerMarkedYoung);
  st->print_cr(" MarkedOld:          " PTR_FORMAT, ZPointerMarkedOld);
  st->print_cr(" Remembered:         " PTR_FORMAT, ZPointerRemembered);
}

void ZHeap::print_page_table_on(outputStream* st) const {
  // Do not allow pages to be deleted
  _page_allocator.enable_safe_destroy();

  // Print all pages
  st->print_cr("ZGC Page Table:");
  {
    streamIndentor indentor(st, 1);
    ZPageTableIterator iter(&_page_table);
    for (ZPage* page; iter.next(&page);) {
      page->print_on(st);
    }
  }

  // Allow pages to be deleted
  _page_allocator.disable_safe_destroy();
}

bool ZHeap::print_location(outputStream* st, uintptr_t addr) const {
  // Intentionally unchecked cast
  const bool uncolored = is_valid(zaddress(addr));
  const bool colored = is_valid(zpointer(addr));
  if (colored && uncolored) {
    // Should not reach here
    return false;
  }

  if (colored) {
    return print_location(st, zpointer(addr));
  }

  if (uncolored) {
    return print_location(st, zaddress(addr));
  }

  return false;
}

bool ZHeap::print_location(outputStream* st, zaddress addr) const {
  assert(is_valid(addr), "must be");

  st->print(PTR_FORMAT " is a zaddress: ", untype(addr));

  if (addr == zaddress::null) {
    st->print_raw_cr("null");
    return true;
  }

  if (!ZHeap::is_in(untype(addr))) {
    st->print_raw_cr("not in heap");
    return false;
  }

  if (LocationPrinter::is_valid_obj((void*)untype(addr))) {
    to_oop(addr)->print_on(st);
    return true;
  }

  ZPage* const page = ZHeap::page(addr);
  zaddress_unsafe base;

  if (page->is_relocatable() && page->is_marked() && !ZGeneration::generation(page->generation_id())->is_phase_mark()) {
    base = page->find_base((volatile zpointer*) addr);
  } else {
    // TODO: This part is probably broken, but register printing recovers from crashes
    st->print_raw("Unreliable ");
    base = page->find_base_unsafe((volatile zpointer*) addr);
  }

  if (base == zaddress_unsafe::null) {
    st->print_raw_cr("Cannot find base");
    return false;
  }

  if (untype(base) == untype(addr)) {
    st->print_raw_cr("Bad mark info/base");
    return false;
  }

  st->print_raw_cr("Internal address");
  print_location(st, untype(base));
  return true;
}

bool ZHeap::print_location(outputStream* st, zpointer ptr) const {
  assert(is_valid(ptr), "must be");

  st->print(PTR_FORMAT " is %s zpointer: ", untype(ptr),
            ZPointer::is_load_good(ptr) ? "a good" : "a bad");

  if (!ZPointer::is_load_good(ptr)) {
    st->print_cr("decoded " PTR_FORMAT, untype(ZPointer::uncolor_unsafe(ptr)));
    // ptr is not load good but let us still investigate the uncolored address
    return print_location(st, untype(ZPointer::uncolor_unsafe(ptr)));
  }

  const zaddress addr =  ZPointer::uncolor(ptr);

  if (addr == zaddress::null) {
    st->print_raw_cr("null");
    return true;
  }

  if (LocationPrinter::is_valid_obj((void*)untype(addr))) {
    to_oop(addr)->print_on(st);
    return true;
  }

  st->print_cr("invalid object " PTR_FORMAT,  untype(addr));
  return false;
}<|MERGE_RESOLUTION|>--- conflicted
+++ resolved
@@ -81,11 +81,7 @@
     _page_table(),
     _allocator_eden(),
     _allocator_relocation(),
-<<<<<<< HEAD
-    _serviceability(initial_capacity(), min_capacity(), MaxHeapSize),
-=======
-    _serviceability(InitialHeapSize, min_capacity(), max_capacity()),
->>>>>>> 7e69b98e
+    _serviceability(InitialHeapSize, min_capacity(), MaxHeapSize),
     _old(&_page_table, &_page_allocator),
     _young(&_page_table, _old.forwarding_table(), &_page_allocator),
     _initialized(false) {
@@ -357,18 +353,11 @@
 }
 
 void ZHeap::print_on(outputStream* st) const {
-<<<<<<< HEAD
-  st->print_cr(" ZHeap           used %zuM, capacity %zuM, max capacity %zuM",
-               used() / M,
-               capacity() / M,
-               dynamic_max_capacity() / M);
-=======
   streamIndentor indentor(st, 1);
   _page_allocator.print_on(st);
 
   // Metaspace printing prepends spaces instead of using outputStream indentation
   streamIndentor indentor_back(st, -1);
->>>>>>> 7e69b98e
   MetaspaceUtils::print_on(st);
 }
 
