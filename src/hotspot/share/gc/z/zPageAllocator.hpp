/*
 * Copyright (c) 2015, 2025, Oracle and/or its affiliates. All rights reserved.
 * DO NOT ALTER OR REMOVE COPYRIGHT NOTICES OR THIS FILE HEADER.
 *
 * This code is free software; you can redistribute it and/or modify it
 * under the terms of the GNU General Public License version 2 only, as
 * published by the Free Software Foundation.
 *
 * This code is distributed in the hope that it will be useful, but WITHOUT
 * ANY WARRANTY; without even the implied warranty of MERCHANTABILITY or
 * FITNESS FOR A PARTICULAR PURPOSE.  See the GNU General Public License
 * version 2 for more details (a copy is included in the LICENSE file that
 * accompanied this code).
 *
 * You should have received a copy of the GNU General Public License version
 * 2 along with this work; if not, write to the Free Software Foundation,
 * Inc., 51 Franklin St, Fifth Floor, Boston, MA 02110-1301 USA.
 *
 * Please contact Oracle, 500 Oracle Parkway, Redwood Shores, CA 94065 USA
 * or visit www.oracle.com if you need additional information or have any
 * questions.
 */

#ifndef SHARE_GC_Z_ZPAGEALLOCATOR_HPP
#define SHARE_GC_Z_ZPAGEALLOCATOR_HPP

#include "gc/z/zAddress.hpp"
#include "gc/z/zAllocationFlags.hpp"
#include "gc/z/zArray.hpp"
#include "gc/z/zGenerationId.hpp"
#include "gc/z/zGranuleMap.hpp"
#include "gc/z/zList.hpp"
#include "gc/z/zLock.hpp"
#include "gc/z/zMappedCache.hpp"
#include "gc/z/zPage.hpp"
#include "gc/z/zPageAge.hpp"
#include "gc/z/zPageType.hpp"
#include "gc/z/zPhysicalMemoryManager.hpp"
#include "gc/z/zSafeDelete.hpp"
#include "gc/z/zUncommitter.hpp"
#include "gc/z/zValue.hpp"
#include "gc/z/zVirtualMemoryManager.hpp"
#include "utilities/ostream.hpp"

class ThreadClosure;
class ZGeneration;
<<<<<<< HEAD
class ZCommitter;
=======
class ZMemoryAllocation;
class ZMultiPartitionAllocation;
>>>>>>> 7e69b98e
class ZPageAllocation;
class ZPageAllocator;
class ZPageAllocatorStats;
class ZSegmentStash;
class ZSinglePartitionAllocation;
class ZVirtualMemory;
class ZWorkers;

class ZPartition {
  friend class VMStructs;
  friend class ZPageAllocator;

private:
  ZPageAllocator* const _page_allocator;
  ZMappedCache          _cache;
  ZUncommitter          _uncommitter;
  const size_t          _min_capacity;
  const size_t          _max_capacity;
  volatile size_t       _current_max_capacity;
  volatile size_t       _capacity;
  volatile size_t       _claimed;
  size_t                _used;
  double                _last_commit;
  double                _last_uncommit;
  size_t                _to_uncommit;
  const uint32_t        _numa_id;

  const ZVirtualMemoryManager& virtual_memory_manager() const;
  ZVirtualMemoryManager& virtual_memory_manager();

  const ZPhysicalMemoryManager& physical_memory_manager() const;
  ZPhysicalMemoryManager& physical_memory_manager();

  void verify_virtual_memory_multi_partition_association(const ZVirtualMemory& vmem) const NOT_DEBUG_RETURN;
  void verify_virtual_memory_association(const ZVirtualMemory& vmem, bool check_multi_partition = false) const NOT_DEBUG_RETURN;
  void verify_virtual_memory_association(const ZArray<ZVirtualMemory>* vmems) const NOT_DEBUG_RETURN;
  void verify_memory_allocation_association(const ZMemoryAllocation* allocation) const NOT_DEBUG_RETURN;

public:
  ZPartition(uint32_t numa_id, ZPageAllocator* page_allocator);

  uint32_t numa_id() const;

  size_t available() const;

  size_t increase_capacity(size_t size);
  void decrease_capacity(size_t size, bool set_max_capacity);

  void increase_used(size_t size);
  void decrease_used(size_t size);

  void free_memory(const ZVirtualMemory& vmem);

  void claim_from_cache_or_increase_capacity(ZMemoryAllocation* allocation);
  bool claim_capacity(ZMemoryAllocation* allocation);

  size_t uncommit(uint64_t* timeout);

  void sort_segments_physical(const ZVirtualMemory& vmem);

  void claim_physical(const ZVirtualMemory& vmem);
  void free_physical(const ZVirtualMemory& vmem);
  size_t commit_physical(const ZVirtualMemory& vmem);
  size_t uncommit_physical(const ZVirtualMemory& vmem);

  void map_virtual(const ZVirtualMemory& vmem);
  void unmap_virtual(const ZVirtualMemory& vmem);

  void map_virtual_from_multi_partition(const ZVirtualMemory& vmem);
  void unmap_virtual_from_multi_partition(const ZVirtualMemory& vmem);

  ZVirtualMemory claim_virtual(size_t size);
  size_t claim_virtual(size_t size, ZArray<ZVirtualMemory>* vmems_out);
  void free_virtual(const ZVirtualMemory& vmem);

  void free_and_claim_virtual_from_low_many(const ZVirtualMemory& vmem, ZArray<ZVirtualMemory>* vmems_out);
  ZVirtualMemory free_and_claim_virtual_from_low_exact_or_many(size_t size, ZArray<ZVirtualMemory>* vmems_in_out);

  bool prime(ZWorkers* workers, size_t size);

  ZVirtualMemory prepare_harvested_and_claim_virtual(ZMemoryAllocation* allocation);

  void copy_physical_segments_to_partition(const ZVirtualMemory& at, const ZVirtualMemory& from);
  void copy_physical_segments_from_partition(const ZVirtualMemory& at, const ZVirtualMemory& to);

  void commit_increased_capacity(ZMemoryAllocation* allocation, const ZVirtualMemory& vmem);
  void map_memory(ZMemoryAllocation* allocation, const ZVirtualMemory& vmem);

  void free_memory_alloc_failed(ZMemoryAllocation* allocation);

  void threads_do(ThreadClosure* tc) const;

  void print_on(outputStream* st) const;
  void print_cache_on(outputStream* st) const;
  void print_extended_on_error(outputStream* st) const;
};

using ZPartitionIterator = ZPerNUMAIterator<ZPartition>;
using ZPartitionConstIterator = ZPerNUMAConstIterator<ZPartition>;

class ZPageAllocator {
  friend class VMStructs;
<<<<<<< HEAD
  friend class ZCommitter;
  friend class ZUnmapper;
  friend class ZUncommitter;

private:
  mutable ZLock              _lock;
  ZPageCache                 _cache;
  ZVirtualMemoryManager      _virtual;
  ZPhysicalMemoryManager     _physical;
  const size_t               _min_capacity;
  const size_t               _initial_capacity;
  const size_t               _static_max_capacity;
  volatile size_t            _heuristic_max_capacity;
  volatile size_t            _capacity;
  volatile size_t            _claimed;
  volatile size_t            _used;
  size_t                     _used_generations[2];
  struct {
    size_t                   _used_high;
    size_t                   _used_low;
  } _collection_stats[2];
  ZList<ZPageAllocation>     _stalled;
  ZUnmapper*                 _unmapper;
  ZCommitter*                _committer;
  ZUncommitter*              _uncommitter;
  mutable ZSafeDelete<ZPage> _safe_destroy;
  mutable ZSafePageRecycle   _safe_recycle;
  bool                       _initialized;

  size_t increase_capacity(size_t size, size_t curr_max_capacity);
  void decrease_capacity(size_t size);
=======
  friend class ZMultiPartitionTracker;
  friend class ZPartition;
  friend class ZUncommitter;

private:
  mutable ZLock               _lock;
  ZVirtualMemoryManager       _virtual;
  ZPhysicalMemoryManager      _physical;
  const size_t                _min_capacity;
  const size_t                _max_capacity;
  volatile size_t             _used;
  volatile size_t             _used_generations[2];
  struct {
    size_t _used_high;
    size_t _used_low;
  }                           _collection_stats[2];
  ZPerNUMA<ZPartition>        _partitions;
  ZList<ZPageAllocation>      _stalled;
  mutable ZSafeDelete<ZPage>  _safe_destroy;
  bool                        _initialized;

  bool alloc_page_stall(ZPageAllocation* allocation);
  ZPage* alloc_page_inner(ZPageAllocation* allocation);
>>>>>>> 7e69b98e

  bool claim_capacity_or_stall(ZPageAllocation* allocation);
  bool claim_capacity(ZPageAllocation* allocation);
  bool claim_capacity_single_partition(ZSinglePartitionAllocation* single_partition_allocation, uint32_t partition_id);
  void claim_capacity_multi_partition(ZMultiPartitionAllocation* multi_partition_allocation, uint32_t start_partition);

  ZVirtualMemory satisfied_from_cache_vmem(const ZPageAllocation* allocation) const;

  ZVirtualMemory claim_virtual_memory(ZPageAllocation* allocation);
  ZVirtualMemory claim_virtual_memory_single_partition(ZSinglePartitionAllocation* single_partition_allocation);
  ZVirtualMemory claim_virtual_memory_multi_partition(ZMultiPartitionAllocation* multi_partition_allocation);

  void copy_claimed_physical_multi_partition(ZMultiPartitionAllocation* multi_partition_allocation, const ZVirtualMemory& vmem);

<<<<<<< HEAD
  bool prime_alloc_page(size_t size);
  void request_alloc_heating(ZPage* page, ZPageAllocation* allocation);

  void destroy_page(ZPage* page);
=======
  void claim_physical_for_increased_capacity(ZPageAllocation* allocation, const ZVirtualMemory& vmem);
  void claim_physical_for_increased_capacity_single_partition(ZSinglePartitionAllocation* allocation, const ZVirtualMemory& vmem);
  void claim_physical_for_increased_capacity_multi_partition(const ZMultiPartitionAllocation* multi_partition_allocation, const ZVirtualMemory& vmem);
  void claim_physical_for_increased_capacity(ZMemoryAllocation* allocation, const ZVirtualMemory& vmem);
>>>>>>> 7e69b98e

  bool commit_and_map(ZPageAllocation* allocation, const ZVirtualMemory& vmem);
  bool commit_and_map_single_partition(ZSinglePartitionAllocation* single_partition_allocation, const ZVirtualMemory& vmem);
  bool commit_and_map_multi_partition(ZMultiPartitionAllocation* multi_partition_allocation, const ZVirtualMemory& vmem);

<<<<<<< HEAD
  bool is_alloc_allowed(size_t size, size_t curr_max_capacity, bool use_cache) const;

  bool alloc_page_common_inner(ZPageType type, size_t size, size_t curr_max_capacity, ZList<ZPage>* pages, bool use_cache);
  bool alloc_page_common(ZPageAllocation* allocation);
  bool alloc_page_stall(ZPageAllocation* allocation);
  bool alloc_page_or_stall(ZPageAllocation* allocation);
  bool is_alloc_satisfied(ZPageAllocation* allocation) const;
  ZPage* alloc_page_create(ZPageAllocation* allocation);
  ZPage* alloc_page_finalize(ZPageAllocation* allocation);
  void free_pages_alloc_failed(ZPageAllocation* allocation);

  void satisfy_stalled();

  size_t uncommit(uint64_t* timeout, size_t limit);
=======
  void commit(ZMemoryAllocation* allocation, const ZVirtualMemory& vmem);
  bool commit_single_partition(ZSinglePartitionAllocation* single_partition_allocation, const ZVirtualMemory& vmem);
  bool commit_multi_partition(ZMultiPartitionAllocation* multi_partition_allocation, const ZVirtualMemory& vmem);

  void unmap_harvested_multi_partition(ZMultiPartitionAllocation* multi_partition_allocation);

  void map_committed_single_partition(ZSinglePartitionAllocation* single_partition_allocation, const ZVirtualMemory& vmem);
  void map_committed_multi_partition(ZMultiPartitionAllocation* multi_partition_allocation, const ZVirtualMemory& vmem);

  void cleanup_failed_commit_single_partition(ZSinglePartitionAllocation* single_partition_allocation, const ZVirtualMemory& vmem);
  void cleanup_failed_commit_multi_partition(ZMultiPartitionAllocation* multi_partition_allocation, const ZVirtualMemory& vmem);

  void free_after_alloc_page_failed(ZPageAllocation* allocation);

  void free_memory_alloc_failed(ZPageAllocation* allocation);
  void free_memory_alloc_failed_single_partition(ZSinglePartitionAllocation* single_partition_allocation);
  void free_memory_alloc_failed_multi_partition(ZMultiPartitionAllocation* multi_partition_allocation);
  void free_memory_alloc_failed(ZMemoryAllocation* allocation);

  ZPage* create_page(ZPageAllocation* allocation, const ZVirtualMemory& vmem);

  void prepare_memory_for_free(ZPage* page, ZArray<ZVirtualMemory>* vmems);
  void remap_and_defragment(const ZVirtualMemory& vmem, ZArray<ZVirtualMemory>* vmems_out);
  void free_memory(ZArray<ZVirtualMemory>* vmems);

  void satisfy_stalled();

  bool is_multi_partition_enabled() const;

  const ZPartition& partition_from_partition_id(uint32_t partition_id) const;
  ZPartition&       partition_from_partition_id(uint32_t partition_id);
  ZPartition&       partition_from_vmem(const ZVirtualMemory& vmem);

  size_t sum_available() const;

  void increase_used(size_t size);
  void decrease_used(size_t size);
>>>>>>> 7e69b98e

  void notify_out_of_memory();
  void restart_gc() const;

  void print_on_inner(outputStream* st) const;

public:
  ZPageAllocator(size_t min_capacity,
                 size_t initial_capacity,
                 size_t soft_max_capacity,
                 size_t initial_max_capacity,
                 size_t static_max_capacity);

  bool is_initialized() const;

  bool prime_cache(ZWorkers* workers, size_t size);
  void heat_memory(zoffset start, size_t size) const;

  size_t min_capacity() const;
<<<<<<< HEAD
  size_t static_max_capacity() const;
  size_t dynamic_max_capacity() const;
  size_t current_max_capacity() const;
  size_t heuristic_max_capacity() const;
=======
  size_t max_capacity() const;
  size_t soft_max_capacity() const;
  size_t current_max_capacity() const;
>>>>>>> 7e69b98e
  size_t capacity() const;
  size_t used() const;
  size_t used_generation(ZGenerationId id) const;
  size_t unused() const;

<<<<<<< HEAD
  // Automatic heap sizing
  void adapt_heuristic_max_capacity(ZGenerationId generation);
  void adjust_capacity(size_t used_soon);

  void promote_used(size_t size);
=======
  void increase_used_generation(ZGenerationId id, size_t size);
  void decrease_used_generation(ZGenerationId id, size_t size);

  void promote_used(const ZPage* from, const ZPage* to);
>>>>>>> 7e69b98e

  ZPageAllocatorStats stats(ZGeneration* generation) const;

  void reset_statistics(ZGenerationId id);

  ZPage* alloc_page(ZPageType type, size_t size, ZAllocationFlags flags, ZPageAge age);
  void safe_destroy_page(ZPage* page);
  void free_page(ZPage* page);
  void free_pages(ZGenerationId id, const ZArray<ZPage*>* pages);

  void enable_safe_destroy() const;
  void disable_safe_destroy() const;

  bool is_alloc_stalling() const;
  bool is_alloc_stalling_for_old() const;
  void handle_alloc_stalling_for_young();
  void handle_alloc_stalling_for_old(bool cleared_soft_refs);

  ZPartitionConstIterator partition_iterator() const;
  ZPartitionIterator partition_iterator();

  void threads_do(ThreadClosure* tc) const;

  void print_on(outputStream* st) const;
  void print_extended_on_error(outputStream* st) const;
  void print_on_error(outputStream* st) const;
};

class ZPageAllocatorStats {
private:
<<<<<<< HEAD
  size_t _min_capacity;
  size_t _heuristic_max_capacity;
  size_t _capacity;
  size_t _used;
  size_t _used_high;
  size_t _used_low;
  size_t _used_generation;
  size_t _freed;
  size_t _promoted;
  size_t _compacted;
  size_t _allocation_stalls;
=======
  const size_t _min_capacity;
  const size_t _max_capacity;
  const size_t _soft_max_capacity;
  const size_t _capacity;
  const size_t _used;
  const size_t _used_high;
  const size_t _used_low;
  const size_t _used_generation;
  const size_t _freed;
  const size_t _promoted;
  const size_t _compacted;
  const size_t _allocation_stalls;
>>>>>>> 7e69b98e

public:
  ZPageAllocatorStats(size_t min_capacity,
                      size_t heuristic_max_capacity,
                      size_t capacity,
                      size_t used,
                      size_t used_high,
                      size_t used_low,
                      size_t used_generation,
                      size_t freed,
                      size_t promoted,
                      size_t compacted,
                      size_t allocation_stalls);

  size_t min_capacity() const;
  size_t heuristic_max_capacity() const;
  size_t capacity() const;
  size_t used() const;
  size_t used_high() const;
  size_t used_low() const;
  size_t used_generation() const;
  size_t freed() const;
  size_t promoted() const;
  size_t compacted() const;
  size_t allocation_stalls() const;
};

#endif // SHARE_GC_Z_ZPAGEALLOCATOR_HPP<|MERGE_RESOLUTION|>--- conflicted
+++ resolved
@@ -27,6 +27,7 @@
 #include "gc/z/zAddress.hpp"
 #include "gc/z/zAllocationFlags.hpp"
 #include "gc/z/zArray.hpp"
+#include "gc/z/zCommitter.hpp"
 #include "gc/z/zGenerationId.hpp"
 #include "gc/z/zGranuleMap.hpp"
 #include "gc/z/zList.hpp"
@@ -44,12 +45,8 @@
 
 class ThreadClosure;
 class ZGeneration;
-<<<<<<< HEAD
-class ZCommitter;
-=======
 class ZMemoryAllocation;
 class ZMultiPartitionAllocation;
->>>>>>> 7e69b98e
 class ZPageAllocation;
 class ZPageAllocator;
 class ZPageAllocatorStats;
@@ -57,6 +54,7 @@
 class ZSinglePartitionAllocation;
 class ZVirtualMemory;
 class ZWorkers;
+enum class ZPageAllocationAttempt;
 
 class ZPartition {
   friend class VMStructs;
@@ -66,15 +64,20 @@
   ZPageAllocator* const _page_allocator;
   ZMappedCache          _cache;
   ZUncommitter          _uncommitter;
+  ZCommitter            _committer;
   const size_t          _min_capacity;
-  const size_t          _max_capacity;
+  const size_t          _static_max_capacity;
+  size_t                _committed;
+  size_t                _observed_max_committed;
+  volatile size_t       _heuristic_max_capacity;
   volatile size_t       _current_max_capacity;
   volatile size_t       _capacity;
   volatile size_t       _claimed;
   size_t                _used;
-  double                _last_commit;
-  double                _last_uncommit;
+  volatile double       _last_commit;
+  volatile double       _last_uncommit;
   size_t                _to_uncommit;
+  volatile uint64_t     _last_uncommit_delay;
   const uint32_t        _numa_id;
 
   const ZVirtualMemoryManager& virtual_memory_manager() const;
@@ -82,31 +85,70 @@
 
   const ZPhysicalMemoryManager& physical_memory_manager() const;
   ZPhysicalMemoryManager& physical_memory_manager();
+
+  ZLock* lock() const;
 
   void verify_virtual_memory_multi_partition_association(const ZVirtualMemory& vmem) const NOT_DEBUG_RETURN;
   void verify_virtual_memory_association(const ZVirtualMemory& vmem, bool check_multi_partition = false) const NOT_DEBUG_RETURN;
   void verify_virtual_memory_association(const ZArray<ZVirtualMemory>* vmems) const NOT_DEBUG_RETURN;
   void verify_memory_allocation_association(const ZMemoryAllocation* allocation) const NOT_DEBUG_RETURN;
 
+
+  template <typename Decider>
+  size_t uncommit(Decider&& decide);
+
 public:
-  ZPartition(uint32_t numa_id, ZPageAllocator* page_allocator);
+  ZPartition(uint32_t numa_id,
+             ZPageAllocator* page_allocator,
+             size_t min_capacity,
+             size_t initial_capacity,
+             size_t static_max_capacity);
+
+  void set_heuristic_max_capacity(size_t heuristic_max_capacity);
+
+  void set_current_max_capacity();
+  size_t dynamic_max_capacity() const;
+  size_t current_max_capacity() const;
+  size_t heuristic_max_capacity() const;
+  size_t capacity() const;
+
+  void increase_committed(size_t increment, bool commit_failed);
+  void decrease_committed(size_t decrement);
+
+  const ZUncommitter& uncommitter() const;
+  ZUncommitter& uncommitter();
+
+  const ZCommitter& committer() const;
+  ZCommitter& committer();
 
   uint32_t numa_id() const;
 
   size_t available() const;
-
+  size_t available(ZPageAllocationAttempt attempt) const;
+  size_t available_from_increase_capacity() const;
+  size_t available_from_cache() const;
+  size_t available_from_observed_max_committed() const;
+
+  size_t increase_capacity(size_t size, ZPageAllocationAttempt attempt);
   size_t increase_capacity(size_t size);
   void decrease_capacity(size_t size, bool set_max_capacity);
 
   void increase_used(size_t size);
   void decrease_used(size_t size);
 
+  void heat_memory(const ZVirtualMemory& vmem) const;
+
   void free_memory(const ZVirtualMemory& vmem);
 
-  void claim_from_cache_or_increase_capacity(ZMemoryAllocation* allocation);
-  bool claim_capacity(ZMemoryAllocation* allocation);
-
-  size_t uncommit(uint64_t* timeout);
+  void claim_from_cache_or_increase_capacity(ZMemoryAllocation* allocation, ZPageAllocationAttempt attempt);
+  bool claim_capacity(ZMemoryAllocation* allocation, ZPageAllocationAttempt attempt);
+
+  size_t commit(size_t size);
+  size_t uncommit(uint64_t* timeout, size_t limit);
+  size_t uncommit(size_t limit);
+
+  bool should_wake_uncommitter_early(size_t total_memory, size_t used_memory) const;
+  bool is_uncommitting(size_t total_memory, size_t used_memory) const;
 
   void sort_segments_physical(const ZVirtualMemory& vmem);
 
@@ -115,7 +157,7 @@
   size_t commit_physical(const ZVirtualMemory& vmem);
   size_t uncommit_physical(const ZVirtualMemory& vmem);
 
-  void map_virtual(const ZVirtualMemory& vmem);
+  void map_virtual(const ZVirtualMemory& vmem, bool heat_memory = true);
   void unmap_virtual(const ZVirtualMemory& vmem);
 
   void map_virtual_from_multi_partition(const ZVirtualMemory& vmem);
@@ -152,39 +194,6 @@
 
 class ZPageAllocator {
   friend class VMStructs;
-<<<<<<< HEAD
-  friend class ZCommitter;
-  friend class ZUnmapper;
-  friend class ZUncommitter;
-
-private:
-  mutable ZLock              _lock;
-  ZPageCache                 _cache;
-  ZVirtualMemoryManager      _virtual;
-  ZPhysicalMemoryManager     _physical;
-  const size_t               _min_capacity;
-  const size_t               _initial_capacity;
-  const size_t               _static_max_capacity;
-  volatile size_t            _heuristic_max_capacity;
-  volatile size_t            _capacity;
-  volatile size_t            _claimed;
-  volatile size_t            _used;
-  size_t                     _used_generations[2];
-  struct {
-    size_t                   _used_high;
-    size_t                   _used_low;
-  } _collection_stats[2];
-  ZList<ZPageAllocation>     _stalled;
-  ZUnmapper*                 _unmapper;
-  ZCommitter*                _committer;
-  ZUncommitter*              _uncommitter;
-  mutable ZSafeDelete<ZPage> _safe_destroy;
-  mutable ZSafePageRecycle   _safe_recycle;
-  bool                       _initialized;
-
-  size_t increase_capacity(size_t size, size_t curr_max_capacity);
-  void decrease_capacity(size_t size);
-=======
   friend class ZMultiPartitionTracker;
   friend class ZPartition;
   friend class ZUncommitter;
@@ -194,7 +203,8 @@
   ZVirtualMemoryManager       _virtual;
   ZPhysicalMemoryManager      _physical;
   const size_t                _min_capacity;
-  const size_t                _max_capacity;
+  const size_t                _static_max_capacity;
+  volatile size_t             _heuristic_max_capacity;
   volatile size_t             _used;
   volatile size_t             _used_generations[2];
   struct {
@@ -207,13 +217,12 @@
   bool                        _initialized;
 
   bool alloc_page_stall(ZPageAllocation* allocation);
-  ZPage* alloc_page_inner(ZPageAllocation* allocation);
->>>>>>> 7e69b98e
-
-  bool claim_capacity_or_stall(ZPageAllocation* allocation);
-  bool claim_capacity(ZPageAllocation* allocation);
-  bool claim_capacity_single_partition(ZSinglePartitionAllocation* single_partition_allocation, uint32_t partition_id);
-  void claim_capacity_multi_partition(ZMultiPartitionAllocation* multi_partition_allocation, uint32_t start_partition);
+  ZPage* alloc_page_inner(ZPageAllocation* allocation, ZPageAllocationAttempt attempt);
+
+  bool claim_capacity_or_stall(ZPageAllocation* allocation, ZPageAllocationAttempt attempt);
+  bool claim_capacity(ZPageAllocation* allocation, ZPageAllocationAttempt attempt);
+  bool claim_capacity_single_partition(ZSinglePartitionAllocation* single_partition_allocation, uint32_t partition_id, ZPageAllocationAttempt attempt);
+  void claim_capacity_multi_partition(ZMultiPartitionAllocation* multi_partition_allocation, uint32_t start_partition, ZPageAllocationAttempt attempt);
 
   ZVirtualMemory satisfied_from_cache_vmem(const ZPageAllocation* allocation) const;
 
@@ -223,38 +232,15 @@
 
   void copy_claimed_physical_multi_partition(ZMultiPartitionAllocation* multi_partition_allocation, const ZVirtualMemory& vmem);
 
-<<<<<<< HEAD
-  bool prime_alloc_page(size_t size);
-  void request_alloc_heating(ZPage* page, ZPageAllocation* allocation);
-
-  void destroy_page(ZPage* page);
-=======
   void claim_physical_for_increased_capacity(ZPageAllocation* allocation, const ZVirtualMemory& vmem);
   void claim_physical_for_increased_capacity_single_partition(ZSinglePartitionAllocation* allocation, const ZVirtualMemory& vmem);
   void claim_physical_for_increased_capacity_multi_partition(const ZMultiPartitionAllocation* multi_partition_allocation, const ZVirtualMemory& vmem);
   void claim_physical_for_increased_capacity(ZMemoryAllocation* allocation, const ZVirtualMemory& vmem);
->>>>>>> 7e69b98e
 
   bool commit_and_map(ZPageAllocation* allocation, const ZVirtualMemory& vmem);
   bool commit_and_map_single_partition(ZSinglePartitionAllocation* single_partition_allocation, const ZVirtualMemory& vmem);
   bool commit_and_map_multi_partition(ZMultiPartitionAllocation* multi_partition_allocation, const ZVirtualMemory& vmem);
 
-<<<<<<< HEAD
-  bool is_alloc_allowed(size_t size, size_t curr_max_capacity, bool use_cache) const;
-
-  bool alloc_page_common_inner(ZPageType type, size_t size, size_t curr_max_capacity, ZList<ZPage>* pages, bool use_cache);
-  bool alloc_page_common(ZPageAllocation* allocation);
-  bool alloc_page_stall(ZPageAllocation* allocation);
-  bool alloc_page_or_stall(ZPageAllocation* allocation);
-  bool is_alloc_satisfied(ZPageAllocation* allocation) const;
-  ZPage* alloc_page_create(ZPageAllocation* allocation);
-  ZPage* alloc_page_finalize(ZPageAllocation* allocation);
-  void free_pages_alloc_failed(ZPageAllocation* allocation);
-
-  void satisfy_stalled();
-
-  size_t uncommit(uint64_t* timeout, size_t limit);
-=======
   void commit(ZMemoryAllocation* allocation, const ZVirtualMemory& vmem);
   bool commit_single_partition(ZSinglePartitionAllocation* single_partition_allocation, const ZVirtualMemory& vmem);
   bool commit_multi_partition(ZMultiPartitionAllocation* multi_partition_allocation, const ZVirtualMemory& vmem);
@@ -288,11 +274,10 @@
   ZPartition&       partition_from_partition_id(uint32_t partition_id);
   ZPartition&       partition_from_vmem(const ZVirtualMemory& vmem);
 
-  size_t sum_available() const;
+  size_t sum_available(ZPageAllocationAttempt attempt) const;
 
   void increase_used(size_t size);
   void decrease_used(size_t size);
->>>>>>> 7e69b98e
 
   void notify_out_of_memory();
   void restart_gc() const;
@@ -311,34 +296,25 @@
   bool prime_cache(ZWorkers* workers, size_t size);
   void heat_memory(zoffset start, size_t size) const;
 
+  size_t initial_capacity() const;
   size_t min_capacity() const;
-<<<<<<< HEAD
   size_t static_max_capacity() const;
   size_t dynamic_max_capacity() const;
   size_t current_max_capacity() const;
   size_t heuristic_max_capacity() const;
-=======
-  size_t max_capacity() const;
-  size_t soft_max_capacity() const;
-  size_t current_max_capacity() const;
->>>>>>> 7e69b98e
   size_t capacity() const;
   size_t used() const;
   size_t used_generation(ZGenerationId id) const;
   size_t unused() const;
 
-<<<<<<< HEAD
   // Automatic heap sizing
   void adapt_heuristic_max_capacity(ZGenerationId generation);
   void adjust_capacity(size_t used_soon);
 
-  void promote_used(size_t size);
-=======
   void increase_used_generation(ZGenerationId id, size_t size);
   void decrease_used_generation(ZGenerationId id, size_t size);
 
   void promote_used(const ZPage* from, const ZPage* to);
->>>>>>> 7e69b98e
 
   ZPageAllocatorStats stats(ZGeneration* generation) const;
 
@@ -369,22 +345,8 @@
 
 class ZPageAllocatorStats {
 private:
-<<<<<<< HEAD
-  size_t _min_capacity;
-  size_t _heuristic_max_capacity;
-  size_t _capacity;
-  size_t _used;
-  size_t _used_high;
-  size_t _used_low;
-  size_t _used_generation;
-  size_t _freed;
-  size_t _promoted;
-  size_t _compacted;
-  size_t _allocation_stalls;
-=======
   const size_t _min_capacity;
-  const size_t _max_capacity;
-  const size_t _soft_max_capacity;
+  const size_t _heuristic_max_capacity;
   const size_t _capacity;
   const size_t _used;
   const size_t _used_high;
@@ -394,7 +356,6 @@
   const size_t _promoted;
   const size_t _compacted;
   const size_t _allocation_stalls;
->>>>>>> 7e69b98e
 
 public:
   ZPageAllocatorStats(size_t min_capacity,
