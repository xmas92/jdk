/*
 * Copyright (c) 2017, 2020, Oracle and/or its affiliates. All rights reserved.
 * DO NOT ALTER OR REMOVE COPYRIGHT NOTICES OR THIS FILE HEADER.
 *
 * This code is free software; you can redistribute it and/or modify it
 * under the terms of the GNU General Public License version 2 only, as
 * published by the Free Software Foundation.
 *
 * This code is distributed in the hope that it will be useful, but WITHOUT
 * ANY WARRANTY; without even the implied warranty of MERCHANTABILITY or
 * FITNESS FOR A PARTICULAR PURPOSE.  See the GNU General Public License
 * version 2 for more details (a copy is included in the LICENSE file that
 * accompanied this code).
 *
 * You should have received a copy of the GNU General Public License version
 * 2 along with this work; if not, write to the Free Software Foundation,
 * Inc., 51 Franklin St, Fifth Floor, Boston, MA 02110-1301 USA.
 *
 * Please contact Oracle, 500 Oracle Parkway, Redwood Shores, CA 94065 USA
 * or visit www.oracle.com if you need additional information or have any
 * questions.
 *
 */

#ifndef SHARE_JFR_UTILITIES_JFRTYPES_HPP
#define SHARE_JFR_UTILITIES_JFRTYPES_HPP

#include "jfrfiles/jfrEventIds.hpp"
#include "jfrfiles/jfrTypes.hpp"
#include "utilities/globalDefinitions.hpp"

typedef u8 traceid;
typedef int fio_fd;

const int invalid_fd = -1;
const jlong invalid_offset = -1;
const int64_t invalid_time = -1;
const u4 STACK_DEPTH_DEFAULT = 64;
const u4 MIN_STACK_DEPTH = 1;
const u4 MAX_STACK_DEPTH = 2048;

<<<<<<< HEAD
const int jfr_epoch_shift = 48;
const traceid jfr_id_mask = ((((traceid)1) << jfr_epoch_shift) - 1);
const traceid jfr_epoch_mask = ~jfr_id_mask;

inline int compare_traceid(const traceid& lhs, const traceid& rhs) {
  return lhs > rhs ? 1 : (lhs < rhs) ? -1 : 0;
}

inline int sort_traceid(traceid* lhs, traceid* rhs) {
  return compare_traceid(*lhs, *rhs);
}

=======
>>>>>>> 2f5d4c63
enum ReservedEvent {
  EVENT_METADATA = 0,
  EVENT_CHECKPOINT = 1
};

enum EventStartTime {
  UNTIMED,
  TIMED
};

enum JfrCheckpointType {
  GENERIC,
  FLUSH,
  HEADER,
  STATICS = 4,
  THREADS = 8
};


#endif // SHARE_JFR_UTILITIES_JFRTYPES_HPP<|MERGE_RESOLUTION|>--- conflicted
+++ resolved
@@ -39,21 +39,10 @@
 const u4 MIN_STACK_DEPTH = 1;
 const u4 MAX_STACK_DEPTH = 2048;
 
-<<<<<<< HEAD
 const int jfr_epoch_shift = 48;
 const traceid jfr_id_mask = ((((traceid)1) << jfr_epoch_shift) - 1);
 const traceid jfr_epoch_mask = ~jfr_id_mask;
 
-inline int compare_traceid(const traceid& lhs, const traceid& rhs) {
-  return lhs > rhs ? 1 : (lhs < rhs) ? -1 : 0;
-}
-
-inline int sort_traceid(traceid* lhs, traceid* rhs) {
-  return compare_traceid(*lhs, *rhs);
-}
-
-=======
->>>>>>> 2f5d4c63
 enum ReservedEvent {
   EVENT_METADATA = 0,
   EVENT_CHECKPOINT = 1
