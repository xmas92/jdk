/*
 * Copyright (c) 2011, 2024, Oracle and/or its affiliates. All rights reserved.
 * Copyright (c) 2017, 2021 SAP SE. All rights reserved.
 * DO NOT ALTER OR REMOVE COPYRIGHT NOTICES OR THIS FILE HEADER.
 *
 * This code is free software; you can redistribute it and/or modify it
 * under the terms of the GNU General Public License version 2 only, as
 * published by the Free Software Foundation.
 *
 * This code is distributed in the hope that it will be useful, but WITHOUT
 * ANY WARRANTY; without even the implied warranty of MERCHANTABILITY or
 * FITNESS FOR A PARTICULAR PURPOSE.  See the GNU General Public License
 * version 2 for more details (a copy is included in the LICENSE file that
 * accompanied this code).
 *
 * You should have received a copy of the GNU General Public License version
 * 2 along with this work; if not, write to the Free Software Foundation,
 * Inc., 51 Franklin St, Fifth Floor, Boston, MA 02110-1301 USA.
 *
 * Please contact Oracle, 500 Oracle Parkway, Redwood Shores, CA 94065 USA
 * or visit www.oracle.com if you need additional information or have any
 * questions.
 *
 */
#ifndef SHARE_MEMORY_METASPACE_HPP
#define SHARE_MEMORY_METASPACE_HPP

#include "memory/allocation.hpp"
#include "memory/virtualspace.hpp"
#include "runtime/globals.hpp"
#include "utilities/exceptions.hpp"
#include "utilities/globalDefinitions.hpp"

class ClassLoaderData;
class MetaspaceShared;
class MetaspaceTracer;
class Mutex;
class outputStream;

////////////////// Metaspace ///////////////////////

// Namespace for important central static functions
// (auxiliary stuff goes into MetaspaceUtils)
class Metaspace : public AllStatic {

  friend class MetaspaceShared;

public:
  enum MetadataType {
    ClassType,
    NonClassType,
    MetadataTypeCount
  };
  enum MetaspaceType {
    ZeroMetaspaceType = 0,
    StandardMetaspaceType = ZeroMetaspaceType,
    BootMetaspaceType = StandardMetaspaceType + 1,
    ClassMirrorHolderMetaspaceType = BootMetaspaceType + 1,
    ReflectionMetaspaceType = ClassMirrorHolderMetaspaceType + 1,
    MetaspaceTypeCount
  };

private:

  static const MetaspaceTracer* _tracer;

  // For quick pointer testing: extent of class space; nullptr if no class space.
  static const void* _class_space_start;
  static const void* _class_space_end;
<<<<<<< HEAD
=======

  static bool _initialized;
>>>>>>> b45fe174

public:

  static const MetaspaceTracer* tracer() { return _tracer; }

 private:

#ifdef _LP64

  // Reserve a range of memory that is to contain narrow Klass IDs. If "try_in_low_address_ranges"
  // is true, we will attempt to reserve memory suitable for zero-based encoding.
  static ReservedSpace reserve_address_space_for_compressed_classes(size_t size, bool optimize_for_zero_base);

  // Given a prereserved space, use that to set up the compressed class space list.
  static void initialize_class_space(ReservedSpace rs);

  // Returns true if class space has been setup (initialize_class_space).
  static bool class_space_is_initialized();

#endif

 public:

  static void ergo_initialize();
  static void global_initialize();
  static void post_initialize();

  // Alignment, in bytes, of metaspace mappings
  static size_t reserve_alignment()       { return reserve_alignment_words() * BytesPerWord; }
  // Alignment, in words, of metaspace mappings
  static size_t reserve_alignment_words();

  // The granularity at which Metaspace is committed and uncommitted.
  // (Todo: Why does this have to be exposed?)
  static size_t commit_alignment()        { return commit_alignment_words() * BytesPerWord; }
  static size_t commit_alignment_words();

  // The largest possible single allocation
  static size_t max_allocation_word_size();

  // Minimum allocation alignment, in bytes. All MetaData shall be aligned correclty
  // to be able to hold 64-bit data types. Unlike malloc, we don't care for larger
  // data types.
  static constexpr size_t min_allocation_alignment_bytes = sizeof(uint64_t);

  // Minimum allocation alignment, in words, Metaspace observes.
  static constexpr size_t min_allocation_alignment_words = min_allocation_alignment_bytes / BytesPerWord;

  // Every allocation will get rounded up to the minimum word size.
  static constexpr size_t min_allocation_word_size = min_allocation_alignment_words;

  static MetaWord* allocate(ClassLoaderData* loader_data, size_t word_size,
                            MetaspaceObj::Type type, TRAPS);

  // Non-TRAPS version of allocate which can be called by a non-Java thread, that returns
  // null on failure.
  static MetaWord* allocate(ClassLoaderData* loader_data, size_t word_size,
                            MetaspaceObj::Type type);

<<<<<<< HEAD
=======
  // Returns true if the pointer points into class space, non-class metaspace, or the
  // metadata portion of the CDS archive.
>>>>>>> b45fe174
  static bool contains(const void* ptr) {
    return is_in_shared_metaspace(ptr) || // in cds
           is_in_class_space(ptr) ||      // in class space
           is_in_nonclass_metaspace(ptr); // in one of the non-class regions?
  }

<<<<<<< HEAD
  // kept for now for backward compat reasons, but lets test if callers really need this
=======
  // Returns true if the pointer points into class space or into non-class metaspace
>>>>>>> b45fe174
  static bool contains_non_shared(const void* ptr) {
    return is_in_class_space(ptr) ||      // in class space
           is_in_nonclass_metaspace(ptr); // in one of the non-class regions?
  }

<<<<<<< HEAD
  // Returns true if pointer points into one of the metaspace regions, or
  // into the class space.
=======
  // Returns true if pointer points into the CDS klass region.
>>>>>>> b45fe174
  static bool is_in_shared_metaspace(const void* ptr);

  // Returns true if pointer points into one of the non-class-space metaspace regions.
  static bool is_in_nonclass_metaspace(const void* ptr);

<<<<<<< HEAD
  // Returns true if ptr points into class space, false if it doesn't or if
  // there is no class space.
=======
  // Returns true if pointer points into class space, false if it doesn't or if
  // there is no class space. Class space is a contiguous region, which is why
  // two address comparisons are enough.
>>>>>>> b45fe174
  static inline bool is_in_class_space(const void* ptr) {
    return ptr < _class_space_end && ptr >= _class_space_start;
  }

  // Free empty virtualspaces
  static void purge(bool classes_unloaded);

  static void report_metadata_oome(ClassLoaderData* loader_data, size_t word_size,
                                   MetaspaceObj::Type type, MetadataType mdtype, TRAPS);

  static const char* metadata_type_name(Metaspace::MetadataType mdtype);

  static void print_compressed_class_space(outputStream* st) NOT_LP64({});

  // Return TRUE only if UseCompressedClassPointers is True.
  static bool using_class_space() {
    return NOT_LP64(false) LP64_ONLY(UseCompressedClassPointers);
  }

  static bool is_class_space_allocation(MetadataType mdType) {
    return mdType == ClassType && using_class_space();
  }

  static bool initialized();

};


#endif // SHARE_MEMORY_METASPACE_HPP<|MERGE_RESOLUTION|>--- conflicted
+++ resolved
@@ -67,11 +67,8 @@
   // For quick pointer testing: extent of class space; nullptr if no class space.
   static const void* _class_space_start;
   static const void* _class_space_end;
-<<<<<<< HEAD
-=======
 
   static bool _initialized;
->>>>>>> b45fe174
 
 public:
 
@@ -131,46 +128,29 @@
   static MetaWord* allocate(ClassLoaderData* loader_data, size_t word_size,
                             MetaspaceObj::Type type);
 
-<<<<<<< HEAD
-=======
   // Returns true if the pointer points into class space, non-class metaspace, or the
   // metadata portion of the CDS archive.
->>>>>>> b45fe174
   static bool contains(const void* ptr) {
     return is_in_shared_metaspace(ptr) || // in cds
            is_in_class_space(ptr) ||      // in class space
            is_in_nonclass_metaspace(ptr); // in one of the non-class regions?
   }
 
-<<<<<<< HEAD
-  // kept for now for backward compat reasons, but lets test if callers really need this
-=======
   // Returns true if the pointer points into class space or into non-class metaspace
->>>>>>> b45fe174
   static bool contains_non_shared(const void* ptr) {
     return is_in_class_space(ptr) ||      // in class space
            is_in_nonclass_metaspace(ptr); // in one of the non-class regions?
   }
 
-<<<<<<< HEAD
-  // Returns true if pointer points into one of the metaspace regions, or
-  // into the class space.
-=======
   // Returns true if pointer points into the CDS klass region.
->>>>>>> b45fe174
   static bool is_in_shared_metaspace(const void* ptr);
 
   // Returns true if pointer points into one of the non-class-space metaspace regions.
   static bool is_in_nonclass_metaspace(const void* ptr);
 
-<<<<<<< HEAD
-  // Returns true if ptr points into class space, false if it doesn't or if
-  // there is no class space.
-=======
   // Returns true if pointer points into class space, false if it doesn't or if
   // there is no class space. Class space is a contiguous region, which is why
   // two address comparisons are enough.
->>>>>>> b45fe174
   static inline bool is_in_class_space(const void* ptr) {
     return ptr < _class_space_end && ptr >= _class_space_start;
   }
