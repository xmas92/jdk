--- conflicted
+++ resolved
@@ -4008,7 +4008,23 @@
 #endif
 JVM_END
 
-<<<<<<< HEAD
+// Notification from VirtualThread about disabling JVMTI Suspend in a sync critical section.
+// Needed to avoid deadlocks with JVMTI suspend mechanism.
+JVM_ENTRY(void, JVM_VirtualThreadDisableSuspend(JNIEnv* env, jobject vthread, jboolean enter))
+#if INCLUDE_JVMTI
+  if (!DoJVMTIVirtualThreadTransitions) {
+    assert(!JvmtiExport::can_support_virtual_threads(), "sanity check");
+    return;
+  }
+  assert(thread->is_disable_suspend() != (bool)enter,
+         "nested or unbalanced monitor enter/exit is not allowed");
+  thread->toggle_is_disable_suspend();
+#else
+  fatal("Should only be called with JVMTI enabled");
+#endif
+JVM_END
+
+
 JVM_ENTRY(jobject, JVM_TakeVirtualThreadListToUnblock(JNIEnv* env))
   ParkEvent* parkEvent = ObjectMonitor::vthread_unparker_ParkEvent();
   assert(parkEvent != nullptr, "not initialized");
@@ -4027,24 +4043,7 @@
     ThreadBlockInVM tbivm(THREAD);
     parkEvent->park();
   }
-=======
-// Notification from VirtualThread about disabling JVMTI Suspend in a sync critical section.
-// Needed to avoid deadlocks with JVMTI suspend mechanism.
-JVM_ENTRY(void, JVM_VirtualThreadDisableSuspend(JNIEnv* env, jobject vthread, jboolean enter))
-#if INCLUDE_JVMTI
-  if (!DoJVMTIVirtualThreadTransitions) {
-    assert(!JvmtiExport::can_support_virtual_threads(), "sanity check");
-    return;
-  }
-  assert(thread->is_disable_suspend() != (bool)enter,
-         "nested or unbalanced monitor enter/exit is not allowed");
-  thread->toggle_is_disable_suspend();
-#else
-  fatal("Should only be called with JVMTI enabled");
-#endif
->>>>>>> 82fc0fb6
-JVM_END
-
+JVM_END
 /*
  * Return the current class's class file version.  The low order 16 bits of the
  * returned jint contain the class's major version.  The high order 16 bits
