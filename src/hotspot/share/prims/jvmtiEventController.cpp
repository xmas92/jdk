--- conflicted
+++ resolved
@@ -204,44 +204,6 @@
 class EnterInterpOnlyModeClosure : public HandshakeClosure {
 
 public:
-<<<<<<< HEAD
-  VM_EnterInterpOnlyMode(JvmtiThreadState *state);
-
-  bool allow_nested_vm_operations() const        { return true; }
-  VMOp_Type type() const { return VMOp_EnterInterpOnlyMode; }
-  void doit();
-
-  // to do: this same function is in jvmtiImpl - should be in one place
-  bool can_be_deoptimized(vframe* vf) {
-    return (vf->is_compiled_frame() && vf->fr().can_be_deoptimized());
-  }
-};
-
-VM_EnterInterpOnlyMode::VM_EnterInterpOnlyMode(JvmtiThreadState *state)
-  : _state(state)
-{
-}
-
-
-void VM_EnterInterpOnlyMode::doit() {
-  _state->enter_interp_only_mode();
-
-  JavaThread *thread = _state->get_thread();
-  if (thread->has_last_Java_frame()) {
-    // If running in fullspeed mode, single stepping is implemented
-    // as follows: first, the interpreter does not dispatch to
-    // compiled code for threads that have single stepping enabled;
-    // second, we deoptimize all methods on the thread's stack when
-    // interpreted-only mode is enabled the first time for a given
-    // thread (nothing to do if no Java frames yet).
-    int num_marked = 0;
-    ResourceMark resMark;
-    RegisterMap rm(thread, false, true);
-    for (vframe* vf = thread->last_java_vframe(&rm); vf; vf = vf->sender()) {
-      if (can_be_deoptimized(vf)) {
-        ((compiledVFrame*) vf)->code()->mark_for_deoptimization();
-        ++num_marked;
-=======
   EnterInterpOnlyModeClosure() : HandshakeClosure("EnterInterpOnlyMode") { }
   void do_thread(Thread* th) {
     JavaThread* jt = (JavaThread*) th;
@@ -264,7 +226,6 @@
         if (fst.current()->can_be_deoptimized()) {
           Deoptimization::deoptimize(jt, *fst.current());
         }
->>>>>>> 2f5d4c63
       }
     }
   }
@@ -578,7 +539,7 @@
   }
 
   Continuation::set_cont_fastpath_thread_state(state->get_thread());
-  
+
   return any_env_enabled;
 }
 
