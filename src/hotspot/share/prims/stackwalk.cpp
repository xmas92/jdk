--- conflicted
+++ resolved
@@ -427,10 +427,9 @@
                     int frame_count, int start_index, objArrayHandle frames_array,
                     TRAPS) {
   ResourceMark rm(THREAD);
-<<<<<<< HEAD
   HandleMark hm(THREAD); // needed to store a continuation in the RegisterMap
 
-  JavaThread* jt = (JavaThread*)THREAD;
+  JavaThread* jt = THREAD->as_Java_thread();
   log_debug(stackwalk)("Start walking: mode " JLONG_FORMAT " skip %d frames batch size %d", mode, skip_frames, frame_count);
   LogTarget(Debug, stackwalk) lt;
   if (lt.is_enabled()) {
@@ -440,11 +439,6 @@
     cont_scope()->print_on(&ls);
     ls.cr();
   }
-=======
-  JavaThread* jt = THREAD->as_Java_thread();
-  log_debug(stackwalk)("Start walking: mode " JLONG_FORMAT " skip %d frames batch size %d",
-                       mode, skip_frames, frame_count);
->>>>>>> 1c84cfa2
 
   if (frames_array.is_null()) {
     THROW_MSG_(vmSymbols::java_lang_NullPointerException(), "frames_array is NULL", NULL);
@@ -600,7 +594,7 @@
 }
 
 void StackWalk::setContinuation(Handle stackStream, jlong magic, objArrayHandle frames_array, Handle cont, TRAPS) {
-  JavaThread* jt = (JavaThread*)THREAD;
+  JavaThread* jt = THREAD->as_Java_thread();
 
   if (frames_array.is_null()) {
     THROW_MSG(vmSymbols::java_lang_NullPointerException(), "frames_array is NULL");
