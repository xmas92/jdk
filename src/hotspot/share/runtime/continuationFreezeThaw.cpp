/*
 * Copyright (c) 2018, 2024, Oracle and/or its affiliates. All rights reserved.
 * DO NOT ALTER OR REMOVE COPYRIGHT NOTICES OR THIS FILE HEADER.
 *
 * This code is free software; you can redistribute it and/or modify it
 * under the terms of the GNU General Public License version 2 only, as
 * published by the Free Software Foundation.
 *
 * This code is distributed in the hope that it will be useful, but WITHOUT
 * ANY WARRANTY; without even the implied warranty of MERCHANTABILITY or
 * FITNESS FOR A PARTICULAR PURPOSE.  See the GNU General Public License
 * version 2 for more details (a copy is included in the LICENSE file that
 * accompanied this code).
 *
 * You should have received a copy of the GNU General Public License version
 * 2 along with this work; if not, write to the Free Software Foundation,
 * Inc., 51 Franklin St, Fifth Floor, Boston, MA 02110-1301 USA.
 *
 * Please contact Oracle, 500 Oracle Parkway, Redwood Shores, CA 94065 USA
 * or visit www.oracle.com if you need additional information or have any
 * questions.
 *
 */

#include "precompiled.hpp"
#include "classfile/javaClasses.inline.hpp"
#include "classfile/vmSymbols.hpp"
#include "code/codeCache.inline.hpp"
#include "code/nmethod.inline.hpp"
#include "code/vmreg.inline.hpp"
#include "compiler/oopMap.inline.hpp"
#include "gc/shared/continuationGCSupport.inline.hpp"
#include "gc/shared/gc_globals.hpp"
#include "gc/shared/barrierSet.hpp"
#include "gc/shared/memAllocator.hpp"
#include "gc/shared/threadLocalAllocBuffer.inline.hpp"
#include "interpreter/interpreter.hpp"
#include "jfr/jfrEvents.hpp"
#include "logging/log.hpp"
#include "logging/logStream.hpp"
#include "oops/access.inline.hpp"
#include "oops/method.inline.hpp"
#include "oops/oopsHierarchy.hpp"
#include "oops/objArrayOop.inline.hpp"
#include "oops/stackChunkOop.inline.hpp"
#include "prims/jvmtiThreadState.hpp"
#include "runtime/arguments.hpp"
#include "runtime/continuation.hpp"
#include "runtime/continuationEntry.inline.hpp"
#include "runtime/continuationHelper.inline.hpp"
#include "runtime/continuationJavaClasses.inline.hpp"
#include "runtime/continuationWrapper.inline.hpp"
#include "runtime/frame.inline.hpp"
#include "runtime/interfaceSupport.inline.hpp"
#include "runtime/javaThread.inline.hpp"
#include "runtime/jniHandles.inline.hpp"
#include "runtime/keepStackGCProcessed.hpp"
#include "runtime/objectMonitor.inline.hpp"
#include "runtime/orderAccess.hpp"
#include "runtime/prefetch.inline.hpp"
#include "runtime/smallRegisterMap.inline.hpp"
#include "runtime/sharedRuntime.hpp"
#include "runtime/stackChunkFrameStream.inline.hpp"
#include "runtime/stackFrameStream.inline.hpp"
#include "runtime/stackOverflow.hpp"
#include "runtime/stackWatermarkSet.inline.hpp"
#include "utilities/debug.hpp"
#include "utilities/exceptions.hpp"
#include "utilities/macros.hpp"
#include "utilities/vmError.hpp"
#if INCLUDE_ZGC
#include "gc/z/zStackChunkGCData.inline.hpp"
#endif

#include <type_traits>

/*
 * This file contains the implementation of continuation freezing (yield) and thawing (run).
 *
 * This code is very latency-critical and very hot. An ordinary and well-behaved server application
 * would likely call these operations many thousands of times per second second, on every core.
 *
 * Freeze might be called every time the application performs any I/O operation, every time it
 * acquires a j.u.c. lock, every time it takes a message from a queue, and thaw can be called
 * multiple times in each of those cases, as it is called by the return barrier, which may be
 * invoked on method return.
 *
 * The amortized budget for each of those two operations is ~100-150ns. That is why, for
 * example, every effort is made to avoid Java-VM transitions as much as possible.
 *
 * On the fast path, all frames are known to be compiled, and the chunk requires no barriers
 * and so frames simply copied, and the bottom-most one is patched.
 * On the slow path, internal pointers in interpreted frames are de/relativized to/from offsets
 * and absolute pointers, and barriers invoked.
 */

/************************************************

Thread-stack layout on freeze/thaw.
See corresponding stack-chunk layout in instanceStackChunkKlass.hpp

            +----------------------------+
            |      .                     |
            |      .                     |
            |      .                     |
            |   carrier frames           |
            |                            |
            |----------------------------|
            |                            |
            |    Continuation.run        |
            |                            |
            |============================|
            |    enterSpecial frame      |
            |  pc                        |
            |  rbp                       |
            |  -----                     |
        ^   |  int argsize               | = ContinuationEntry
        |   |  oopDesc* cont             |
        |   |  oopDesc* chunk            |
        |   |  ContinuationEntry* parent |
        |   |  ...                       |
        |   |============================| <------ JavaThread::_cont_entry = entry->sp()
        |   |  ? alignment word ?        |
        |   |----------------------------| <--\
        |   |                            |    |
        |   |  ? caller stack args ?     |    |   argsize (might not be 2-word aligned) words
Address |   |                            |    |   Caller is still in the chunk.
        |   |----------------------------|    |
        |   |  pc (? return barrier ?)   |    |  This pc contains the return barrier when the bottom-most frame
        |   |  rbp                       |    |  isn't the last one in the continuation.
        |   |                            |    |
        |   |    frame                   |    |
        |   |                            |    |
            +----------------------------|     \__ Continuation frames to be frozen/thawed
            |                            |     /
            |    frame                   |    |
            |                            |    |
            |----------------------------|    |
            |                            |    |
            |    frame                   |    |
            |                            |    |
            |----------------------------| <--/
            |                            |
            |    doYield/safepoint stub  | When preempting forcefully, we could have a safepoint stub
            |                            | instead of a doYield stub
            |============================| <- the sp passed to freeze
            |                            |
            |  Native freeze/thaw frames |
            |      .                     |
            |      .                     |
            |      .                     |
            +----------------------------+

************************************************/

static const bool TEST_THAW_ONE_CHUNK_FRAME = false; // force thawing frames one-at-a-time for testing

#define CONT_JFR false // emit low-level JFR events that count slow/fast path for continuation performance debugging only
#if CONT_JFR
  #define CONT_JFR_ONLY(code) code
#else
  #define CONT_JFR_ONLY(code)
#endif

// TODO: See AbstractAssembler::generate_stack_overflow_check,
// Compile::bang_size_in_bytes(), m->as_SafePoint()->jvms()->interpreter_frame_size()
// when we stack-bang, we need to update a thread field with the lowest (farthest) bang point.

// Data invariants are defined by Continuation::debug_verify_continuation and Continuation::debug_verify_stack_chunk

// Used to just annotatate cold/hot branches
#define LIKELY(condition)   (condition)
#define UNLIKELY(condition) (condition)

// debugging functions
#ifdef ASSERT
extern "C" bool dbg_is_safe(const void* p, intptr_t errvalue); // address p is readable and *(intptr_t*)p != errvalue

static void verify_continuation(oop continuation) { Continuation::debug_verify_continuation(continuation); }

static void do_deopt_after_thaw(JavaThread* thread);
static bool do_verify_after_thaw(JavaThread* thread, stackChunkOop chunk, outputStream* st);
static void log_frames(JavaThread* thread);
static void log_frames_after_thaw(JavaThread* thread, ContinuationWrapper& cont, intptr_t* sp);
static void print_frame_layout(const frame& f, bool callee_complete, outputStream* st = tty);

#define assert_pfl(p, ...) \
do {                                           \
  if (!(p)) {                                  \
    JavaThread* t = JavaThread::active();      \
    if (t->has_last_Java_frame()) {            \
      tty->print_cr("assert(" #p ") failed:"); \
      t->print_frame_layout();                 \
    }                                          \
  }                                            \
  vmassert(p, __VA_ARGS__);                    \
} while(0)

#else
static void verify_continuation(oop continuation) { }
#define assert_pfl(p, ...)
#endif

static freeze_result is_pinned0(JavaThread* thread, oop cont_scope, bool safepoint);
template<typename ConfigT, bool preempt> static inline int freeze_internal(JavaThread* thread, intptr_t* const sp, int freeze_kind = freeze_self_from_java);

static inline int prepare_thaw_internal(JavaThread* thread, bool return_barrier);
template<typename ConfigT> static inline intptr_t* thaw_internal(JavaThread* thread, const Continuation::thaw_kind kind);


// Entry point to freeze. Transitions are handled manually
// Called from gen_continuation_yield() in sharedRuntime_<cpu>.cpp through Continuation::freeze_entry();
template<typename ConfigT>
static JRT_BLOCK_ENTRY(int, freeze(JavaThread* current, intptr_t* sp))
  assert(sp == current->frame_anchor()->last_Java_sp(), "");

  if (current->raw_cont_fastpath() > current->last_continuation()->entry_sp() || current->raw_cont_fastpath() < sp) {
    current->set_cont_fastpath(nullptr);
  }

  return ConfigT::freeze(current, sp);
JRT_END

JRT_LEAF(int, Continuation::prepare_thaw(JavaThread* thread, bool return_barrier))
  return prepare_thaw_internal(thread, return_barrier);
JRT_END

template<typename ConfigT>
static JRT_LEAF(intptr_t*, thaw(JavaThread* thread, int kind))
  // TODO: JRT_LEAF and NoHandleMark is problematic for JFR events.
  // vFrameStreamCommon allocates Handles in RegisterMap for continuations.
  // Also the preemption case with JVMTI events enabled might safepoint so
  // undo the NoSafepointVerifier here and rely on handling by ContinuationWrapper.
  // JRT_ENTRY instead?
  ResetNoHandleMark rnhm;
  debug_only(PauseNoSafepointVerifier pnsv(&__nsv);)

  // we might modify the code cache via BarrierSetNMethod::nmethod_entry_barrier
  MACOS_AARCH64_ONLY(ThreadWXEnable __wx(WXWrite, thread));
  return ConfigT::thaw(thread, (Continuation::thaw_kind)kind);
JRT_END

JVM_ENTRY(jint, CONT_isPinned0(JNIEnv* env, jobject cont_scope)) {
  JavaThread* thread = JavaThread::thread_from_jni_environment(env);
  return is_pinned0(thread, JNIHandles::resolve(cont_scope), false);
}
JVM_END

///////////

enum class oop_kind { NARROW, WIDE };
template <oop_kind oops, typename BarrierSetT>
class Config {
public:
  typedef Config<oops, BarrierSetT> SelfT;
  using OopT = std::conditional_t<oops == oop_kind::NARROW, narrowOop, oop>;

  static int freeze(JavaThread* thread, intptr_t* const sp) {
    return freeze_internal<SelfT, false>(thread, sp);
  }

  static int freeze_preempt(JavaThread* thread, intptr_t* const sp, int preempt_kind) {
    return freeze_internal<SelfT, true>(thread, sp, preempt_kind);
  }

  static intptr_t* thaw(JavaThread* thread, Continuation::thaw_kind kind) {
    return thaw_internal<SelfT>(thread, kind);
  }
};

static bool stack_overflow_check(JavaThread* thread, size_t size, address sp) {
  const size_t page_size = os::vm_page_size();
  if (size > page_size) {
    if (sp - size < thread->stack_overflow_state()->shadow_zone_safe_limit()) {
      return false;
    }
  }
  return true;
}

#ifdef ASSERT
static oop get_continuation(JavaThread* thread) {
  assert(thread != nullptr, "");
  assert(thread->threadObj() != nullptr, "");
  return java_lang_Thread::continuation(thread->threadObj());
}
#endif // ASSERT

inline void clear_anchor(JavaThread* thread) {
  thread->frame_anchor()->clear();
}

static void set_anchor(JavaThread* thread, intptr_t* sp, address pc = nullptr) {
  if (pc == nullptr) {
    pc = ContinuationHelper::return_address_at(
           sp - frame::sender_sp_ret_address_offset());
  }
  assert(pc != nullptr, "");

  JavaFrameAnchor* anchor = thread->frame_anchor();
  anchor->set_last_Java_sp(sp);
  anchor->set_last_Java_pc(pc);
  ContinuationHelper::set_anchor_pd(anchor, sp);

  assert(thread->has_last_Java_frame(), "");
  assert(thread->last_frame().cb() != nullptr, "");
}

static void set_anchor_to_entry(JavaThread* thread, ContinuationEntry* entry) {
  JavaFrameAnchor* anchor = thread->frame_anchor();
  anchor->set_last_Java_sp(entry->entry_sp());
  anchor->set_last_Java_pc(entry->entry_pc());
  ContinuationHelper::set_anchor_to_entry_pd(anchor, entry);

  assert(thread->has_last_Java_frame(), "");
  assert(thread->last_frame().cb() != nullptr, "");
}

#if CONT_JFR
class FreezeThawJfrInfo : public StackObj {
  short _e_size;
  short _e_num_interpreted_frames;
 public:

  FreezeThawJfrInfo() : _e_size(0), _e_num_interpreted_frames(0) {}
  inline void record_interpreted_frame() { _e_num_interpreted_frames++; }
  inline void record_size_copied(int size) { _e_size += size << LogBytesPerWord; }
  template<typename Event> void post_jfr_event(Event *e, oop continuation, JavaThread* jt);
};

template<typename Event> void FreezeThawJfrInfo::post_jfr_event(Event* e, oop continuation, JavaThread* jt) {
  if (e->should_commit()) {
    log_develop_trace(continuations)("JFR event: iframes: %d size: %d", _e_num_interpreted_frames, _e_size);
    e->set_carrierThread(JFR_JVM_THREAD_ID(jt));
    e->set_continuationClass(continuation->klass());
    e->set_interpretedFrames(_e_num_interpreted_frames);
    e->set_size(_e_size);
    e->commit();
  }
}
#endif // CONT_JFR

/////////////// FREEZE ////

class FreezeBase : public StackObj {
protected:
  JavaThread* const _thread;
  ContinuationWrapper& _cont;
  bool _barriers; // only set when we allocate a chunk

  intptr_t* _bottom_address;

  const bool _preempt;
  // Used on preemption only
  frame _last_frame;
  oop _monitorenter_obj;

  // Used to support freezing with held monitors
  int _monitors_in_lockstack;

  int _freeze_size; // total size of all frames plus metadata in words.
  int _total_align_size;

  intptr_t* _cont_stack_top;
  intptr_t* _cont_stack_bottom;

  CONT_JFR_ONLY(FreezeThawJfrInfo _jfr_info;)

#ifdef ASSERT
  intptr_t* _orig_chunk_sp;
  int _fast_freeze_size;
  bool _empty;
#endif

  JvmtiSampledObjectAllocEventCollector* _jvmti_event_collector;

  NOT_PRODUCT(int _frames;)
  DEBUG_ONLY(intptr_t* _last_write;)

  inline FreezeBase(JavaThread* thread, ContinuationWrapper& cont, intptr_t* sp, bool preempt);

public:
  NOINLINE freeze_result freeze_slow();
  void freeze_fast_existing_chunk();

  CONT_JFR_ONLY(FreezeThawJfrInfo& jfr_info() { return _jfr_info; })
  void set_jvmti_event_collector(JvmtiSampledObjectAllocEventCollector* jsoaec) { _jvmti_event_collector = jsoaec; }

  inline int size_if_fast_freeze_available();

  inline frame& last_frame() { return _last_frame; }

#ifdef ASSERT
  bool check_valid_fast_path();
#endif

protected:
  inline void init_rest();
  void throw_stack_overflow_on_humongous_chunk();

  // fast path
  inline void copy_to_chunk(intptr_t* from, intptr_t* to, int size);
  inline void unwind_frames();
  inline void patch_stack_pd(intptr_t* frame_sp, intptr_t* heap_sp);

  // slow path
  virtual stackChunkOop allocate_chunk_slow(size_t stack_size, int argsize_md) = 0;

  int cont_size() { return pointer_delta_as_int(_cont_stack_bottom, _cont_stack_top); }

private:
  // slow path
  frame freeze_start_frame();
  frame freeze_start_frame_on_preempt();
  NOINLINE freeze_result recurse_freeze(frame& f, frame& caller, int callee_argsize, bool callee_interpreted, bool top);
  inline frame freeze_start_frame_yield_stub();
  template<typename FKind>
  inline freeze_result recurse_freeze_java_frame(const frame& f, frame& caller, int fsize, int argsize);
  inline void before_freeze_java_frame(const frame& f, const frame& caller, int fsize, int argsize, bool is_bottom_frame);
  inline void after_freeze_java_frame(const frame& hf, bool is_bottom_frame);
  freeze_result finalize_freeze(const frame& callee, frame& caller, int argsize);
  void patch(const frame& f, frame& hf, const frame& caller, bool is_bottom_frame);
  NOINLINE freeze_result recurse_freeze_interpreted_frame(frame& f, frame& caller, int callee_argsize, bool callee_interpreted);
  freeze_result recurse_freeze_compiled_frame(frame& f, frame& caller, int callee_argsize, bool callee_interpreted);
  NOINLINE freeze_result recurse_freeze_stub_frame(frame& f, frame& caller);
  NOINLINE freeze_result recurse_freeze_native_frame(frame& f, frame& caller);
  NOINLINE void finish_freeze(const frame& f, const frame& top);

  void freeze_lockstack();

  inline bool stack_overflow();

  static frame sender(const frame& f) { return f.is_interpreted_frame() ? sender<ContinuationHelper::InterpretedFrame>(f)
                                                                        : sender<ContinuationHelper::NonInterpretedUnknownFrame>(f); }
  template<typename FKind> static inline frame sender(const frame& f);
  template<typename FKind> frame new_heap_frame(frame& f, frame& caller);
  inline void set_top_frame_metadata_pd(const frame& hf);
  inline void patch_pd(frame& callee, const frame& caller);
  void adjust_interpreted_frame_unextended_sp(frame& f);
  static inline void prepare_freeze_interpreted_top_frame(const frame& f);
  static inline void relativize_interpreted_frame_metadata(const frame& f, const frame& hf);

protected:
  void freeze_fast_copy(stackChunkOop chunk, int chunk_start_sp CONT_JFR_ONLY(COMMA bool chunk_is_allocated));
  bool freeze_fast_new_chunk(stackChunkOop chunk);
};

template <typename ConfigT>
class Freeze : public FreezeBase {
private:
  stackChunkOop allocate_chunk(size_t stack_size, int argsize_md);

public:
  inline Freeze(JavaThread* thread, ContinuationWrapper& cont, intptr_t* frame_sp, bool preempt)
    : FreezeBase(thread, cont, frame_sp, preempt) {}

  freeze_result try_freeze_fast();

protected:
  virtual stackChunkOop allocate_chunk_slow(size_t stack_size, int argsize_md) override { return allocate_chunk(stack_size, argsize_md); }
};

FreezeBase::FreezeBase(JavaThread* thread, ContinuationWrapper& cont, intptr_t* frame_sp, bool preempt) :
    _thread(thread), _cont(cont), _barriers(false), _preempt(preempt), _last_frame(false /* no initialization */) {
  DEBUG_ONLY(_jvmti_event_collector = nullptr;)

  assert(_thread != nullptr, "");
  assert(_thread->last_continuation()->entry_sp() == _cont.entrySP(), "");

  DEBUG_ONLY(_cont.entry()->verify_cookie();)

  assert(!Interpreter::contains(_cont.entryPC()), "");

  _bottom_address = _cont.entrySP() - _cont.entry_frame_extension();
#ifdef _LP64
  if (((intptr_t)_bottom_address & 0xf) != 0) {
    _bottom_address--;
  }
  assert(is_aligned(_bottom_address, frame::frame_alignment), "");
#endif

  log_develop_trace(continuations)("bottom_address: " INTPTR_FORMAT " entrySP: " INTPTR_FORMAT " argsize: " PTR_FORMAT,
                p2i(_bottom_address), p2i(_cont.entrySP()), (_cont.entrySP() - _bottom_address) << LogBytesPerWord);
  assert(_bottom_address != nullptr, "");
  assert(_bottom_address <= _cont.entrySP(), "");
  DEBUG_ONLY(_last_write = nullptr;)

  assert(_cont.chunk_invariant(), "");
  assert(!Interpreter::contains(_cont.entryPC()), "");
#if !defined(PPC64) || defined(ZERO)
  static const int doYield_stub_frame_size = frame::metadata_words;
#else
  static const int doYield_stub_frame_size = frame::native_abi_reg_args_size >> LogBytesPerWord;
#endif
  // With preemption doYield() might not have been resolved yet
  assert(_preempt || SharedRuntime::cont_doYield_stub()->frame_size() == doYield_stub_frame_size, "");

  if (preempt) {
    _last_frame = _thread->last_frame();
  }

  // properties of the continuation on the stack; all sizes are in words
  _cont_stack_top    = frame_sp + (!preempt ? doYield_stub_frame_size : 0); // we don't freeze the doYield stub frame
  _cont_stack_bottom = _cont.entrySP() + (_cont.argsize() == 0 ? frame::metadata_words_at_top : 0)
      - ContinuationHelper::frame_align_words(_cont.argsize()); // see alignment in thaw

  log_develop_trace(continuations)("freeze size: %d argsize: %d top: " INTPTR_FORMAT " bottom: " INTPTR_FORMAT,
    cont_size(), _cont.argsize(), p2i(_cont_stack_top), p2i(_cont_stack_bottom));
  assert(cont_size() > 0, "");

  if (LockingMode != LM_LIGHTWEIGHT) {
    _monitors_in_lockstack = 0;
  } else {
    _monitors_in_lockstack = _thread->lock_stack().monitor_count();
  }
}

void FreezeBase::init_rest() { // we want to postpone some initialization after chunk handling
  _freeze_size = 0;
  _total_align_size = 0;
  NOT_PRODUCT(_frames = 0;)
}

void FreezeBase::freeze_lockstack() {
  stackChunkOop chunk = _cont.tail();
  assert(chunk->sp_address() - chunk->start_address() >= _monitors_in_lockstack, "no room for lockstack");

  _thread->lock_stack().move_to_address((oop*)chunk->start_address());
  chunk->set_lockstack_size((uint8_t)_monitors_in_lockstack);
  chunk->set_has_lockstack(true);
}

void FreezeBase::copy_to_chunk(intptr_t* from, intptr_t* to, int size) {
  stackChunkOop chunk = _cont.tail();
  chunk->copy_from_stack_to_chunk(from, to, size);
  CONT_JFR_ONLY(_jfr_info.record_size_copied(size);)

#ifdef ASSERT
  if (_last_write != nullptr) {
    assert(_last_write == to + size, "Missed a spot: _last_write: " INTPTR_FORMAT " to+size: " INTPTR_FORMAT
        " stack_size: %d _last_write offset: " PTR_FORMAT " to+size: " PTR_FORMAT, p2i(_last_write), p2i(to+size),
        chunk->stack_size(), _last_write-chunk->start_address(), to+size-chunk->start_address());
    _last_write = to;
  }
#endif
}

// Called _after_ the last possible safepoint during the freeze operation (chunk allocation)
void FreezeBase::unwind_frames() {
  ContinuationEntry* entry = _cont.entry();
  entry->flush_stack_processing(_thread);
  set_anchor_to_entry(_thread, entry);
}

template <typename ConfigT>
freeze_result Freeze<ConfigT>::try_freeze_fast() {
  assert(_thread->thread_state() == _thread_in_vm, "");
  assert(_thread->cont_fastpath(), "");

  DEBUG_ONLY(_fast_freeze_size = size_if_fast_freeze_available();)
  assert(_fast_freeze_size == 0, "");

  stackChunkOop chunk = allocate_chunk(cont_size() + frame::metadata_words + _monitors_in_lockstack, _cont.argsize() + frame::metadata_words_at_top);
  if (freeze_fast_new_chunk(chunk)) {
    return freeze_ok;
  }
  if (_thread->has_pending_exception()) {
    return freeze_exception;
  }

  // TODO R REMOVE when deopt change is fixed
  assert(!_thread->cont_fastpath() || _barriers, "");
  log_develop_trace(continuations)("-- RETRYING SLOW --");
  return freeze_slow();
}

// Returns size needed if the continuation fits, otherwise 0.
int FreezeBase::size_if_fast_freeze_available() {
  stackChunkOop chunk = _cont.tail();
  if (chunk == nullptr || chunk->is_gc_mode() || chunk->requires_barriers() || chunk->has_mixed_frames()) {
    log_develop_trace(continuations)("chunk available %s", chunk == nullptr ? "no chunk" : "chunk requires barriers");
    return 0;
  }

  int total_size_needed = cont_size();
  const int chunk_sp = chunk->sp();

  // argsize can be nonzero if we have a caller, but the caller could be in a non-empty parent chunk,
  // so we subtract it only if we overlap with the caller, i.e. the current chunk isn't empty.
  // Consider leaving the chunk's argsize set when emptying it and removing the following branch,
  // although that would require changing stackChunkOopDesc::is_empty
  if (!chunk->is_empty()) {
    total_size_needed -= _cont.argsize() + frame::metadata_words_at_top;
  }

  total_size_needed += _monitors_in_lockstack;

  int chunk_free_room = chunk_sp - frame::metadata_words_at_bottom;
  bool available = chunk_free_room >= total_size_needed;
  log_develop_trace(continuations)("chunk available: %s size: %d argsize: %d top: " INTPTR_FORMAT " bottom: " INTPTR_FORMAT,
    available ? "yes" : "no" , total_size_needed, _cont.argsize(), p2i(_cont_stack_top), p2i(_cont_stack_bottom));
  return available ? total_size_needed : 0;
}

void FreezeBase::freeze_fast_existing_chunk() {
  stackChunkOop chunk = _cont.tail();

  DEBUG_ONLY(_fast_freeze_size = size_if_fast_freeze_available();)
  assert(_fast_freeze_size > 0, "");

  if (!chunk->is_empty()) { // we are copying into a non-empty chunk
    DEBUG_ONLY(_empty = false;)
    DEBUG_ONLY(_orig_chunk_sp = chunk->sp_address();)
#ifdef ASSERT
    {
      intptr_t* retaddr_slot = (chunk->sp_address()
                                - frame::sender_sp_ret_address_offset());
      assert(ContinuationHelper::return_address_at(retaddr_slot) == chunk->pc(),
             "unexpected saved return address");
    }
#endif

    // the chunk's sp before the freeze, adjusted to point beyond the stack-passed arguments in the topmost frame
    // we overlap; we'll overwrite the chunk's top frame's callee arguments
    const int chunk_start_sp = chunk->sp() + _cont.argsize() + frame::metadata_words_at_top;
    assert(chunk_start_sp <= chunk->stack_size(), "sp not pointing into stack");

    // increase max_size by what we're freezing minus the overlap
    chunk->set_max_thawing_size(chunk->max_thawing_size() + cont_size() - _cont.argsize() - frame::metadata_words_at_top);

    intptr_t* const bottom_sp = _cont_stack_bottom - _cont.argsize() - frame::metadata_words_at_top;
    assert(bottom_sp == _bottom_address, "");
    // Because the chunk isn't empty, we know there's a caller in the chunk, therefore the bottom-most frame
    // should have a return barrier (installed back when we thawed it).
#ifdef ASSERT
    {
      intptr_t* retaddr_slot = (bottom_sp
                                - frame::sender_sp_ret_address_offset());
      assert(ContinuationHelper::return_address_at(retaddr_slot)
             == StubRoutines::cont_returnBarrier(),
             "should be the continuation return barrier");
    }
#endif
    // We copy the fp from the chunk back to the stack because it contains some caller data,
    // including, possibly, an oop that might have gone stale since we thawed.
    patch_stack_pd(bottom_sp, chunk->sp_address());
    // we don't patch the return pc at this time, so as not to make the stack unwalkable for async walks

    freeze_fast_copy(chunk, chunk_start_sp CONT_JFR_ONLY(COMMA false));
  } else { // the chunk is empty
    const int chunk_start_sp = chunk->stack_size();

    DEBUG_ONLY(_empty = true;)
    DEBUG_ONLY(_orig_chunk_sp = chunk->start_address() + chunk_start_sp;)

    chunk->set_max_thawing_size(cont_size());
    chunk->set_bottom(chunk_start_sp - _cont.argsize() - frame::metadata_words_at_top);
    chunk->set_sp(chunk->bottom());

    freeze_fast_copy(chunk, chunk_start_sp CONT_JFR_ONLY(COMMA false));
  }
}

bool FreezeBase::freeze_fast_new_chunk(stackChunkOop chunk) {
  DEBUG_ONLY(_empty = true;)

  // Install new chunk
  _cont.set_tail(chunk);

  if (UNLIKELY(chunk == nullptr || !_thread->cont_fastpath() || _barriers)) { // OOME/probably humongous
    log_develop_trace(continuations)("Retrying slow. Barriers: %d", _barriers);
    return false;
  }

  chunk->set_max_thawing_size(cont_size());

  // in a fresh chunk, we freeze *with* the bottom-most frame's stack arguments.
  // They'll then be stored twice: in the chunk and in the parent chunk's top frame
  const int chunk_start_sp = cont_size() + frame::metadata_words + _monitors_in_lockstack;
  assert(chunk_start_sp == chunk->stack_size(), "");

  DEBUG_ONLY(_orig_chunk_sp = chunk->start_address() + chunk_start_sp;)

  freeze_fast_copy(chunk, chunk_start_sp CONT_JFR_ONLY(COMMA true));

  return true;
}

void FreezeBase::freeze_fast_copy(stackChunkOop chunk, int chunk_start_sp CONT_JFR_ONLY(COMMA bool chunk_is_allocated)) {
  assert(chunk != nullptr, "");
  assert(!chunk->has_mixed_frames(), "");
  assert(!chunk->is_gc_mode(), "");
  assert(!chunk->has_bitmap(), "");
  assert(!chunk->requires_barriers(), "");
  assert(chunk == _cont.tail(), "");

  // We unwind frames after the last safepoint so that the GC will have found the oops in the frames, but before
  // writing into the chunk. This is so that an asynchronous stack walk (not at a safepoint) that suspends us here
  // will either see no continuation on the stack, or a consistent chunk.
  unwind_frames();

  log_develop_trace(continuations)("freeze_fast start: chunk " INTPTR_FORMAT " size: %d orig sp: %d argsize: %d",
    p2i((oopDesc*)chunk), chunk->stack_size(), chunk_start_sp, _cont.argsize());
  assert(chunk_start_sp <= chunk->stack_size(), "");
  assert(chunk_start_sp >= cont_size(), "no room in the chunk");

  const int chunk_new_sp = chunk_start_sp - cont_size(); // the chunk's new sp, after freeze
  assert(!(_fast_freeze_size > 0) || (_orig_chunk_sp - (chunk->start_address() + chunk_new_sp)) == (_fast_freeze_size - _monitors_in_lockstack), "");

  intptr_t* chunk_top = chunk->start_address() + chunk_new_sp;
#ifdef ASSERT
  if (!_empty) {
    intptr_t* retaddr_slot = (_orig_chunk_sp
                              - frame::sender_sp_ret_address_offset());
    assert(ContinuationHelper::return_address_at(retaddr_slot) == chunk->pc(),
           "unexpected saved return address");
  }
#endif

  log_develop_trace(continuations)("freeze_fast start: " INTPTR_FORMAT " sp: %d chunk_top: " INTPTR_FORMAT,
                              p2i(chunk->start_address()), chunk_new_sp, p2i(chunk_top));
  intptr_t* from = _cont_stack_top - frame::metadata_words_at_bottom;
  intptr_t* to   = chunk_top - frame::metadata_words_at_bottom;
  copy_to_chunk(from, to, cont_size() + frame::metadata_words_at_bottom);
  // Because we're not patched yet, the chunk is now in a bad state

  // patch return pc of the bottom-most frozen frame (now in the chunk)
  // with the actual caller's return address
  intptr_t* chunk_bottom_retaddr_slot = (chunk_top + cont_size()
                                         - _cont.argsize()
                                         - frame::metadata_words_at_top
                                         - frame::sender_sp_ret_address_offset());
#ifdef ASSERT
  if (!_empty) {
    assert(ContinuationHelper::return_address_at(chunk_bottom_retaddr_slot)
           == StubRoutines::cont_returnBarrier(),
           "should be the continuation return barrier");
  }
#endif
  ContinuationHelper::patch_return_address_at(chunk_bottom_retaddr_slot,
                                              chunk->pc());

  // We're always writing to a young chunk, so the GC can't see it until the next safepoint.
  chunk->set_sp(chunk_new_sp);

  // set chunk->pc to the return address of the topmost frame in the chunk
  if (_preempt) {
    // On aarch64, the return pc of the top frame won't necessarily be at sp[-1].
    // Also, on x64, if the top frame is the native wrapper frame, sp[-1] will not
    // be the pc we used when creating the oopmap. Get the top's frame last pc from
    // the anchor instead.
    address last_pc = _last_frame.pc();
    ContinuationHelper::patch_return_address_at(chunk_top - frame::sender_sp_ret_address_offset(), last_pc);
    chunk->set_pc(last_pc);
  } else {
    chunk->set_pc(ContinuationHelper::return_address_at(
                  _cont_stack_top - frame::sender_sp_ret_address_offset()));
  }

  if (_monitors_in_lockstack > 0) {
    freeze_lockstack();
  }

  _cont.write();

  log_develop_trace(continuations)("FREEZE CHUNK #" INTPTR_FORMAT " (young)", _cont.hash());
  LogTarget(Trace, continuations) lt;
  if (lt.develop_is_enabled()) {
    LogStream ls(lt);
    chunk->print_on(true, &ls);
  }

  // Verification
  assert(_cont.chunk_invariant(), "");
  chunk->verify();

#if CONT_JFR
  EventContinuationFreezeFast e;
  if (e.should_commit()) {
    e.set_id(cast_from_oop<u8>(chunk));
    DEBUG_ONLY(e.set_allocate(chunk_is_allocated);)
    e.set_size(cont_size() << LogBytesPerWord);
    e.commit();
  }
#endif
}

NOINLINE freeze_result FreezeBase::freeze_slow() {
#ifdef ASSERT
  ResourceMark rm;
#endif

  log_develop_trace(continuations)("freeze_slow  #" INTPTR_FORMAT, _cont.hash());
  assert(_thread->thread_state() == _thread_in_vm || _thread->thread_state() == _thread_blocked, "");

#if CONT_JFR
  EventContinuationFreezeSlow e;
  if (e.should_commit()) {
    e.set_id(cast_from_oop<u8>(_cont.continuation()));
    e.commit();
  }
#endif

  init_rest();

  HandleMark hm(Thread::current());

  frame f = freeze_start_frame();

  LogTarget(Debug, continuations) lt;
  if (lt.develop_is_enabled()) {
    LogStream ls(lt);
    f.print_on(&ls);
  }

  frame caller; // the frozen caller in the chunk
  freeze_result res = recurse_freeze(f, caller, 0, false, true);

  if (res == freeze_ok) {
    finish_freeze(f, caller);
    _cont.write();
  }

  return res;
}

frame FreezeBase::freeze_start_frame() {
  if (LIKELY(!_preempt)) {
    return freeze_start_frame_yield_stub();
  } else {
    return freeze_start_frame_on_preempt();
  }
}

frame FreezeBase::freeze_start_frame_yield_stub() {
  frame f = _thread->last_frame();
  assert(SharedRuntime::cont_doYield_stub()->contains(f.pc()), "must be");
  f = sender<ContinuationHelper::NonInterpretedUnknownFrame>(f);
  assert(Continuation::is_frame_in_continuation(_thread->last_continuation(), f), "");
  return f;
}

frame FreezeBase::freeze_start_frame_on_preempt() {
  assert(_last_frame.sp() == _thread->last_frame().sp(), "_last_frame should be already initialized");
  assert(Continuation::is_frame_in_continuation(_thread->last_continuation(), _last_frame), "");
  return _last_frame;
}

// The parameter callee_argsize includes metadata that has to be part of caller/callee overlap.
NOINLINE freeze_result FreezeBase::recurse_freeze(frame& f, frame& caller, int callee_argsize, bool callee_interpreted, bool top) {
  assert(f.unextended_sp() < _bottom_address, ""); // see recurse_freeze_java_frame
  assert(f.is_interpreted_frame() || ((top && _preempt) == ContinuationHelper::Frame::is_stub(f.cb()))
         || ((top && _preempt) == f.is_native_frame()), "");

  if (stack_overflow()) {
    return freeze_exception;
  }

  if (f.is_compiled_frame()) {
    if (UNLIKELY(f.oop_map() == nullptr)) {
      // special native frame
      return freeze_pinned_native;
    }
    return recurse_freeze_compiled_frame(f, caller, callee_argsize, callee_interpreted);
  } else if (f.is_interpreted_frame()) {
    assert(!f.interpreter_frame_method()->is_native() || (top && _preempt), "");
    return recurse_freeze_interpreted_frame(f, caller, callee_argsize, callee_interpreted);
  } else if (top && _preempt) {
    assert(f.is_native_frame() || f.is_runtime_frame(), "");
    return f.is_native_frame() ? recurse_freeze_native_frame(f, caller) : recurse_freeze_stub_frame(f, caller);
  } else {
    return freeze_pinned_native;
  }
}

// The parameter callee_argsize includes metadata that has to be part of caller/callee overlap.
// See also StackChunkFrameStream<frame_kind>::frame_size()
template<typename FKind>
inline freeze_result FreezeBase::recurse_freeze_java_frame(const frame& f, frame& caller, int fsize, int argsize) {
  assert(FKind::is_instance(f), "");

  assert(fsize > 0, "");
  assert(argsize >= 0, "");
  _freeze_size += fsize;
  NOT_PRODUCT(_frames++;)

  assert(FKind::frame_bottom(f) <= _bottom_address, "");

  // We don't use FKind::frame_bottom(f) == _bottom_address because on x64 there's sometimes an extra word between
  // enterSpecial and an interpreted frame
  if (FKind::frame_bottom(f) >= _bottom_address - 1) {
    return finalize_freeze(f, caller, argsize); // recursion end
  } else {
    frame senderf = sender<FKind>(f);
    assert(FKind::interpreted || senderf.sp() == senderf.unextended_sp(), "");
    freeze_result result = recurse_freeze(senderf, caller, argsize, FKind::interpreted, false); // recursive call
    return result;
  }
}

inline void FreezeBase::before_freeze_java_frame(const frame& f, const frame& caller, int fsize, int argsize, bool is_bottom_frame) {
  LogTarget(Trace, continuations) lt;
  if (lt.develop_is_enabled()) {
    LogStream ls(lt);
    ls.print_cr("======== FREEZING FRAME interpreted: %d bottom: %d", f.is_interpreted_frame(), is_bottom_frame);
    ls.print_cr("fsize: %d argsize: %d", fsize, argsize);
    f.print_value_on(&ls);
  }
  assert(caller.is_interpreted_frame() == Interpreter::contains(caller.pc()), "");
}

inline void FreezeBase::after_freeze_java_frame(const frame& hf, bool is_bottom_frame) {
  LogTarget(Trace, continuations) lt;
  if (lt.develop_is_enabled()) {
    LogStream ls(lt);
    DEBUG_ONLY(hf.print_value_on(&ls);)
    assert(hf.is_heap_frame(), "should be");
    DEBUG_ONLY(print_frame_layout(hf, false, &ls);)
    if (is_bottom_frame) {
      ls.print_cr("bottom h-frame:");
      hf.print_on(&ls);
    }
  }
}

// The parameter argsize_md includes metadata that has to be part of caller/callee overlap.
// See also StackChunkFrameStream<frame_kind>::frame_size()
freeze_result FreezeBase::finalize_freeze(const frame& callee, frame& caller, int argsize_md) {
  int argsize = argsize_md - frame::metadata_words_at_top;
  assert(callee.is_interpreted_frame()
    || ContinuationHelper::Frame::is_stub(callee.cb())
    || callee.cb()->as_nmethod()->is_osr_method()
    || argsize == _cont.argsize(), "argsize: %d cont.argsize: %d", argsize, _cont.argsize());
  log_develop_trace(continuations)("bottom: " INTPTR_FORMAT " count %d size: %d argsize: %d",
    p2i(_bottom_address), _frames, _freeze_size << LogBytesPerWord, argsize);

  LogTarget(Trace, continuations) lt;

#ifdef ASSERT
  bool empty = _cont.is_empty();
  log_develop_trace(continuations)("empty: %d", empty);
#endif

  stackChunkOop chunk = _cont.tail();

  assert(chunk == nullptr || (chunk->max_thawing_size() == 0) == chunk->is_empty(), "");

  _freeze_size += frame::metadata_words; // for top frame's metadata

  int overlap = 0; // the args overlap the caller -- if there is one in this chunk and is of the same kind
  int unextended_sp = -1;
  if (chunk != nullptr) {
    if (!chunk->is_empty()) {
      StackChunkFrameStream<ChunkFrames::Mixed> last(chunk);
      unextended_sp = chunk->to_offset(StackChunkFrameStream<ChunkFrames::Mixed>(chunk).unextended_sp());
      bool top_interpreted = Interpreter::contains(chunk->pc());
      if (callee.is_interpreted_frame() == top_interpreted) {
        overlap = argsize_md;
      }
    } else {
      unextended_sp = chunk->stack_size() - frame::metadata_words_at_top;
    }
  }

  log_develop_trace(continuations)("finalize _size: %d overlap: %d unextended_sp: %d", _freeze_size, overlap, unextended_sp);

  _freeze_size -= overlap;
  assert(_freeze_size >= 0, "");

  assert(chunk == nullptr || chunk->is_empty()
          || unextended_sp == chunk->to_offset(StackChunkFrameStream<ChunkFrames::Mixed>(chunk).unextended_sp()), "");
  assert(chunk != nullptr || unextended_sp < _freeze_size, "");

  _freeze_size += _monitors_in_lockstack;

  // _barriers can be set to true by an allocation in freeze_fast, in which case the chunk is available
  bool allocated_old_in_freeze_fast = _barriers;
  assert(!allocated_old_in_freeze_fast || (unextended_sp >= _freeze_size && chunk->is_empty()),
    "Chunk allocated in freeze_fast is of insufficient size "
    "unextended_sp: %d size: %d is_empty: %d", unextended_sp, _freeze_size, chunk->is_empty());
  assert(!allocated_old_in_freeze_fast || (!UseZGC && !UseG1GC), "Unexpected allocation");

  DEBUG_ONLY(bool empty_chunk = true);
  if (unextended_sp < _freeze_size || chunk->is_gc_mode() || (!allocated_old_in_freeze_fast && chunk->requires_barriers())) {
    // ALLOCATE NEW CHUNK

    if (lt.develop_is_enabled()) {
      LogStream ls(lt);
      if (chunk == nullptr) {
        ls.print_cr("no chunk");
      } else {
        ls.print_cr("chunk barriers: %d _size: %d free size: %d",
          chunk->requires_barriers(), _freeze_size, chunk->sp() - frame::metadata_words);
        chunk->print_on(&ls);
      }
    }

    _freeze_size += overlap; // we're allocating a new chunk, so no overlap
    // overlap = 0;

    chunk = allocate_chunk_slow(_freeze_size, argsize_md);
    if (chunk == nullptr) {
      return freeze_exception;
    }

    // Install new chunk
    _cont.set_tail(chunk);
    assert(chunk->is_empty(), "");
  } else {
    // REUSE EXISTING CHUNK
    log_develop_trace(continuations)("Reusing chunk mixed: %d empty: %d", chunk->has_mixed_frames(), chunk->is_empty());
    if (chunk->is_empty()) {
      int sp = chunk->stack_size() - argsize_md;
      chunk->set_sp(sp);
      chunk->set_bottom(sp);
      _freeze_size += overlap;
      assert(chunk->max_thawing_size() == 0, "");
    } DEBUG_ONLY(else empty_chunk = false;)
  }
  assert(!chunk->is_gc_mode(), "");
  assert(!chunk->has_bitmap(), "");
  chunk->set_has_mixed_frames(true);

  assert(chunk->requires_barriers() == _barriers, "");
  assert(!_barriers || chunk->is_empty(), "");

  assert(!chunk->is_empty() || StackChunkFrameStream<ChunkFrames::Mixed>(chunk).is_done(), "");
  assert(!chunk->is_empty() || StackChunkFrameStream<ChunkFrames::Mixed>(chunk).to_frame().is_empty(), "");

  if (_preempt) {
    frame f = _thread->last_frame();
    if (f.is_interpreted_frame()) {
      // Do it now that we know freezing will be successful.
      prepare_freeze_interpreted_top_frame(f);
    }
  }

  // We unwind frames after the last safepoint so that the GC will have found the oops in the frames, but before
  // writing into the chunk. This is so that an asynchronous stack walk (not at a safepoint) that suspends us here
  // will either see no continuation or a consistent chunk.
  unwind_frames();

  chunk->set_max_thawing_size(chunk->max_thawing_size() + _freeze_size - _monitors_in_lockstack - frame::metadata_words);

  if (lt.develop_is_enabled()) {
    LogStream ls(lt);
    ls.print_cr("top chunk:");
    chunk->print_on(&ls);
  }

  if (_monitors_in_lockstack > 0) {
    freeze_lockstack();
  }

  // The topmost existing frame in the chunk; or an empty frame if the chunk is empty
  caller = StackChunkFrameStream<ChunkFrames::Mixed>(chunk).to_frame();

  DEBUG_ONLY(_last_write = caller.unextended_sp() + (empty_chunk ? argsize_md : overlap);)

  assert(chunk->is_in_chunk(_last_write - _freeze_size),
    "last_write-size: " INTPTR_FORMAT " start: " INTPTR_FORMAT, p2i(_last_write-_freeze_size), p2i(chunk->start_address()));
#ifdef ASSERT
  if (lt.develop_is_enabled()) {
    LogStream ls(lt);
    ls.print_cr("top hframe before (freeze):");
    assert(caller.is_heap_frame(), "should be");
    caller.print_on(&ls);
  }

  assert(!empty || Continuation::is_continuation_entry_frame(callee, nullptr), "");

  frame entry = sender(callee);

  assert((!empty && Continuation::is_return_barrier_entry(entry.pc())) || (empty && Continuation::is_continuation_enterSpecial(entry)), "");
  assert(callee.is_interpreted_frame() || entry.sp() == entry.unextended_sp(), "");
#endif

  return freeze_ok_bottom;
}

void FreezeBase::patch(const frame& f, frame& hf, const frame& caller, bool is_bottom_frame) {
  if (is_bottom_frame) {
    // If we're the bottom frame, we need to replace the return barrier with the real
    // caller's pc.
    address last_pc = caller.pc();
    assert((last_pc == nullptr) == _cont.tail()->is_empty(), "");
    ContinuationHelper::Frame::patch_pc(caller, last_pc);
  } else {
    assert(!caller.is_empty(), "");
  }

  patch_pd(hf, caller);

  if (f.is_interpreted_frame()) {
    assert(hf.is_heap_frame(), "should be");
    ContinuationHelper::InterpretedFrame::patch_sender_sp(hf, caller);
  }

#ifdef ASSERT
  if (hf.is_compiled_frame()) {
    if (f.is_deoptimized_frame()) { // TODO DEOPT: long term solution: unroll on freeze and patch pc
      log_develop_trace(continuations)("Freezing deoptimized frame");
      assert(f.cb()->as_nmethod()->is_deopt_pc(f.raw_pc()), "");
      assert(f.cb()->as_nmethod()->is_deopt_pc(ContinuationHelper::Frame::real_pc(f)), "");
    }
  }
#endif
}

#ifdef ASSERT
static void verify_frame_top(const frame& f, intptr_t* top) {
  ResourceMark rm;
  InterpreterOopMap mask;
  f.interpreted_frame_oop_map(&mask);
  assert(top <= ContinuationHelper::InterpretedFrame::frame_top(f, &mask),
         "frame_top: " INTPTR_FORMAT " Interpreted::frame_top: " INTPTR_FORMAT,
           p2i(top), p2i(ContinuationHelper::InterpretedFrame::frame_top(f, &mask)));
}
#endif // ASSERT

// The parameter callee_argsize includes metadata that has to be part of caller/callee overlap.
// See also StackChunkFrameStream<frame_kind>::frame_size()
NOINLINE freeze_result FreezeBase::recurse_freeze_interpreted_frame(frame& f, frame& caller,
                                                                    int callee_argsize /* incl. metadata */,
                                                                    bool callee_interpreted) {
  adjust_interpreted_frame_unextended_sp(f);

  // The frame's top never includes the stack arguments to the callee
  intptr_t* const stack_frame_top = ContinuationHelper::InterpretedFrame::frame_top(f, callee_argsize, callee_interpreted);
  intptr_t* const stack_frame_bottom = ContinuationHelper::InterpretedFrame::frame_bottom(f);
  const int fsize = pointer_delta_as_int(stack_frame_bottom, stack_frame_top);

  DEBUG_ONLY(verify_frame_top(f, stack_frame_top));

  Method* frame_method = ContinuationHelper::Frame::frame_method(f);
  // including metadata between f and its args
  const int argsize = ContinuationHelper::InterpretedFrame::stack_argsize(f) + frame::metadata_words_at_top;

  log_develop_trace(continuations)("recurse_freeze_interpreted_frame %s _size: %d fsize: %d argsize: %d",
    frame_method->name_and_sig_as_C_string(), _freeze_size, fsize, argsize);
  // we'd rather not yield inside methods annotated with @JvmtiMountTransition. In the preempt case
  // we already checked it is safe to do so in Continuation::is_safe_vthread_to_preempt().
  assert(!ContinuationHelper::Frame::frame_method(f)->jvmti_mount_transition() || _preempt, "");

  freeze_result result = recurse_freeze_java_frame<ContinuationHelper::InterpretedFrame>(f, caller, fsize, argsize);
  if (UNLIKELY(result > freeze_ok_bottom)) {
    return result;
  }

  bool is_bottom_frame = result == freeze_ok_bottom;
  assert(!caller.is_empty() || is_bottom_frame, "");

  DEBUG_ONLY(before_freeze_java_frame(f, caller, fsize, 0, is_bottom_frame);)

  frame hf = new_heap_frame<ContinuationHelper::InterpretedFrame>(f, caller);
  _total_align_size += frame::align_wiggle; // add alignment room for internal interpreted frame alignment on AArch64/PPC64

  intptr_t* heap_frame_top = ContinuationHelper::InterpretedFrame::frame_top(hf, callee_argsize, callee_interpreted);
  intptr_t* heap_frame_bottom = ContinuationHelper::InterpretedFrame::frame_bottom(hf);
  assert(heap_frame_bottom == heap_frame_top + fsize, "");

  // Some architectures (like AArch64/PPC64/RISC-V) add padding between the locals and the fixed_frame to keep the fp 16-byte-aligned.
  // On those architectures we freeze the padding in order to keep the same fp-relative offsets in the fixed_frame.
  copy_to_chunk(stack_frame_top, heap_frame_top, fsize);
  assert(!is_bottom_frame || !caller.is_interpreted_frame() || (heap_frame_top + fsize) == (caller.unextended_sp() + argsize), "");

  relativize_interpreted_frame_metadata(f, hf);

  patch(f, hf, caller, is_bottom_frame);

  CONT_JFR_ONLY(_jfr_info.record_interpreted_frame();)
  DEBUG_ONLY(after_freeze_java_frame(hf, is_bottom_frame);)
  caller = hf;

  // Mark frame_method's GC epoch for class redefinition on_stack calculation.
  frame_method->record_gc_epoch();

  return freeze_ok;
}

// The parameter callee_argsize includes metadata that has to be part of caller/callee overlap.
// See also StackChunkFrameStream<frame_kind>::frame_size()
freeze_result FreezeBase::recurse_freeze_compiled_frame(frame& f, frame& caller,
                                                        int callee_argsize /* incl. metadata */,
                                                        bool callee_interpreted) {
  // The frame's top never includes the stack arguments to the callee
  intptr_t* const stack_frame_top = ContinuationHelper::CompiledFrame::frame_top(f, callee_argsize, callee_interpreted);
  intptr_t* const stack_frame_bottom = ContinuationHelper::CompiledFrame::frame_bottom(f);
  // including metadata between f and its stackargs
  const int argsize = ContinuationHelper::CompiledFrame::stack_argsize(f) + frame::metadata_words_at_top;
  const int fsize = pointer_delta_as_int(stack_frame_bottom + argsize, stack_frame_top);

  log_develop_trace(continuations)("recurse_freeze_compiled_frame %s _size: %d fsize: %d argsize: %d",
                             ContinuationHelper::Frame::frame_method(f) != nullptr ?
                             ContinuationHelper::Frame::frame_method(f)->name_and_sig_as_C_string() : "",
                             _freeze_size, fsize, argsize);
  // we'd rather not yield inside methods annotated with @JvmtiMountTransition. In the preempt case
  // we already checked it is safe to do so in Continuation::is_safe_vthread_to_preempt().
  assert(!ContinuationHelper::Frame::frame_method(f)->jvmti_mount_transition() || _preempt, "");

  freeze_result result = recurse_freeze_java_frame<ContinuationHelper::CompiledFrame>(f, caller, fsize, argsize);
  if (UNLIKELY(result > freeze_ok_bottom)) {
    return result;
  }

  bool is_bottom_frame = result == freeze_ok_bottom;
  assert(!caller.is_empty() || is_bottom_frame, "");

  DEBUG_ONLY(before_freeze_java_frame(f, caller, fsize, argsize, is_bottom_frame);)

  frame hf = new_heap_frame<ContinuationHelper::CompiledFrame>(f, caller);

  intptr_t* heap_frame_top = ContinuationHelper::CompiledFrame::frame_top(hf, callee_argsize, callee_interpreted);

  copy_to_chunk(stack_frame_top, heap_frame_top, fsize);
  assert(!is_bottom_frame || !caller.is_compiled_frame() || (heap_frame_top + fsize) == (caller.unextended_sp() + argsize), "");

  if (caller.is_interpreted_frame()) {
    _total_align_size += frame::align_wiggle; // See Thaw::align
  }

  patch(f, hf, caller, is_bottom_frame);

  assert(is_bottom_frame || Interpreter::contains(ContinuationHelper::CompiledFrame::real_pc(caller)) == caller.is_interpreted_frame(), "");

  DEBUG_ONLY(after_freeze_java_frame(hf, is_bottom_frame);)
  caller = hf;

  return freeze_ok;
}

NOINLINE freeze_result FreezeBase::recurse_freeze_stub_frame(frame& f, frame& caller) {
  DEBUG_ONLY(frame fsender = sender(f);)
  assert(fsender.is_compiled_frame(), "sender should be compiled frame");
  assert(_thread->is_on_monitorenter(), "");

  intptr_t* const stack_frame_top = ContinuationHelper::StubFrame::frame_top(f);
  const int fsize = f.cb()->frame_size();

  log_develop_trace(continuations)("recurse_freeze_stub_frame %s _size: %d fsize: %d :: " INTPTR_FORMAT " - " INTPTR_FORMAT,
    f.cb()->name(), _freeze_size, fsize, p2i(stack_frame_top), p2i(stack_frame_top+fsize));

  freeze_result result = recurse_freeze_java_frame<ContinuationHelper::StubFrame>(f, caller, fsize, 0);
  if (UNLIKELY(result > freeze_ok_bottom)) {
    return result;
  }

  bool is_bottom_frame = result == freeze_ok_bottom;
  assert(!caller.is_empty() || (is_bottom_frame && !_cont.is_empty()), "");

  DEBUG_ONLY(before_freeze_java_frame(f, caller, fsize, 0, is_bottom_frame);)

  frame hf = new_heap_frame<ContinuationHelper::StubFrame>(f, caller);
  intptr_t* heap_frame_top = ContinuationHelper::StubFrame::frame_top(hf);

  copy_to_chunk(stack_frame_top, heap_frame_top, fsize);

  if (caller.is_interpreted_frame()) {
    _total_align_size += frame::align_wiggle;
  }

  patch(f, hf, caller, is_bottom_frame);

  DEBUG_ONLY(after_freeze_java_frame(hf, is_bottom_frame);)

  caller = hf;
  return freeze_ok;
}

NOINLINE freeze_result FreezeBase::recurse_freeze_native_frame(frame& f, frame& caller) {
  if (!f.cb()->as_nmethod()->method()->is_object_wait0()) {
    assert(f.cb()->as_nmethod()->method()->is_synchronized(), "");
    assert(_thread->is_on_monitorenter(), "");
    // Synchronized native method case. Unlike the interpreter native wrapper, the compiled
    // native wrapper tries to acquire the monitor after marshalling the arguments from the
    // caller into the native convention. This is so that we have a valid oopMap in case of
    // having to block in the slow path. But that would require freezing those registers too
    // and then fixing them back on thaw in case of oops. To avoid complicating things and
    // given that this would be a rare case anyways just pin the vthread to the carrier.
    return freeze_pinned_native;
  }

  intptr_t* const stack_frame_top = ContinuationHelper::NativeFrame::frame_top(f);
  const int fsize = f.cb()->frame_size();

  log_develop_trace(continuations)("recurse_freeze_native_frame %s _size: %d fsize: %d :: " INTPTR_FORMAT " - " INTPTR_FORMAT,
    f.cb()->name(), _freeze_size, fsize, p2i(stack_frame_top), p2i(stack_frame_top+fsize));

  freeze_result result = recurse_freeze_java_frame<ContinuationHelper::NativeFrame>(f, caller, fsize, 0);
  if (UNLIKELY(result > freeze_ok_bottom)) {
    return result;
  }

  assert(result == freeze_ok, "should have caller frame");
  DEBUG_ONLY(before_freeze_java_frame(f, caller, fsize, 0 /* argsize */, false /* is_bottom_frame */);)

  frame hf = new_heap_frame<ContinuationHelper::NativeFrame>(f, caller);
  intptr_t* heap_frame_top = ContinuationHelper::NativeFrame::frame_top(hf);

  copy_to_chunk(stack_frame_top, heap_frame_top, fsize);

  if (caller.is_interpreted_frame()) {
    _total_align_size += frame::align_wiggle;
  }

  patch(f, hf, caller, false /* is_bottom_frame */);

  DEBUG_ONLY(after_freeze_java_frame(hf, false /* is_bottom_frame */);)

  caller = hf;
  return freeze_ok;
}

NOINLINE void FreezeBase::finish_freeze(const frame& f, const frame& top) {
  stackChunkOop chunk = _cont.tail();

  LogTarget(Trace, continuations) lt;
  if (lt.develop_is_enabled()) {
    LogStream ls(lt);
    assert(top.is_heap_frame(), "should be");
    top.print_on(&ls);
  }

  set_top_frame_metadata_pd(top);

  chunk->set_sp(chunk->to_offset(top.sp()));
  chunk->set_pc(top.pc());

  chunk->set_max_thawing_size(chunk->max_thawing_size() + _total_align_size);

  assert(chunk->sp_address() - chunk->start_address() >= _monitors_in_lockstack, "clash with lockstack");

  // At this point the chunk is consistent

  if (UNLIKELY(_barriers)) {
    log_develop_trace(continuations)("do barriers on old chunk");
    // Serial and Parallel GC can allocate objects directly into the old generation.
    // Then we want to relativize the derived pointers eagerly so that
    // old chunks are all in GC mode.
    assert(!UseG1GC, "G1 can not deal with allocating outside of eden");
    assert(!UseZGC, "ZGC can not deal with allocating chunks visible to marking");
    if (UseShenandoahGC) {
      _cont.tail()->relativize_derived_pointers_concurrently();
    } else {
      ContinuationGCSupport::transform_stack_chunk(_cont.tail());
    }
    // For objects in the old generation we must maintain the remembered set
    _cont.tail()->do_barriers<stackChunkOopDesc::BarrierType::Store>();
  }

  log_develop_trace(continuations)("finish_freeze: has_mixed_frames: %d", chunk->has_mixed_frames());
  if (lt.develop_is_enabled()) {
    LogStream ls(lt);
    chunk->print_on(true, &ls);
  }

  if (lt.develop_is_enabled()) {
    LogStream ls(lt);
    ls.print_cr("top hframe after (freeze):");
    assert(_cont.last_frame().is_heap_frame(), "should be");
    _cont.last_frame().print_on(&ls);
    DEBUG_ONLY(print_frame_layout(top, false, &ls);)
  }

  assert(_cont.chunk_invariant(), "");
}

inline bool FreezeBase::stack_overflow() { // detect stack overflow in recursive native code
  JavaThread* t = !_preempt ? _thread : JavaThread::current();
  assert(t == JavaThread::current(), "");
  if (os::current_stack_pointer() < t->stack_overflow_state()->shadow_zone_safe_limit()) {
    if (!_preempt) {
      ContinuationWrapper::SafepointOp so(t, _cont); // could also call _cont.done() instead
      Exceptions::_throw_msg(t, __FILE__, __LINE__, vmSymbols::java_lang_StackOverflowError(), "Stack overflow while freezing");
    }
    return true;
  }
  return false;
}

class StackChunkAllocator : public MemAllocator {
  const size_t                                 _stack_size;
  int                                          _argsize_md;
  ContinuationWrapper&                         _continuation_wrapper;
  JvmtiSampledObjectAllocEventCollector* const _jvmti_event_collector;
  JavaThread* const                            _target;
  mutable bool                                 _took_slow_path;

  // Does the minimal amount of initialization needed for a TLAB allocation.
  // We don't need to do a full initialization, as such an allocation need not be immediately walkable.
  virtual oop initialize(HeapWord* mem) const override {
    assert(_stack_size > 0, "");
    assert(_stack_size <= max_jint, "");
    assert(_word_size > _stack_size, "");

    // zero out fields (but not the stack)
    const size_t hs = oopDesc::header_size();
    oopDesc::set_klass_gap(mem, 0);
    Copy::fill_to_aligned_words(mem + hs, vmClasses::StackChunk_klass()->size_helper() - hs);

    int bottom = (int)_stack_size - _argsize_md;

    jdk_internal_vm_StackChunk::set_size(mem, (int)_stack_size);
    jdk_internal_vm_StackChunk::set_bottom(mem, bottom);
    jdk_internal_vm_StackChunk::set_sp(mem, bottom);

    return finish(mem);
  }

  stackChunkOop allocate_fast() const {
    if (!UseTLAB) {
      return nullptr;
    }

    HeapWord* const mem = MemAllocator::mem_allocate_inside_tlab_fast();
    if (mem == nullptr) {
      return nullptr;
    }

    oop obj = initialize(mem);
    return stackChunkOopDesc::cast(obj);
  }

  bool is_preempt() const { return _thread != _target; }

public:
  StackChunkAllocator(Klass* klass,
                      size_t word_size,
                      Thread* thread,
                      size_t stack_size,
                      int argsize_md,
                      ContinuationWrapper& continuation_wrapper,
                      JvmtiSampledObjectAllocEventCollector* jvmti_event_collector,
                      JavaThread* target)
    : MemAllocator(klass, word_size, thread),
      _stack_size(stack_size),
      _argsize_md(argsize_md),
      _continuation_wrapper(continuation_wrapper),
      _jvmti_event_collector(jvmti_event_collector),
      _target(target),
      _took_slow_path(false) {}

  // Provides it's own, specialized allocation which skips instrumentation
  // if the memory can be allocated without going to a slow-path.
  stackChunkOop allocate() const {
    // First try to allocate without any slow-paths or instrumentation.
    stackChunkOop obj = allocate_fast();
    if (obj != nullptr) {
      return obj;
    }

    // Now try full-blown allocation with all expensive operations,
    // including potentially safepoint operations.
    _took_slow_path = true;

    // Protect unhandled Loom oops
    ContinuationWrapper::SafepointOp so(_thread, _continuation_wrapper);

    // Can safepoint
    _jvmti_event_collector->start();

    // Can safepoint
    return stackChunkOopDesc::cast(MemAllocator::allocate());
  }

  bool took_slow_path() const {
    return _took_slow_path;
  }
};

template <typename ConfigT>
stackChunkOop Freeze<ConfigT>::allocate_chunk(size_t stack_size, int argsize_md) {
  log_develop_trace(continuations)("allocate_chunk allocating new chunk");

  InstanceStackChunkKlass* klass = InstanceStackChunkKlass::cast(vmClasses::StackChunk_klass());
  size_t size_in_words = klass->instance_size(stack_size);

  if (CollectedHeap::stack_chunk_max_size() > 0 && size_in_words >= CollectedHeap::stack_chunk_max_size()) {
    if (!_preempt) {
      throw_stack_overflow_on_humongous_chunk();
    }
    return nullptr;
  }

  JavaThread* current = _preempt ? JavaThread::current() : _thread;
  assert(current == JavaThread::current(), "should be current");

  // Allocate the chunk.
  //
  // This might safepoint while allocating, but all safepointing due to
  // instrumentation have been deferred. This property is important for
  // some GCs, as this ensures that the allocated object is in the young
  // generation / newly allocated memory.
  StackChunkAllocator allocator(klass, size_in_words, current, stack_size, argsize_md, _cont, _jvmti_event_collector, _thread);
  stackChunkOop chunk = allocator.allocate();

  if (chunk == nullptr) {
    return nullptr; // OOME
  }

  // assert that chunk is properly initialized
  assert(chunk->stack_size() == (int)stack_size, "");
  assert(chunk->size() >= stack_size, "chunk->size(): %zu size: %zu", chunk->size(), stack_size);
  assert(chunk->sp() == chunk->bottom(), "");
  assert((intptr_t)chunk->start_address() % 8 == 0, "");
  assert(chunk->max_thawing_size() == 0, "");
  assert(chunk->pc() == nullptr, "");
  assert(chunk->is_empty(), "");
  assert(chunk->flags() == 0, "");
  assert(chunk->is_gc_mode() == false, "");
  assert(chunk->lockstack_size() == 0, "");
  assert(chunk->object_waiter() == nullptr, "");

  // fields are uninitialized
  chunk->set_parent_access<IS_DEST_UNINITIALIZED>(_cont.last_nonempty_chunk());
  chunk->set_cont_access<IS_DEST_UNINITIALIZED>(_cont.continuation());

#if INCLUDE_ZGC
  if (UseZGC) {
    if (ZGenerational) {
      ZStackChunkGCData::initialize(chunk);
    }
    assert(!chunk->requires_barriers(), "ZGC always allocates in the young generation");
    _barriers = false;
  } else
#endif
#if INCLUDE_SHENANDOAHGC
  if (UseShenandoahGC) {
    _barriers = chunk->requires_barriers();
  } else
#endif
  {
    if (!allocator.took_slow_path()) {
      // Guaranteed to be in young gen / newly allocated memory
      assert(!chunk->requires_barriers(), "Unfamiliar GC requires barriers on TLAB allocation");
      _barriers = false;
    } else {
      // Some GCs could put direct allocations in old gen for slow-path
      // allocations; need to explicitly check if that was the case.
      _barriers = chunk->requires_barriers();
    }
  }

  if (_barriers) {
    log_develop_trace(continuations)("allocation requires barriers");
  }

  assert(chunk->parent() == nullptr || chunk->parent()->is_stackChunk(), "");

  return chunk;
}

void FreezeBase::throw_stack_overflow_on_humongous_chunk() {
  ContinuationWrapper::SafepointOp so(_thread, _cont); // could also call _cont.done() instead
  Exceptions::_throw_msg(_thread, __FILE__, __LINE__, vmSymbols::java_lang_StackOverflowError(), "Humongous stack chunk");
}

#if INCLUDE_JVMTI
static int num_java_frames(ContinuationWrapper& cont) {
  ResourceMark rm; // used for scope traversal in num_java_frames(nmethod*, address)
  int count = 0;
  for (stackChunkOop chunk = cont.tail(); chunk != nullptr; chunk = chunk->parent()) {
    count += chunk->num_java_frames();
  }
  return count;
}

static void invalidate_jvmti_stack(JavaThread* thread) {
  if (thread->is_interp_only_mode()) {
    JvmtiThreadState *state = thread->jvmti_thread_state();
    if (state != nullptr)
      state->invalidate_cur_stack_depth();
  }
}

static void jvmti_yield_cleanup(JavaThread* thread, ContinuationWrapper& cont) {
  if (JvmtiExport::can_post_frame_pop()) {
    int num_frames = num_java_frames(cont);

    ContinuationWrapper::SafepointOp so(Thread::current(), cont);
    JvmtiExport::continuation_yield_cleanup(JavaThread::current(), num_frames);
  }
  invalidate_jvmti_stack(thread);
}

static void jvmti_mount_end(JavaThread* current, ContinuationWrapper& cont, frame top) {
  assert(current->vthread() != nullptr, "must be");

  HandleMarkCleaner hm(current);
  Handle vth(current, current->vthread());

  ContinuationWrapper::SafepointOp so(current, cont);

  // Since we might safepoint set the anchor so that the stack can we walked.
  set_anchor(current, top.sp());

  JRT_BLOCK
    current->rebind_to_jvmti_thread_state_of(vth());
    {
      MutexLocker mu(JvmtiThreadState_lock);
      JvmtiThreadState* state = current->jvmti_thread_state();
      if (state != NULL && state->is_pending_interp_only_mode()) {
        JvmtiEventController::enter_interp_only_mode(state);
      }
    }
    assert(current->is_in_VTMS_transition(), "sanity check");
    assert(!current->is_in_tmp_VTMS_transition(), "sanity check");
    JvmtiVTMSTransitionDisabler::finish_VTMS_transition((jthread)vth.raw_value(), /* is_mount */ true);

    // If pending_jvmti_unmount_event() is true here we are in the preemption
    // cancelled case. Since we never unmounted we don't post the mount event
    // and just clear the pending unmount flag.
    if (current->pending_jvmti_unmount_event()) {
      current->set_pending_jvmti_unmount_event(false);
    } else if (JvmtiExport::should_post_vthread_mount()) {
      JvmtiExport::post_vthread_mount((jthread)vth.raw_value());
    }

    if (current->pending_contended_entered_event()) {
      JvmtiExport::post_monitor_contended_entered(current, current->contended_entered_monitor());
      current->set_contended_entered_monitor(nullptr);
    }
  JRT_BLOCK_END

  clear_anchor(current);
}
#endif // INCLUDE_JVMTI

#ifdef ASSERT
static bool monitors_on_stack(JavaThread* thread) {
  ContinuationEntry* ce = thread->last_continuation();
  RegisterMap map(thread,
                  RegisterMap::UpdateMap::include,
                  RegisterMap::ProcessFrames::include,
                  RegisterMap::WalkContinuation::skip);
  map.set_include_argument_oops(false);
  for (frame f = thread->last_frame(); Continuation::is_frame_in_continuation(ce, f); f = f.sender(&map)) {
    if ((f.is_interpreted_frame() && ContinuationHelper::InterpretedFrame::is_owning_locks(f)) ||
        (f.is_compiled_frame() && ContinuationHelper::CompiledFrame::is_owning_locks(map.thread(), &map, f)) ||
        (f.is_native_frame() && ContinuationHelper::NativeFrame::is_owning_locks(map.thread(), f))) {
      return true;
    }
  }
  return false;
}

// There are no interpreted frames if we're not called from the interpreter and we haven't ancountered an i2c
// adapter or called Deoptimization::unpack_frames. As for native frames, upcalls from JNI also go through the
// interpreter (see JavaCalls::call_helper), while the UpcallLinker explicitly sets cont_fastpath.
bool FreezeBase::check_valid_fast_path() {
  ContinuationEntry* ce = _thread->last_continuation();
  RegisterMap map(_thread,
                  RegisterMap::UpdateMap::skip,
                  RegisterMap::ProcessFrames::skip,
                  RegisterMap::WalkContinuation::skip);
  map.set_include_argument_oops(false);
  int i = 0;
  for (frame f = freeze_start_frame(); Continuation::is_frame_in_continuation(ce, f); f = f.sender(&map), i++) {
    if (!((f.is_compiled_frame() && !f.is_deoptimized_frame()) || (i == 0 && (f.is_runtime_frame() || f.is_native_frame())))) {
      return false;
    }
  }
  return true;
}
#endif // ASSERT

static inline int freeze_epilog(ContinuationWrapper& cont) {
  verify_continuation(cont.continuation());
  assert(!cont.is_empty(), "");

  log_develop_debug(continuations)("=== End of freeze cont ### #" INTPTR_FORMAT, cont.hash());
  return 0;
}

static int freeze_epilog(JavaThread* thread, ContinuationWrapper& cont, freeze_result res) {
  if (UNLIKELY(res != freeze_ok)) {
    verify_continuation(cont.continuation());
    log_develop_trace(continuations)("=== end of freeze (fail %d)", res);
    return res;
  }

  JVMTI_ONLY(jvmti_yield_cleanup(thread, cont)); // can safepoint
  return freeze_epilog(cont);
}

static int preempt_epilog(ContinuationWrapper& cont, freeze_result res, frame& old_last_frame, int freeze_kind) {
  if (UNLIKELY(res != freeze_ok)) {
    verify_continuation(cont.continuation());
    log_develop_trace(continuations)("=== end of freeze (fail %d)", res);
    return res;
  }

  patch_return_pc_with_preempt_stub(old_last_frame);
  cont.set_preempted(true);
  cont.tail()->set_preempt_kind(freeze_kind);

  return freeze_epilog(cont);
}

template<typename ConfigT, bool preempt>
static inline int freeze_internal(JavaThread* current, intptr_t* const sp, int freeze_kind) {
  assert(!current->has_pending_exception(), "");

#ifdef ASSERT
  log_trace(continuations)("~~~~ freeze sp: " INTPTR_FORMAT "JavaThread: " INTPTR_FORMAT, p2i(current->last_continuation()->entry_sp()), p2i(current));
  log_frames(current);
#endif

  CONT_JFR_ONLY(EventContinuationFreeze event;)

  ContinuationEntry* entry = current->last_continuation();

  oop oopCont = entry->cont_oop(current);
  assert(oopCont == current->last_continuation()->cont_oop(current), "");
  assert(ContinuationEntry::assert_entry_frame_laid_out(current), "");

  verify_continuation(oopCont);
  ContinuationWrapper cont(current, oopCont);
  log_develop_debug(continuations)("FREEZE #" INTPTR_FORMAT " " INTPTR_FORMAT, cont.hash(), p2i((oopDesc*)oopCont));

  assert(entry->is_virtual_thread() == (entry->scope(current) == java_lang_VirtualThread::vthread_scope()), "");

  assert(LOOM_MONITOR_SUPPORT_ONLY(LockingMode != LM_LEGACY ||) (monitors_on_stack(current) == ((current->held_monitor_count() - current->jni_monitor_count()) > 0)),
         "Held monitor count and locks on stack invariant: " INT64_FORMAT " JNI: " INT64_FORMAT, (int64_t)current->held_monitor_count(), (int64_t)current->jni_monitor_count());
  LOOM_MONITOR_SUPPORT_ONLY(assert(LockingMode == LM_LEGACY || (current->held_monitor_count() == 0 && current->jni_monitor_count() == 0),
         "Held monitor count should only be used for LM_LEGACY: " INT64_FORMAT " JNI: " INT64_FORMAT, (int64_t)current->held_monitor_count(), (int64_t)current->jni_monitor_count());)

  if (entry->is_pinned() || current->held_monitor_count() > 0) {
    log_develop_debug(continuations)("PINNED due to critical section/hold monitor");
    verify_continuation(cont.continuation());
    freeze_result res = entry->is_pinned() ? freeze_pinned_cs : freeze_pinned_monitor;
    log_develop_trace(continuations)("=== end of freeze (fail %d)", res);
    // Avoid Thread.yield() loops without safepoint polls.
    if (SafepointMechanism::should_process(current) && !preempt) {
      cont.done(); // allow safepoint
      ThreadInVMfromJava tivmfj(current);
    }
    return res;
  }

  Freeze<ConfigT> freeze(current, cont, sp, preempt);

  assert(!current->cont_fastpath() || freeze.check_valid_fast_path(), "");
  bool fast = UseContinuationFastPath && current->cont_fastpath();
  if (fast && freeze.size_if_fast_freeze_available() > 0) {
    freeze.freeze_fast_existing_chunk();
    CONT_JFR_ONLY(freeze.jfr_info().post_jfr_event(&event, oopCont, current);)
    return !preempt ? freeze_epilog(cont) : preempt_epilog(cont, freeze_ok, freeze.last_frame(), freeze_kind);
  }

  if (preempt) {
    JvmtiSampledObjectAllocEventCollector jsoaec(false);
    freeze.set_jvmti_event_collector(&jsoaec);

    freeze_result res = fast ? freeze.try_freeze_fast() : freeze.freeze_slow();

    CONT_JFR_ONLY(freeze.jfr_info().post_jfr_event(&event, oopCont, current);)
    preempt_epilog(cont, res, freeze.last_frame(), freeze_kind);
    return res;
  }

  log_develop_trace(continuations)("chunk unavailable; transitioning to VM");
  assert(current == JavaThread::current(), "must be current thread");
  JRT_BLOCK
    // delays a possible JvmtiSampledObjectAllocEventCollector in alloc_chunk
    JvmtiSampledObjectAllocEventCollector jsoaec(false);
    freeze.set_jvmti_event_collector(&jsoaec);

    freeze_result res = fast ? freeze.try_freeze_fast() : freeze.freeze_slow();

    CONT_JFR_ONLY(freeze.jfr_info().post_jfr_event(&event, oopCont, current);)
    freeze_epilog(current, cont, res);
    cont.done(); // allow safepoint in the transition back to Java
    return res;
  JRT_BLOCK_END
}

static freeze_result is_pinned0(JavaThread* thread, oop cont_scope, bool safepoint) {
  ContinuationEntry* entry = thread->last_continuation();
  if (entry == nullptr) {
    return freeze_ok;
  }
  if (entry->is_pinned()) {
    return freeze_pinned_cs;
  } else if (thread->held_monitor_count() > 0) {
    return freeze_pinned_monitor;
  }

  RegisterMap map(thread,
                  RegisterMap::UpdateMap::include,
                  RegisterMap::ProcessFrames::skip,
                  RegisterMap::WalkContinuation::skip);
  map.set_include_argument_oops(false);
  frame f = thread->last_frame();

  if (!safepoint) {
    f = f.sender(&map); // this is the yield frame
  } else { // safepoint yield
#if (defined(X86) || defined(AARCH64) || defined(RISCV64)) && !defined(ZERO)
    f.set_fp(f.real_fp()); // Instead of this, maybe in ContinuationWrapper::set_last_frame always use the real_fp?
#else
    Unimplemented();
#endif
    if (!Interpreter::contains(f.pc())) {
      assert(ContinuationHelper::Frame::is_stub(f.cb()), "must be");
      assert(f.oop_map() != nullptr, "must be");
      f.oop_map()->update_register_map(&f, &map); // we have callee-save registers in this case
    }
  }

  while (true) {
    if ((f.is_interpreted_frame() && f.interpreter_frame_method()->is_native()) || f.is_native_frame()) {
      return freeze_pinned_native;
    }

    f = f.sender(&map);
    if (!Continuation::is_frame_in_continuation(entry, f)) {
      oop scope = jdk_internal_vm_Continuation::scope(entry->cont_oop(thread));
      if (scope == cont_scope) {
        break;
      }
      intx monitor_count = entry->parent_held_monitor_count();
      entry = entry->parent();
      if (entry == nullptr) {
        break;
      }
      if (entry->is_pinned()) {
        return freeze_pinned_cs;
      } else if (monitor_count > 0) {
        return freeze_pinned_monitor;
      }
    }
  }
  return freeze_ok;
}

/////////////// THAW ////

static int thaw_size(stackChunkOop chunk) {
  int size = chunk->max_thawing_size();
  size += frame::metadata_words; // For the top pc+fp in push_return_frame or top = stack_sp - frame::metadata_words in thaw_fast
  size += 2*frame::align_wiggle; // in case of alignments at the top and bottom
  size += frame::metadata_words; // for preemption case (see push_preempt_rerun_adapter)
  return size;
}

// make room on the stack for thaw
// returns the size in bytes, or 0 on failure
static inline int prepare_thaw_internal(JavaThread* thread, bool return_barrier) {
  log_develop_trace(continuations)("~~~~ prepare_thaw return_barrier: %d", return_barrier);

  assert(thread == JavaThread::current(), "");

  ContinuationEntry* ce = thread->last_continuation();
  assert(ce != nullptr, "");
  oop continuation = ce->cont_oop(thread);
  assert(continuation == get_continuation(thread), "");
  verify_continuation(continuation);

  stackChunkOop chunk = jdk_internal_vm_Continuation::tail(continuation);
  assert(chunk != nullptr, "");

  // The tail can be empty because it might still be available for another freeze.
  // However, here we want to thaw, so we get rid of it (it will be GCed).
  if (UNLIKELY(chunk->is_empty())) {
    chunk = chunk->parent();
    assert(chunk != nullptr, "");
    assert(!chunk->is_empty(), "");
    jdk_internal_vm_Continuation::set_tail(continuation, chunk);
  }

  // Verification
  chunk->verify();
  assert(chunk->max_thawing_size() > 0, "chunk invariant violated; expected to not be empty");

  // Only make space for the last chunk because we only thaw from the last chunk
  int size = thaw_size(chunk) << LogBytesPerWord;

  const address bottom = (address)thread->last_continuation()->entry_sp();
  // 300 is an estimate for stack size taken for this native code, in addition to StackShadowPages
  // for the Java frames in the check below.
  if (!stack_overflow_check(thread, size + 300, bottom)) {
    return 0;
  }

  log_develop_trace(continuations)("prepare_thaw bottom: " INTPTR_FORMAT " top: " INTPTR_FORMAT " size: %d",
                              p2i(bottom), p2i(bottom - size), size);
  return size;
}

class ThawBase : public StackObj {
protected:
  JavaThread* _thread;
  ContinuationWrapper& _cont;
  CONT_JFR_ONLY(FreezeThawJfrInfo _jfr_info;)

  intptr_t* _fastpath;
  bool _barriers;
  intptr_t* _top_unextended_sp_before_thaw;
  int _align_size;
  DEBUG_ONLY(intptr_t* _top_stack_address);

  StackChunkFrameStream<ChunkFrames::Mixed> _stream;

  NOT_PRODUCT(int _frames;)

protected:
  ThawBase(JavaThread* thread, ContinuationWrapper& cont) :
      _thread(thread), _cont(cont),
      _fastpath(nullptr) {
    DEBUG_ONLY(_top_unextended_sp_before_thaw = nullptr;)
    assert (cont.tail() != nullptr, "no last chunk");
    DEBUG_ONLY(_top_stack_address = _cont.entrySP() - thaw_size(cont.tail());)
  }

  void clear_chunk(stackChunkOop chunk);
  int remove_top_compiled_frame_from_chunk(stackChunkOop chunk, int &argsize);
  void copy_from_chunk(intptr_t* from, intptr_t* to, int size);

  // fast path
  inline void prefetch_chunk_pd(void* start, int size_words);
  void patch_return(intptr_t* sp, bool is_last);

  intptr_t* handle_preempted_continuation(intptr_t* sp, int preempt_kind, bool fast_case);
  inline intptr_t* push_resume_adapter(frame& top);
  inline intptr_t* push_resume_monitor_operation(stackChunkOop chunk);
  inline void fix_native_wrapper_return_pc_pd(frame& top);
  void throw_interrupted_exception(JavaThread* current, frame& top);

  void recurse_thaw(const frame& heap_frame, frame& caller, int num_frames, bool top_on_preempt_case);
  void finish_thaw(frame& f);

private:
  template<typename FKind> bool recurse_thaw_java_frame(frame& caller, int num_frames);
  void finalize_thaw(frame& entry, int argsize);

  inline bool seen_by_gc();

  inline void before_thaw_java_frame(const frame& hf, const frame& caller, bool bottom, int num_frame);
  inline void after_thaw_java_frame(const frame& f, bool bottom);
  inline void patch(frame& f, const frame& caller, bool bottom);
  void clear_bitmap_bits(address start, address end);

  NOINLINE void recurse_thaw_interpreted_frame(const frame& hf, frame& caller, int num_frames);
  void recurse_thaw_compiled_frame(const frame& hf, frame& caller, int num_frames, bool stub_caller);
  void recurse_thaw_stub_frame(const frame& hf, frame& caller, int num_frames);
  void recurse_thaw_native_frame(const frame& hf, frame& caller, int num_frames);

  void push_return_frame(frame& f);
  inline frame new_entry_frame();
  template<typename FKind> frame new_stack_frame(const frame& hf, frame& caller, bool bottom);
  inline void patch_pd(frame& f, const frame& sender);
  inline void patch_pd(frame& f, intptr_t* caller_sp);
  inline intptr_t* align(const frame& hf, intptr_t* frame_sp, frame& caller, bool bottom);

  void maybe_set_fastpath(intptr_t* sp) { if (sp > _fastpath) _fastpath = sp; }

  static inline void derelativize_interpreted_frame_metadata(const frame& hf, const frame& f);

 public:
  CONT_JFR_ONLY(FreezeThawJfrInfo& jfr_info() { return _jfr_info; })
};

template <typename ConfigT>
class Thaw : public ThawBase {
public:
  Thaw(JavaThread* thread, ContinuationWrapper& cont) : ThawBase(thread, cont) {}

  inline bool can_thaw_fast(stackChunkOop chunk) {
    return    !_barriers
           &&  _thread->cont_fastpath_thread_state()
           && !chunk->has_thaw_slowpath_condition()
           && !PreserveFramePointer;
  }

  inline intptr_t* thaw(Continuation::thaw_kind kind);
  NOINLINE intptr_t* thaw_fast(stackChunkOop chunk);
  NOINLINE intptr_t* thaw_slow(stackChunkOop chunk, Continuation::thaw_kind kind);
  inline void patch_caller_links(intptr_t* sp, intptr_t* bottom);
};

template <typename ConfigT>
inline intptr_t* Thaw<ConfigT>::thaw(Continuation::thaw_kind kind) {
  verify_continuation(_cont.continuation());
  assert(!jdk_internal_vm_Continuation::done(_cont.continuation()), "");
  assert(!_cont.is_empty(), "");

  stackChunkOop chunk = _cont.tail();
  assert(chunk != nullptr, "guaranteed by prepare_thaw");
  assert(!chunk->is_empty(), "guaranteed by prepare_thaw");

  _barriers = chunk->requires_barriers();
  return (LIKELY(can_thaw_fast(chunk))) ? thaw_fast(chunk)
                                        : thaw_slow(chunk, kind);
}

class ReconstructedStack : public StackObj {
  intptr_t* _base;  // _cont.entrySP(); // top of the entry frame
  int _thaw_size;
  int _argsize;
public:
  ReconstructedStack(intptr_t* base, int thaw_size, int argsize)
  : _base(base), _thaw_size(thaw_size - (argsize == 0 ? frame::metadata_words_at_top : 0)), _argsize(argsize) {
    // The only possible source of misalignment is stack-passed arguments b/c compiled frames are 16-byte aligned.
    assert(argsize != 0 || (_base - _thaw_size) == ContinuationHelper::frame_align_pointer(_base - _thaw_size), "");
    // We're at most one alignment word away from entrySP
    assert(_base - 1 <= top() + total_size() + frame::metadata_words_at_bottom, "missed entry frame");
  }

  int entry_frame_extension() const { return _argsize + (_argsize > 0 ? frame::metadata_words_at_top : 0); }

  // top and bottom stack pointers
  intptr_t* sp() const { return ContinuationHelper::frame_align_pointer(_base - _thaw_size); }
  intptr_t* bottom_sp() const { return ContinuationHelper::frame_align_pointer(_base - entry_frame_extension()); }

  // several operations operate on the totality of the stack being reconstructed,
  // including the metadata words
  intptr_t* top() const { return sp() - frame::metadata_words_at_bottom;  }
  int total_size() const { return _thaw_size + frame::metadata_words_at_bottom; }
};

inline void ThawBase::clear_chunk(stackChunkOop chunk) {
  chunk->set_sp(chunk->bottom());
  chunk->set_max_thawing_size(0);
}

int ThawBase::remove_top_compiled_frame_from_chunk(stackChunkOop chunk, int &argsize) {
  bool empty = false;
  StackChunkFrameStream<ChunkFrames::CompiledOnly> f(chunk);
  DEBUG_ONLY(intptr_t* const chunk_sp = chunk->start_address() + chunk->sp();)
  assert(chunk_sp == f.sp(), "");
  assert(chunk_sp == f.unextended_sp(), "");

  int frame_size = f.cb()->frame_size();
  argsize = f.stack_argsize();
  bool is_stub = f.is_stub();

  f.next(SmallRegisterMap::instance(), true /* stop */);
  empty = f.is_done();
  assert(!empty || argsize == chunk->argsize(), "");

  assert(!is_stub || !empty, "runtime stub should have caller frame");
  if (is_stub) {
    // If we don't thaw the top compiled frame too, after restoring the saved
    // registers back in Java, we would hit the return barrier to thaw one more
    // frame effectively overwritting the restored registers during that call.
    f.get_cb();
    frame_size += f.cb()->frame_size();
    argsize = f.stack_argsize();
    f.next(SmallRegisterMap::instance, true /* stop */);
    empty = f.is_done();
    assert(!empty || argsize == chunk->argsize(), "");
  }

  if (empty) {
    clear_chunk(chunk);
  } else {
    chunk->set_sp(chunk->sp() + frame_size);
    chunk->set_max_thawing_size(chunk->max_thawing_size() - frame_size);
    // We set chunk->pc to the return pc into the next frame
    chunk->set_pc(f.pc());
#ifdef ASSERT
    {
      intptr_t* retaddr_slot = (chunk_sp
                                + frame_size
                                - frame::sender_sp_ret_address_offset());
      assert(f.pc() == ContinuationHelper::return_address_at(retaddr_slot),
             "unexpected pc");
    }
#endif
  }
  assert(empty == chunk->is_empty(), "");
  // returns the size required to store the frame on stack, and because it is a
  // compiled frame, it must include a copy of the arguments passed by the caller
  return frame_size + argsize + frame::metadata_words_at_top;
}

void ThawBase::copy_from_chunk(intptr_t* from, intptr_t* to, int size) {
  assert(to >= _top_stack_address, "overwrote past thawing space"
    " to: " INTPTR_FORMAT " top_address: " INTPTR_FORMAT, p2i(to), p2i(_top_stack_address));
  assert(to + size <= _cont.entrySP(), "overwrote past thawing space");
  _cont.tail()->copy_from_chunk_to_stack(from, to, size);
  CONT_JFR_ONLY(_jfr_info.record_size_copied(size);)
}

void ThawBase::patch_return(intptr_t* sp, bool is_last) {
  log_develop_trace(continuations)("thaw_fast patching -- sp: " INTPTR_FORMAT, p2i(sp));

  address pc = !is_last ? StubRoutines::cont_returnBarrier() : _cont.entryPC();
  ContinuationHelper::patch_return_address_at(
    sp - frame::sender_sp_ret_address_offset(),
    pc);
}

template <typename ConfigT>
NOINLINE intptr_t* Thaw<ConfigT>::thaw_fast(stackChunkOop chunk) {
  assert(chunk == _cont.tail(), "");
  assert(!chunk->has_mixed_frames(), "");
  assert(!chunk->requires_barriers(), "");
  assert(!chunk->has_bitmap(), "");
  assert(!_thread->is_interp_only_mode(), "");

  LogTarget(Trace, continuations) lt;
  if (lt.develop_is_enabled()) {
    LogStream ls(lt);
    ls.print_cr("thaw_fast");
    chunk->print_on(true, &ls);
  }

  // Below this heuristic, we thaw the whole chunk, above it we thaw just one frame.
  static const int threshold = 500; // words

  const int full_chunk_size = chunk->stack_size() - chunk->sp(); // this initial size could be reduced if it's a partial thaw
  int argsize, thaw_size;

  intptr_t* const chunk_sp = chunk->start_address() + chunk->sp();

  bool partial, empty;
  if (LIKELY(!TEST_THAW_ONE_CHUNK_FRAME && (full_chunk_size < threshold))) {
    prefetch_chunk_pd(chunk->start_address(), full_chunk_size); // prefetch anticipating memcpy starting at highest address

    partial = false;
    argsize = chunk->argsize(); // must be called *before* clearing the chunk
    clear_chunk(chunk);
    thaw_size = full_chunk_size;
    empty = true;
  } else { // thaw a single frame
    partial = true;
    thaw_size = remove_top_compiled_frame_from_chunk(chunk, argsize);
    empty = chunk->is_empty();
  }

  // Are we thawing the last frame(s) in the continuation
  const bool is_last = empty && chunk->parent() == nullptr;
  assert(!is_last || argsize == 0, "");

  log_develop_trace(continuations)("thaw_fast partial: %d is_last: %d empty: %d size: %d argsize: %d entrySP: " PTR_FORMAT,
                              partial, is_last, empty, thaw_size, argsize, p2i(_cont.entrySP()));

  ReconstructedStack rs(_cont.entrySP(), thaw_size, argsize);

  // also copy metadata words at frame bottom
  copy_from_chunk(chunk_sp - frame::metadata_words_at_bottom, rs.top(), rs.total_size());

  // update the ContinuationEntry
  _cont.set_argsize(argsize);
  log_develop_trace(continuations)("setting entry argsize: %d", _cont.argsize());
  assert(rs.bottom_sp() == _cont.entry()->bottom_sender_sp(), "");

  // install the return barrier if not last frame, or the entry's pc if last
  patch_return(rs.bottom_sp(), is_last);

  // insert the back links from callee to caller frames
  patch_caller_links(rs.top(), rs.top() + rs.total_size());

  assert(is_last == _cont.is_empty(), "");
  assert(_cont.chunk_invariant(), "");

#if CONT_JFR
  EventContinuationThawFast e;
  if (e.should_commit()) {
    e.set_id(cast_from_oop<u8>(chunk));
    e.set_size(thaw_size << LogBytesPerWord);
    e.set_full(!partial);
    e.commit();
  }
#endif

#ifdef ASSERT
  set_anchor(_thread, rs.sp());
  log_frames(_thread);
  if (LoomDeoptAfterThaw) {
    do_deopt_after_thaw(_thread);
  }
  clear_anchor(_thread);
#endif

  return rs.sp();
}

inline bool ThawBase::seen_by_gc() {
  return _barriers || _cont.tail()->is_gc_mode();
}

static inline void relativize_chunk_concurrently(stackChunkOop chunk) {
#if INCLUDE_ZGC || INCLUDE_SHENANDOAHGC
  if (UseZGC || UseShenandoahGC) {
    chunk->relativize_derived_pointers_concurrently();
  }
#endif
}

template <typename ConfigT>
NOINLINE intptr_t* Thaw<ConfigT>::thaw_slow(stackChunkOop chunk, Continuation::thaw_kind kind) {
  int preempt_kind;
  bool retry_fast_path = false;

  bool preempted_case = _cont.is_preempted();
  if (preempted_case) {
    if (chunk->object_waiter() != nullptr) {
      assert(chunk->current_pending_monitor() != nullptr || chunk->current_waiting_monitor() != nullptr, "");
      return push_resume_monitor_operation(chunk);
    }
    retry_fast_path = true;
    relativize_chunk_concurrently(chunk);
    // Clear FLAGS_PREEMPTED after relativize_derived_pointers_concurrently()
    // is called to avoid racing with GC threads while modifying the flags.
    preempt_kind = chunk->get_and_clear_preempt_kind();
  } else {
    relativize_chunk_concurrently(chunk);
  }

  // First thaw after freeze. If there were oops in the stacklock
  // during freeze, restore them now.
  if (chunk->lockstack_size() > 0) {
    assert(kind == Continuation::thaw_top || preempted_case, "");
    int lockStackSize = chunk->lockstack_size();
    assert(lockStackSize > 0, "should be");

    oop tmp_lockstack[8];
    chunk->copy_lockstack(tmp_lockstack);
    _thread->lock_stack().move_from_address(tmp_lockstack, lockStackSize);

    chunk->set_lockstack_size(0);
    chunk->set_has_lockstack(false);
    retry_fast_path = true;
  }

  // Retry the fast path now that we possibly cleared the FLAG_HAS_LOCKSTACK
  // and FLAGS_PREEMPTED flags from the stackChunk.
  if (retry_fast_path && can_thaw_fast(chunk)) {
    intptr_t* sp = thaw_fast(chunk);
    if (preempted_case) {
      return handle_preempted_continuation(sp, preempt_kind, true /* fast_case */);
    }
    return sp;
  }

  LogTarget(Trace, continuations) lt;
  if (lt.develop_is_enabled()) {
    LogStream ls(lt);
    ls.print_cr("thaw slow return_barrier: %d " INTPTR_FORMAT, kind, p2i(chunk));
    chunk->print_on(true, &ls);
  }

#if CONT_JFR
  EventContinuationThawSlow e;
  if (e.should_commit()) {
    e.set_id(cast_from_oop<u8>(_cont.continuation()));
    e.commit();
  }
#endif

  DEBUG_ONLY(_frames = 0;)
  _align_size = 0;
  bool is_return_barrier = kind != Continuation::thaw_top;
  int num_frames = (is_return_barrier ? 1 : 2);

  _stream = StackChunkFrameStream<ChunkFrames::Mixed>(chunk);
  _top_unextended_sp_before_thaw = _stream.unextended_sp();

  frame heap_frame = _stream.to_frame();
  if (lt.develop_is_enabled()) {
    LogStream ls(lt);
    ls.print_cr("top hframe before (thaw):");
    assert(heap_frame.is_heap_frame(), "should have created a relative frame");
    heap_frame.print_value_on(&ls);
  }

  frame caller; // the thawed caller on the stack
  recurse_thaw(heap_frame, caller, num_frames, preempted_case);
  finish_thaw(caller); // caller is now the topmost thawed frame
  _cont.write();

  assert(_cont.chunk_invariant(), "");

  JVMTI_ONLY(if (!is_return_barrier) invalidate_jvmti_stack(_thread));

  _thread->set_cont_fastpath(_fastpath);

  intptr_t* sp = caller.sp();

  if (preempted_case) {
    return handle_preempted_continuation(sp, preempt_kind, false /* fast_case */);
  }
  return sp;
}

void ThawBase::recurse_thaw(const frame& heap_frame, frame& caller, int num_frames, bool top_on_preempt_case) {
  log_develop_debug(continuations)("thaw num_frames: %d", num_frames);
  assert(!_cont.is_empty(), "no more frames");
  assert(num_frames > 0, "");
  assert(!heap_frame.is_empty(), "");

  if (top_on_preempt_case && (heap_frame.is_native_frame() || heap_frame.is_runtime_frame())) {
    heap_frame.is_native_frame() ? recurse_thaw_native_frame(heap_frame, caller, 2) : recurse_thaw_stub_frame(heap_frame, caller, 2);
  } else if (!heap_frame.is_interpreted_frame()) {
    recurse_thaw_compiled_frame(heap_frame, caller, num_frames, false);
  } else {
    recurse_thaw_interpreted_frame(heap_frame, caller, num_frames);
  }
}

template<typename FKind>
bool ThawBase::recurse_thaw_java_frame(frame& caller, int num_frames) {
  assert(num_frames > 0, "");

  DEBUG_ONLY(_frames++;)

  int argsize = _stream.stack_argsize();

  _stream.next(SmallRegisterMap::instance());
  assert(_stream.to_frame().is_empty() == _stream.is_done(), "");

  // we never leave a compiled caller of an interpreted frame as the top frame in the chunk
  // as it makes detecting that situation and adjusting unextended_sp tricky
  if (num_frames == 1 && !_stream.is_done() && FKind::interpreted && _stream.is_compiled()) {
    log_develop_trace(continuations)("thawing extra compiled frame to not leave a compiled interpreted-caller at top");
    num_frames++;
  }

  if (num_frames == 1 || _stream.is_done()) { // end recursion
    finalize_thaw(caller, FKind::interpreted ? 0 : argsize);
    return true; // bottom
  } else { // recurse
    recurse_thaw(_stream.to_frame(), caller, num_frames - 1, false /* top_on_preempt_case */);
    return false;
  }
}

void ThawBase::finalize_thaw(frame& entry, int argsize) {
  stackChunkOop chunk = _cont.tail();

  if (!_stream.is_done()) {
    assert(_stream.sp() >= chunk->sp_address(), "");
    chunk->set_sp(chunk->to_offset(_stream.sp()));
    chunk->set_pc(_stream.pc());
  } else {
    chunk->set_sp(chunk->bottom());
    chunk->set_pc(nullptr);
  }
  assert(_stream.is_done() == chunk->is_empty(), "");

  int total_thawed = pointer_delta_as_int(_stream.unextended_sp(), _top_unextended_sp_before_thaw);
  chunk->set_max_thawing_size(chunk->max_thawing_size() - total_thawed);

  _cont.set_argsize(argsize);
  entry = new_entry_frame();

  assert(entry.sp() == _cont.entrySP(), "");
  assert(Continuation::is_continuation_enterSpecial(entry), "");
  assert(_cont.is_entry_frame(entry), "");
}

inline void ThawBase::before_thaw_java_frame(const frame& hf, const frame& caller, bool bottom, int num_frame) {
  LogTarget(Trace, continuations) lt;
  if (lt.develop_is_enabled()) {
    LogStream ls(lt);
    ls.print_cr("======== THAWING FRAME: %d", num_frame);
    assert(hf.is_heap_frame(), "should be");
    hf.print_value_on(&ls);
  }
  assert(bottom == _cont.is_entry_frame(caller), "bottom: %d is_entry_frame: %d", bottom, _cont.is_entry_frame(hf));
}

inline void ThawBase::after_thaw_java_frame(const frame& f, bool bottom) {
#ifdef ASSERT
  LogTarget(Trace, continuations) lt;
  if (lt.develop_is_enabled()) {
    LogStream ls(lt);
    ls.print_cr("thawed frame:");
    print_frame_layout(f, false, &ls); // f.print_on(&ls);
  }
#endif
}

inline void ThawBase::patch(frame& f, const frame& caller, bool bottom) {
  assert(!bottom || caller.fp() == _cont.entryFP(), "");
  if (bottom) {
    ContinuationHelper::Frame::patch_pc(caller, _cont.is_empty() ? caller.pc()
                                                                 : StubRoutines::cont_returnBarrier());
  } else {
    // caller might have been deoptimized during thaw but we've overwritten the return address when copying f from the heap.
    // If the caller is not deoptimized, pc is unchanged.
    ContinuationHelper::Frame::patch_pc(caller, caller.raw_pc());
  }

  patch_pd(f, caller);

  if (f.is_interpreted_frame()) {
    ContinuationHelper::InterpretedFrame::patch_sender_sp(f, caller);
  }

  assert(!bottom || !_cont.is_empty() || Continuation::is_continuation_entry_frame(f, nullptr), "");
  assert(!bottom || (_cont.is_empty() != Continuation::is_cont_barrier_frame(f)), "");
}

void ThawBase::clear_bitmap_bits(address start, address end) {
  assert(is_aligned(start, wordSize), "should be aligned: " PTR_FORMAT, p2i(start));
  assert(is_aligned(end, VMRegImpl::stack_slot_size), "should be aligned: " PTR_FORMAT, p2i(end));

  // we need to clear the bits that correspond to arguments as they reside in the caller frame
  // or they will keep objects that are otherwise unreachable alive.

  // Align `end` if UseCompressedOops is not set to avoid UB when calculating the bit index, since
  // `end` could be at an odd number of stack slots from `start`, i.e might not be oop aligned.
  // If that's the case the bit range corresponding to the last stack slot should not have bits set
  // anyways and we assert that before returning.
  address effective_end = UseCompressedOops ? end : align_down(end, wordSize);
  log_develop_trace(continuations)("clearing bitmap for " INTPTR_FORMAT " - " INTPTR_FORMAT, p2i(start), p2i(effective_end));
  stackChunkOop chunk = _cont.tail();
  chunk->bitmap().clear_range(chunk->bit_index_for(start), chunk->bit_index_for(effective_end));
  assert(effective_end == end || !chunk->bitmap().at(chunk->bit_index_for(effective_end)), "bit should not be set");
}

intptr_t* ThawBase::handle_preempted_continuation(intptr_t* sp, int preempt_kind, bool fast_case) {
  assert(preempt_kind == freeze_on_wait || preempt_kind == freeze_on_monitorenter, "");
  frame top(sp);
  assert(top.pc() == *(address*)(sp - frame::sender_sp_ret_address_offset()), "");

  assert(_cont.is_preempted(), "must be");
  _cont.set_preempted(false);

#if INCLUDE_JVMTI
  bool is_vthread = Continuation::continuation_scope(_cont.continuation()) == java_lang_VirtualThread::vthread_scope();
  if (is_vthread) {
    if (JvmtiVTMSTransitionDisabler::VTMS_notify_jvmti_events()) {
      jvmti_mount_end(_thread, _cont, top);
    } else {
      _thread->set_is_in_VTMS_transition(false);
      java_lang_Thread::set_is_in_VTMS_transition(_thread->vthread(), false);
    }
  }
#endif

  if (fast_case) {
    // If we thawed in the slow path the runtime stub/native wrapper frame already
    // has the correct fp (see ThawBase::new_stack_frame). On the fast path though,
    // we copied the original fp at the time of freeze which now will have to be fixed.
    assert(top.is_runtime_frame() || top.is_native_frame(), "");
    int fsize = top.cb()->frame_size();
    patch_pd(top, sp + fsize);
  }

  if (preempt_kind == freeze_on_wait) {
    if (_thread->pending_interrupted_exception()) {
      throw_interrupted_exception(_thread, top);
      _thread->set_pending_interrupted_exception(false);
    }
    // Possibly update return pc on the top native wrapper frame so
    // that we resume execution at the right instruction.
    fix_native_wrapper_return_pc_pd(top);
  } else if (top.is_runtime_frame()) {
    // The continuation might now run on a different platform thread than the previous time so
    // we need to adjust the current thread saved in the stub frame before restoring registers.
    JavaThread** thread_addr = frame::saved_thread_address(top);
    if (thread_addr != nullptr) *thread_addr = _thread;
  }
  sp = push_resume_adapter(top);
  return sp;
}

void ThawBase::throw_interrupted_exception(JavaThread* current, frame& top) {
  ContinuationWrapper::SafepointOp so(current, _cont);
  // Since we might safepoint set the anchor so that the stack can we walked.
  set_anchor(current, top.sp());
  JRT_BLOCK
    THROW(vmSymbols::java_lang_InterruptedException());
  JRT_BLOCK_END
  clear_anchor(current);
}

NOINLINE void ThawBase::recurse_thaw_interpreted_frame(const frame& hf, frame& caller, int num_frames) {
  assert(hf.is_interpreted_frame(), "");

  if (UNLIKELY(seen_by_gc())) {
    _cont.tail()->do_barriers<stackChunkOopDesc::BarrierType::Store>(_stream, SmallRegisterMap::instance());
  }

  const bool is_bottom_frame = recurse_thaw_java_frame<ContinuationHelper::InterpretedFrame>(caller, num_frames);

  DEBUG_ONLY(before_thaw_java_frame(hf, caller, is_bottom_frame, num_frames);)

  _align_size += frame::align_wiggle; // possible added alignment for internal interpreted frame alignment om AArch64

  frame f = new_stack_frame<ContinuationHelper::InterpretedFrame>(hf, caller, is_bottom_frame);

  intptr_t* const stack_frame_top = f.sp() + frame::metadata_words_at_top;
  intptr_t* const stack_frame_bottom = ContinuationHelper::InterpretedFrame::frame_bottom(f);
  intptr_t* const heap_frame_top = hf.unextended_sp() + frame::metadata_words_at_top;
  intptr_t* const heap_frame_bottom = ContinuationHelper::InterpretedFrame::frame_bottom(hf);

  assert(hf.is_heap_frame(), "should be");
  assert(!f.is_heap_frame(), "should not be");

  const int fsize = pointer_delta_as_int(heap_frame_bottom, heap_frame_top);
  assert((stack_frame_bottom == stack_frame_top + fsize), "");

  // Some architectures (like AArch64/PPC64/RISC-V) add padding between the locals and the fixed_frame to keep the fp 16-byte-aligned.
  // On those architectures we freeze the padding in order to keep the same fp-relative offsets in the fixed_frame.
  copy_from_chunk(heap_frame_top, stack_frame_top, fsize);

  // Make sure the relativized locals is already set.
  assert(f.interpreter_frame_local_at(0) == stack_frame_bottom - 1, "invalid frame bottom");

  derelativize_interpreted_frame_metadata(hf, f);
  patch(f, caller, is_bottom_frame);

  assert(f.is_interpreted_frame_valid(_cont.thread()), "invalid thawed frame");
  assert(stack_frame_bottom <= ContinuationHelper::Frame::frame_top(caller), "");

  CONT_JFR_ONLY(_jfr_info.record_interpreted_frame();)

  maybe_set_fastpath(f.sp());

  Method* m = hf.interpreter_frame_method();
  // For native frames we need to count parameters, possible alignment, plus the 2 extra words (temp oop/result handler).
  const int locals = !m->is_native() ? m->max_locals() : m->size_of_parameters() + frame::align_wiggle + 2;

  if (!is_bottom_frame) {
    // can only fix caller once this frame is thawed (due to callee saved regs)
    _cont.tail()->fix_thawed_frame(caller, SmallRegisterMap::instance());
  } else if (_cont.tail()->has_bitmap() && locals > 0) {
    assert(hf.is_heap_frame(), "should be");
    address start = (address)(heap_frame_bottom - locals);
    address end = (address)heap_frame_bottom;
    clear_bitmap_bits(start, end);
  }

  DEBUG_ONLY(after_thaw_java_frame(f, is_bottom_frame);)
  caller = f;
}

void ThawBase::recurse_thaw_compiled_frame(const frame& hf, frame& caller, int num_frames, bool stub_caller) {
  assert(hf.is_compiled_frame(), "");
  assert(_cont.is_preempted() || !stub_caller, "stub caller not at preemption");

  if (!stub_caller && UNLIKELY(seen_by_gc())) { // recurse_thaw_stub_frame already invoked our barriers with a full regmap
    _cont.tail()->do_barriers<stackChunkOopDesc::BarrierType::Store>(_stream, SmallRegisterMap::instance());
  }

  const bool is_bottom_frame = recurse_thaw_java_frame<ContinuationHelper::CompiledFrame>(caller, num_frames);

  DEBUG_ONLY(before_thaw_java_frame(hf, caller, is_bottom_frame, num_frames);)

  assert(caller.sp() == caller.unextended_sp(), "");

  if ((!is_bottom_frame && caller.is_interpreted_frame()) || (is_bottom_frame && Interpreter::contains(_cont.tail()->pc()))) {
    _align_size += frame::align_wiggle; // we add one whether or not we've aligned because we add it in recurse_freeze_compiled_frame
  }

  // new_stack_frame must construct the resulting frame using hf.pc() rather than hf.raw_pc() because the frame is not
  // yet laid out in the stack, and so the original_pc is not stored in it.
  // As a result, f.is_deoptimized_frame() is always false and we must test hf to know if the frame is deoptimized.
  frame f = new_stack_frame<ContinuationHelper::CompiledFrame>(hf, caller, is_bottom_frame);
  intptr_t* const stack_frame_top = f.sp();
  intptr_t* const heap_frame_top = hf.unextended_sp();

  const int added_argsize = (is_bottom_frame || caller.is_interpreted_frame()) ? hf.compiled_frame_stack_argsize() : 0;
  int fsize = ContinuationHelper::CompiledFrame::size(hf) + added_argsize;
  assert(fsize <= (int)(caller.unextended_sp() - f.unextended_sp()), "");

  intptr_t* from = heap_frame_top - frame::metadata_words_at_bottom;
  intptr_t* to   = stack_frame_top - frame::metadata_words_at_bottom;
  // copy metadata, except the metadata at the top of the (unextended) entry frame
  int sz = fsize + frame::metadata_words_at_bottom + (is_bottom_frame && added_argsize == 0 ? 0 : frame::metadata_words_at_top);

  // If we're the bottom-most thawed frame, we're writing to within one word from entrySP
  // (we might have one padding word for alignment)
  assert(!is_bottom_frame || (_cont.entrySP() - 1 <= to + sz && to + sz <= _cont.entrySP()), "");
  assert(!is_bottom_frame || hf.compiled_frame_stack_argsize() != 0 || (to + sz && to + sz == _cont.entrySP()), "");

  copy_from_chunk(from, to, sz); // copying good oops because we invoked barriers above

  patch(f, caller, is_bottom_frame);

  // f.is_deoptimized_frame() is always false and we must test hf.is_deoptimized_frame() (see comment above)
  assert(!f.is_deoptimized_frame(), "");
  if (hf.is_deoptimized_frame()) {
    maybe_set_fastpath(f.sp());
  } else if (_thread->is_interp_only_mode()
              || (_cont.is_preempted() && f.cb()->as_nmethod()->is_marked_for_deoptimization())) {
    // The caller of the safepoint stub when the continuation is preempted is not at a call instruction, and so
    // cannot rely on nmethod patching for deopt.

    log_develop_trace(continuations)("Deoptimizing thawed frame");
    DEBUG_ONLY(ContinuationHelper::Frame::patch_pc(f, nullptr));

    f.deoptimize(nullptr); // the null thread simply avoids the assertion in deoptimize which we're not set up for
    assert(f.is_deoptimized_frame(), "");
    assert(ContinuationHelper::Frame::is_deopt_return(f.raw_pc(), f), "");
    maybe_set_fastpath(f.sp());
  }

  if (!is_bottom_frame) {
    // can only fix caller once this frame is thawed (due to callee saved regs); this happens on the stack
    _cont.tail()->fix_thawed_frame(caller, SmallRegisterMap::instance());
  } else if (_cont.tail()->has_bitmap() && added_argsize > 0) {
    address start = (address)(heap_frame_top + ContinuationHelper::CompiledFrame::size(hf) + frame::metadata_words_at_top);
    int stack_args_slots = f.cb()->as_nmethod()->num_stack_arg_slots(false /* rounded */);
    int argsize_in_bytes = stack_args_slots * VMRegImpl::stack_slot_size;
    clear_bitmap_bits(start, start + argsize_in_bytes);
  }

  DEBUG_ONLY(after_thaw_java_frame(f, is_bottom_frame);)
  caller = f;
}

void ThawBase::recurse_thaw_stub_frame(const frame& hf, frame& caller, int num_frames) {
  DEBUG_ONLY(_frames++;)
  bool is_bottom_frame = false;

  if (UNLIKELY(seen_by_gc())) {
    // Process the stub's caller here since we might need the full map (if the stub was
    // generated on a poll on return we shouldn't need a full map).
    RegisterMap map(nullptr,
                    RegisterMap::UpdateMap::include,
                    RegisterMap::ProcessFrames::skip,
                    RegisterMap::WalkContinuation::skip);
    map.set_include_argument_oops(false);
    _stream.next(&map);
    if (!_stream.is_done()) {
      _cont.tail()->do_barriers<stackChunkOopDesc::BarrierType::Store>(_stream, &map);
    }
  } else {
    _stream.next(SmallRegisterMap::instance);
  }

  if (_stream.is_done()) {
    finalize_thaw(caller, 0);
    is_bottom_frame = true;
  } else {
    frame f = _stream.to_frame();
    if (f.is_interpreted_frame()) {
      recurse_thaw_interpreted_frame(f, caller, num_frames);
    } else {
      recurse_thaw_compiled_frame(f, caller, num_frames, true);
    }
  }

  assert(!is_bottom_frame || !_cont.is_empty(), "");
  assert(caller.sp() == caller.unextended_sp(), "");
  assert(!caller.is_native_frame() || (is_bottom_frame && Continuation::is_continuation_enterSpecial(caller)), "caller should't be native except for enterSpecial case");

  DEBUG_ONLY(before_thaw_java_frame(hf, caller, is_bottom_frame, num_frames);)

  if ((!is_bottom_frame && caller.is_interpreted_frame()) || (is_bottom_frame && Interpreter::contains(_cont.tail()->pc()))) {
    _align_size += frame::align_wiggle; // we add one whether or not we've aligned because we add it in recurse_freeze_stub_frame
  }

  frame f = new_stack_frame<ContinuationHelper::StubFrame>(hf, caller, false);
  intptr_t* stack_frame_top = f.sp();
  intptr_t* heap_frame_top = hf.sp();
  int fsize = ContinuationHelper::StubFrame::size(hf);

  copy_from_chunk(heap_frame_top - frame::metadata_words, stack_frame_top - frame::metadata_words,
                  fsize + frame::metadata_words);

  patch(f, caller, is_bottom_frame);

  if (!is_bottom_frame) {
    // can only fix caller once this frame is thawed (due to callee saved regs)
    RegisterMap map(nullptr,
                    RegisterMap::UpdateMap::include,
                    RegisterMap::ProcessFrames::skip,
                    RegisterMap::WalkContinuation::skip);
    map.set_include_argument_oops(false);
    f.oop_map()->update_register_map(&f, &map);
    ContinuationHelper::update_register_map_with_callee(caller, &map);
    _cont.tail()->fix_thawed_frame(caller, &map);
  }

  DEBUG_ONLY(after_thaw_java_frame(f, is_bottom_frame);)
  caller = f;
}

void ThawBase::recurse_thaw_native_frame(const frame& hf, frame& caller, int num_frames) {
  assert(hf.is_native_frame(), "");
  assert(_cont.is_preempted() && hf.cb()->as_nmethod()->method()->is_object_wait0(), "");

  if (UNLIKELY(seen_by_gc())) { // recurse_thaw_stub_frame already invoked our barriers with a full regmap
    _cont.tail()->do_barriers<stackChunkOopDesc::BarrierType::Store>(_stream, SmallRegisterMap::instance());
  }

  const bool is_bottom_frame = recurse_thaw_java_frame<ContinuationHelper::NativeFrame>(caller, num_frames);
  assert(!is_bottom_frame, "");

  DEBUG_ONLY(before_thaw_java_frame(hf, caller, is_bottom_frame, num_frames);)

  assert(caller.sp() == caller.unextended_sp(), "");

  if (caller.is_interpreted_frame()) {
    _align_size += frame::align_wiggle; // we add one whether or not we've aligned because we add it in recurse_freeze_compiled_frame
  }

  // new_stack_frame must construct the resulting frame using hf.pc() rather than hf.raw_pc() because the frame is not
  // yet laid out in the stack, and so the original_pc is not stored in it.
  // As a result, f.is_deoptimized_frame() is always false and we must test hf to know if the frame is deoptimized.
  frame f = new_stack_frame<ContinuationHelper::NativeFrame>(hf, caller, false /* bottom */);
  intptr_t* const stack_frame_top = f.sp();
  intptr_t* const heap_frame_top = hf.unextended_sp();

  int fsize = ContinuationHelper::NativeFrame::size(hf);
  assert(fsize <= (int)(caller.unextended_sp() - f.unextended_sp()), "");

  intptr_t* from = heap_frame_top - frame::metadata_words_at_bottom;
  intptr_t* to   = stack_frame_top - frame::metadata_words_at_bottom;
  int sz = fsize + frame::metadata_words_at_bottom;

  copy_from_chunk(from, to, sz); // copying good oops because we invoked barriers above

  patch(f, caller, false /* bottom */);

  // f.is_deoptimized_frame() is always false and we must test hf.is_deoptimized_frame() (see comment above)
  assert(!f.is_deoptimized_frame(), "");
  assert(!hf.is_deoptimized_frame(), "");
  assert(!f.cb()->as_nmethod()->is_marked_for_deoptimization(), "");

  // can only fix caller once this frame is thawed (due to callee saved regs); this happens on the stack
  _cont.tail()->fix_thawed_frame(caller, SmallRegisterMap::instance());

  DEBUG_ONLY(after_thaw_java_frame(f, false /* bottom */);)
  caller = f;
}

void ThawBase::finish_thaw(frame& f) {
  stackChunkOop chunk = _cont.tail();

  if (chunk->is_empty()) {
    // Only remove chunk from list if it can't be reused for another freeze
    if (seen_by_gc()) {
      _cont.set_tail(chunk->parent());
    } else {
      chunk->set_has_mixed_frames(false);
    }
    chunk->set_max_thawing_size(0);
  } else {
    chunk->set_max_thawing_size(chunk->max_thawing_size() - _align_size);
  }
  assert(chunk->is_empty() == (chunk->max_thawing_size() == 0), "");

  if (!is_aligned(f.sp(), frame::frame_alignment)) {
    assert(f.is_interpreted_frame(), "");
    f.set_sp(align_down(f.sp(), frame::frame_alignment));
  }
  push_return_frame(f);
  chunk->fix_thawed_frame(f, SmallRegisterMap::instance()); // can only fix caller after push_return_frame (due to callee saved regs)

  assert(_cont.is_empty() == _cont.last_frame().is_empty(), "");

  log_develop_trace(continuations)("thawed %d frames", _frames);

  LogTarget(Trace, continuations) lt;
  if (lt.develop_is_enabled()) {
    LogStream ls(lt);
    ls.print_cr("top hframe after (thaw):");
    _cont.last_frame().print_value_on(&ls);
  }
}

void ThawBase::push_return_frame(frame& f) { // see generate_cont_thaw
  assert(!f.is_compiled_frame() || f.is_deoptimized_frame() == f.cb()->as_nmethod()->is_deopt_pc(f.raw_pc()), "");
  assert(!f.is_compiled_frame() || f.is_deoptimized_frame() == (f.pc() != f.raw_pc()), "");

  LogTarget(Trace, continuations) lt;
  if (lt.develop_is_enabled()) {
    LogStream ls(lt);
    ls.print_cr("push_return_frame");
    f.print_value_on(&ls);
  }

  assert(f.sp() - frame::metadata_words_at_bottom >= _top_stack_address, "overwrote past thawing space"
    " to: " INTPTR_FORMAT " top_address: " INTPTR_FORMAT, p2i(f.sp() - frame::metadata_words), p2i(_top_stack_address));
  ContinuationHelper::Frame::patch_pc(f, f.raw_pc()); // in case we want to deopt the frame in a full transition, this is checked.
  ContinuationHelper::push_pd(f);

  assert(ContinuationHelper::Frame::assert_frame_laid_out(f), "");
}

// returns new top sp
// called after preparations (stack overflow check and making room)
template<typename ConfigT>
static inline intptr_t* thaw_internal(JavaThread* thread, const Continuation::thaw_kind kind) {
  assert(thread == JavaThread::current(), "Must be current thread");

  CONT_JFR_ONLY(EventContinuationThaw event;)

  log_develop_trace(continuations)("~~~~ thaw kind: %d sp: " INTPTR_FORMAT, kind, p2i(thread->last_continuation()->entry_sp()));

  ContinuationEntry* entry = thread->last_continuation();
  assert(entry != nullptr, "");
  oop oopCont = entry->cont_oop(thread);

  assert(!jdk_internal_vm_Continuation::done(oopCont), "");
  assert(oopCont == get_continuation(thread), "");
  verify_continuation(oopCont);

  assert(entry->is_virtual_thread() == (entry->scope(thread) == java_lang_VirtualThread::vthread_scope()), "");

  ContinuationWrapper cont(thread, oopCont);
  log_develop_debug(continuations)("THAW #" INTPTR_FORMAT " " INTPTR_FORMAT, cont.hash(), p2i((oopDesc*)oopCont));

#ifdef ASSERT
  set_anchor_to_entry(thread, cont.entry());
  log_frames(thread);
  clear_anchor(thread);
#endif

  Thaw<ConfigT> thw(thread, cont);
  intptr_t* const sp = thw.thaw(kind);
  assert(is_aligned(sp, frame::frame_alignment), "");

<<<<<<< HEAD
  DEBUG_ONLY(log_frames_after_thaw(thread, cont, sp);)
=======
  // All or part of the frames have been thawed so we know they don't hold any monitors except JNI monitors.
  assert(thread->held_monitor_count() == thread->jni_monitor_count(), "Must be");

#ifdef ASSERT
  intptr_t* sp0 = sp;
  set_anchor(thread, sp0);
  log_frames(thread);
  if (LoomVerifyAfterThaw) {
    assert(do_verify_after_thaw(thread, cont.tail(), tty), "");
  }
  assert(ContinuationEntry::assert_entry_frame_laid_out(thread), "");
  clear_anchor(thread);

  LogTarget(Trace, continuations) lt;
  if (lt.develop_is_enabled()) {
    LogStream ls(lt);
    ls.print_cr("Jumping to frame (thaw):");
    frame(sp).print_value_on(&ls);
  }
#endif
>>>>>>> eb7ead58

  CONT_JFR_ONLY(thw.jfr_info().post_jfr_event(&event, cont.continuation(), thread);)

  verify_continuation(cont.continuation());
  log_develop_debug(continuations)("=== End of thaw #" INTPTR_FORMAT, cont.hash());

  return sp;
}

#ifdef ASSERT
static void do_deopt_after_thaw(JavaThread* thread) {
  int i = 0;
  StackFrameStream fst(thread, true, false);
  fst.register_map()->set_include_argument_oops(false);
  ContinuationHelper::update_register_map_with_callee(*fst.current(), fst.register_map());
  for (; !fst.is_done(); fst.next()) {
    if (fst.current()->cb()->is_nmethod()) {
      nmethod* nm = fst.current()->cb()->as_nmethod();
      if (!nm->method()->is_continuation_native_intrinsic()) {
        nm->make_deoptimized();
      }
    }
  }
}

class ThawVerifyOopsClosure: public OopClosure {
  intptr_t* _p;
  outputStream* _st;
  bool is_good_oop(oop o) {
    return dbg_is_safe(o, -1) && dbg_is_safe(o->klass(), -1) && oopDesc::is_oop(o) && o->klass()->is_klass();
  }
public:
  ThawVerifyOopsClosure(outputStream* st) : _p(nullptr), _st(st) {}
  intptr_t* p() { return _p; }
  void reset() { _p = nullptr; }

  virtual void do_oop(oop* p) {
    oop o = *p;
    if (o == nullptr || is_good_oop(o)) {
      return;
    }
    _p = (intptr_t*)p;
    _st->print_cr("*** non-oop " PTR_FORMAT " found at " PTR_FORMAT, p2i(*p), p2i(p));
  }
  virtual void do_oop(narrowOop* p) {
    oop o = RawAccess<>::oop_load(p);
    if (o == nullptr || is_good_oop(o)) {
      return;
    }
    _p = (intptr_t*)p;
    _st->print_cr("*** (narrow) non-oop %x found at " PTR_FORMAT, (int)(*p), p2i(p));
  }
};

static bool do_verify_after_thaw(JavaThread* thread, stackChunkOop chunk, outputStream* st) {
  assert(thread->has_last_Java_frame(), "");

  ResourceMark rm;
  ThawVerifyOopsClosure cl(st);
  NMethodToOopClosure cf(&cl, false);

  StackFrameStream fst(thread, true, false);
  fst.register_map()->set_include_argument_oops(false);
  ContinuationHelper::update_register_map_with_callee(*fst.current(), fst.register_map());
  for (; !fst.is_done() && !Continuation::is_continuation_enterSpecial(*fst.current()); fst.next()) {
    if (fst.current()->cb()->is_nmethod() && fst.current()->cb()->as_nmethod()->is_marked_for_deoptimization()) {
      st->print_cr(">>> do_verify_after_thaw deopt");
      fst.current()->deoptimize(nullptr);
      fst.current()->print_on(st);
    }

    fst.current()->oops_do(&cl, &cf, fst.register_map());
    if (cl.p() != nullptr) {
      frame fr = *fst.current();
      st->print_cr("Failed for frame barriers: %d",chunk->requires_barriers());
      fr.print_on(st);
      if (!fr.is_interpreted_frame()) {
        st->print_cr("size: %d argsize: %d",
                     ContinuationHelper::NonInterpretedUnknownFrame::size(fr),
                     ContinuationHelper::NonInterpretedUnknownFrame::stack_argsize(fr));
      }
      VMReg reg = fst.register_map()->find_register_spilled_here(cl.p(), fst.current()->sp());
      if (reg != nullptr) {
        st->print_cr("Reg %s %d", reg->name(), reg->is_stack() ? (int)reg->reg2stack() : -99);
      }
      cl.reset();
      DEBUG_ONLY(thread->print_frame_layout();)
      if (chunk != nullptr) {
        chunk->print_on(true, st);
      }
      return false;
    }
  }
  return true;
}

static void log_frames(JavaThread* thread) {
  const static int show_entry_callers = 100;
  LogTarget(Trace, continuations) lt;
  if (!lt.develop_is_enabled()) {
    return;
  }
  LogStream ls(lt);

  ls.print_cr("------- frames --------- for thread " INTPTR_FORMAT, p2i(thread));
  if (!thread->has_last_Java_frame()) {
    ls.print_cr("NO ANCHOR!");
  }

  RegisterMap map(thread,
                  RegisterMap::UpdateMap::include,
                  RegisterMap::ProcessFrames::include,
                  RegisterMap::WalkContinuation::skip);
  map.set_include_argument_oops(false);

  if (false) {
    for (frame f = thread->last_frame(); !f.is_entry_frame(); f = f.sender(&map)) {
      f.print_on(&ls);
    }
  } else {
    map.set_skip_missing(true);
    ResetNoHandleMark rnhm;
    ResourceMark rm;
    HandleMark hm(Thread::current());
    FrameValues values;

    int i = 0;
    int post_entry = -1;
    for (frame f = thread->last_frame(); !f.is_first_frame(); f = f.sender(&map), i++) {
      f.describe(values, i, &map, i == 0);
      if (post_entry >= 0 || Continuation::is_continuation_enterSpecial(f))
        post_entry++;
      if (post_entry >= show_entry_callers)
        break;
    }
    values.print_on(thread, &ls);
  }

  ls.print_cr("======= end frames =========");
}

static void log_frames_after_thaw(JavaThread* thread, ContinuationWrapper& cont, intptr_t* sp) {
  intptr_t* sp0 = sp;
  address pc0 = *(address*)(sp - frame::sender_sp_ret_address_offset());
  bool use_cont_entry = false;

  // Preemption cases need to use and adjusted version of sp.
  if (pc0 == Interpreter::cont_resume_interpreter_adapter() ||
      pc0 == StubRoutines::cont_resume_compiler_adapter()) {
    // Resuming after being preempted case. We skip the adapter pushed
    // into the stack (see push_preempt_rerun_adapter()).
    sp0 += frame::metadata_words;

    if (pc0 == StubRoutines::cont_resume_compiler_adapter()) {
      address pc1 = *(address*)(sp0 - frame::sender_sp_ret_address_offset());
      if (pc1 == SharedRuntime::native_frame_resume_entry()) {
        // When top is the compiled native wrapper (Object.wait()) the pc
        // would have been modified from its original value to return to
        // the correct place. But that means we won't find the oopMap for
        // that fixed pc when getting the sender which will trigger asserts.
        // So just start walking the frames from the sender instead.
        CodeBlob* cb = CodeCache::find_blob(pc1);
        assert(cb->as_nmethod()->method()->is_object_wait0(), "");
        sp0 += cb->frame_size();
        if (sp0 == cont.entrySP()) {
          // sp0[-1] will be the return barrier pc. This is a stub, i.e. associated
          // codeblob has _frame_size = 0. Force using cont.entryPC() to avoid
          // asserts while trying to get the sender frame.
          use_cont_entry = true;
        }
      }
#ifdef AARCH64
      else {
        // Monitorenter case returning to c2 runtime stub requires extra
        // adjustment on aarch64 (see push_preempt_rerun_adapter()).
        address pc1 = *(address*)(sp0 - frame::sender_sp_ret_address_offset());
        CodeBlob* cb = CodeCache::find_blob(pc1);
        assert(cb != nullptr, "should be either c1 or c2 runtime stub");
        if (cb->frame_size() == 2) {
          sp0 += frame::metadata_words;
        }
      }
#endif
    }
  } else if (pc0 == StubRoutines::cont_resume_monitor_operation()) {
    // Redoing monitor operation after being preempted case. We skip
    // the adapter + data pushed into the stack (see push_resume_monitor_operation()).
    use_cont_entry = true;
  }

  set_anchor(thread, use_cont_entry ? cont.entrySP() : sp0, use_cont_entry ? cont.entryPC() : nullptr);
  log_frames(thread);
  if (LoomVerifyAfterThaw) {
    assert(do_verify_after_thaw(thread, cont.tail(), tty), "");
  }
  assert(ContinuationEntry::assert_entry_frame_laid_out(thread), "");
  clear_anchor(thread);

  LogTarget(Trace, continuations) lt;
  if (lt.develop_is_enabled()) {
    LogStream ls(lt);
    ls.print_cr("Jumping to frame (thaw):");
    frame(sp).print_value_on(&ls, nullptr);
  }
}
#endif // ASSERT

#include CPU_HEADER_INLINE(continuationFreezeThaw)

#ifdef ASSERT
static void print_frame_layout(const frame& f, bool callee_complete, outputStream* st) {
  ResourceMark rm;
  FrameValues values;
  assert(f.get_cb() != nullptr, "");
  RegisterMap map(f.is_heap_frame() ?
                    nullptr :
                    JavaThread::current(),
                  RegisterMap::UpdateMap::include,
                  RegisterMap::ProcessFrames::skip,
                  RegisterMap::WalkContinuation::skip);
  map.set_include_argument_oops(false);
  map.set_skip_missing(true);
  if (callee_complete) {
    frame::update_map_with_saved_link(&map, ContinuationHelper::Frame::callee_link_address(f));
  }
  const_cast<frame&>(f).describe(values, 0, &map, true);
  values.print_on(static_cast<JavaThread*>(nullptr), st);
}
#endif

static address thaw_entry   = nullptr;
static address freeze_entry = nullptr;
static address freeze_preempt_entry = nullptr;

address Continuation::thaw_entry() {
  return ::thaw_entry;
}

address Continuation::freeze_entry() {
  return ::freeze_entry;
}

address Continuation::freeze_preempt_entry() {
  return ::freeze_preempt_entry;
}

class ConfigResolve {
public:
  static void resolve() { resolve_compressed(); }

  static void resolve_compressed() {
    UseCompressedOops ? resolve_gc<true>()
                      : resolve_gc<false>();
  }

private:
  template <bool use_compressed>
  static void resolve_gc() {
    BarrierSet* bs = BarrierSet::barrier_set();
    assert(bs != nullptr, "freeze/thaw invoked before BarrierSet is set");
    switch (bs->kind()) {
#define BARRIER_SET_RESOLVE_BARRIER_CLOSURE(bs_name)                    \
      case BarrierSet::bs_name: {                                       \
        resolve<use_compressed, typename BarrierSet::GetType<BarrierSet::bs_name>::type>(); \
      }                                                                 \
        break;
      FOR_EACH_CONCRETE_BARRIER_SET_DO(BARRIER_SET_RESOLVE_BARRIER_CLOSURE)
#undef BARRIER_SET_RESOLVE_BARRIER_CLOSURE

    default:
      fatal("BarrierSet resolving not implemented");
    };
  }

  template <bool use_compressed, typename BarrierSetT>
  static void resolve() {
    typedef Config<use_compressed ? oop_kind::NARROW : oop_kind::WIDE, BarrierSetT> SelectedConfigT;

    freeze_entry = (address)freeze<SelectedConfigT>;
    freeze_preempt_entry = (address)SelectedConfigT::freeze_preempt;

    // If we wanted, we could templatize by kind and have three different thaw entries
    thaw_entry   = (address)thaw<SelectedConfigT>;
  }
};

void Continuation::init() {
  ConfigResolve::resolve();
}<|MERGE_RESOLUTION|>--- conflicted
+++ resolved
@@ -2810,30 +2810,7 @@
   intptr_t* const sp = thw.thaw(kind);
   assert(is_aligned(sp, frame::frame_alignment), "");
 
-<<<<<<< HEAD
   DEBUG_ONLY(log_frames_after_thaw(thread, cont, sp);)
-=======
-  // All or part of the frames have been thawed so we know they don't hold any monitors except JNI monitors.
-  assert(thread->held_monitor_count() == thread->jni_monitor_count(), "Must be");
-
-#ifdef ASSERT
-  intptr_t* sp0 = sp;
-  set_anchor(thread, sp0);
-  log_frames(thread);
-  if (LoomVerifyAfterThaw) {
-    assert(do_verify_after_thaw(thread, cont.tail(), tty), "");
-  }
-  assert(ContinuationEntry::assert_entry_frame_laid_out(thread), "");
-  clear_anchor(thread);
-
-  LogTarget(Trace, continuations) lt;
-  if (lt.develop_is_enabled()) {
-    LogStream ls(lt);
-    ls.print_cr("Jumping to frame (thaw):");
-    frame(sp).print_value_on(&ls);
-  }
-#endif
->>>>>>> eb7ead58
 
   CONT_JFR_ONLY(thw.jfr_info().post_jfr_event(&event, cont.continuation(), thread);)
 
@@ -3036,7 +3013,7 @@
   if (lt.develop_is_enabled()) {
     LogStream ls(lt);
     ls.print_cr("Jumping to frame (thaw):");
-    frame(sp).print_value_on(&ls, nullptr);
+    frame(sp).print_value_on(&ls);
   }
 }
 #endif // ASSERT
