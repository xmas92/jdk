--- conflicted
+++ resolved
@@ -1752,7 +1752,6 @@
   invalidate_jvmti_stack(thread);
 }
 
-<<<<<<< HEAD
 static void jvmti_mount_end(JavaThread* current, ContinuationWrapper& cont, frame top, ObjectMonitor* mon, bool post_mount_event) {
   assert(current->vthread() != nullptr, "must be");
 
@@ -1795,24 +1794,6 @@
   clear_anchor(current);
 }
 #endif // INCLUDE_JVMTI
-=======
-#ifdef ASSERT
-// static bool monitors_on_stack(JavaThread* thread) {
-//   ContinuationEntry* ce = thread->last_continuation();
-//   RegisterMap map(thread,
-//                   RegisterMap::UpdateMap::include,
-//                   RegisterMap::ProcessFrames::include,
-//                   RegisterMap::WalkContinuation::skip);
-//   map.set_include_argument_oops(false);
-//   for (frame f = thread->last_frame(); Continuation::is_frame_in_continuation(ce, f); f = f.sender(&map)) {
-//     if ((f.is_interpreted_frame() && ContinuationHelper::InterpretedFrame::is_owning_locks(f)) ||
-//         (f.is_compiled_frame() && ContinuationHelper::CompiledFrame::is_owning_locks(map.thread(), &map, f))) {
-//       return true;
-//     }
-//   }
-//   return false;
-// }
->>>>>>> 90fa08b8
 
 #ifdef ASSERT
 bool FreezeBase::interpreted_native_or_deoptimized_on_stack() {
@@ -1891,13 +1872,8 @@
 
   assert(entry->is_virtual_thread() == (entry->scope(current) == java_lang_VirtualThread::vthread_scope()), "");
 
-<<<<<<< HEAD
-  //assert(monitors_on_stack(current) == ((current->held_monitor_count() - current->jni_monitor_count()) > 0),
-  //      "Held monitor count and locks on stack invariant: " INT64_FORMAT " JNI: " INT64_FORMAT, (int64_t)current->held_monitor_count(), (int64_t)current->jni_monitor_count());
-=======
   // assert(monitors_on_stack(current) == ((current->held_monitor_count() - current->jni_monitor_count()) > 0),
   //        "Held monitor count and locks on stack invariant: " INT64_FORMAT " JNI: " INT64_FORMAT, (int64_t)current->held_monitor_count(), (int64_t)current->jni_monitor_count());
->>>>>>> 90fa08b8
 
   if (entry->is_pinned() || (current->held_monitor_count() > 0 X86_ONLY(&& (current->jni_monitor_count() > 0 || !entry->is_virtual_thread())))) {
     log_develop_debug(continuations)("PINNED due to critical section/hold monitor");
