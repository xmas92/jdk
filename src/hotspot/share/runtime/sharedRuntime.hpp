--- conflicted
+++ resolved
@@ -55,11 +55,7 @@
   static RuntimeStub*        _resolve_opt_virtual_call_blob;
   static RuntimeStub*        _resolve_virtual_call_blob;
   static RuntimeStub*        _resolve_static_call_blob;
-<<<<<<< HEAD
-  static address             _resolve_static_call_entry;
   static address             _native_frame_resume_entry;
-=======
->>>>>>> 3ca359ad
 
   static DeoptimizationBlob* _deopt_blob;
 
