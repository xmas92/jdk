/*
 * Copyright (c) 1997, 2022, Oracle and/or its affiliates. All rights reserved.
 * Copyright (c) 2021, Azul Systems, Inc. All rights reserved.
 * DO NOT ALTER OR REMOVE COPYRIGHT NOTICES OR THIS FILE HEADER.
 *
 * This code is free software; you can redistribute it and/or modify it
 * under the terms of the GNU General Public License version 2 only, as
 * published by the Free Software Foundation.
 *
 * This code is distributed in the hope that it will be useful, but WITHOUT
 * ANY WARRANTY; without even the implied warranty of MERCHANTABILITY or
 * FITNESS FOR A PARTICULAR PURPOSE.  See the GNU General Public License
 * version 2 for more details (a copy is included in the LICENSE file that
 * accompanied this code).
 *
 * You should have received a copy of the GNU General Public License version
 * 2 along with this work; if not, write to the Free Software Foundation,
 * Inc., 51 Franklin St, Fifth Floor, Boston, MA 02110-1301 USA.
 *
 * Please contact Oracle, 500 Oracle Parkway, Redwood Shores, CA 94065 USA
 * or visit www.oracle.com if you need additional information or have any
 * questions.
 *
 */

#include "precompiled.hpp"
#include "jvm.h"
#include "cds/dynamicArchive.hpp"
#include "cds/metaspaceShared.hpp"
#include "classfile/classLoader.hpp"
#include "classfile/javaClasses.hpp"
#include "classfile/javaThreadStatus.hpp"
#include "classfile/systemDictionary.hpp"
#include "classfile/vmClasses.hpp"
#include "classfile/vmSymbols.hpp"
#include "code/codeCache.hpp"
#include "code/scopeDesc.hpp"
#include "compiler/compileBroker.hpp"
#include "compiler/compileTask.hpp"
#include "compiler/compilerThread.hpp"
#include "gc/shared/barrierSet.hpp"
#include "gc/shared/barrierSetNMethod.hpp"
#include "gc/shared/collectedHeap.hpp"
#include "gc/shared/gcId.hpp"
#include "gc/shared/gcLocker.inline.hpp"
#include "gc/shared/gcVMOperations.hpp"
#include "gc/shared/oopStorage.hpp"
#include "gc/shared/oopStorageSet.hpp"
#include "gc/shared/stringdedup/stringDedup.hpp"
#include "gc/shared/tlab_globals.hpp"
#include "interpreter/interpreter.hpp"
#include "interpreter/linkResolver.hpp"
#include "interpreter/oopMapCache.hpp"
#include "jfr/jfrEvents.hpp"
#include "jvmtifiles/jvmtiEnv.hpp"
#include "logging/log.hpp"
#include "logging/logAsyncWriter.hpp"
#include "logging/logConfiguration.hpp"
#include "logging/logStream.hpp"
#include "memory/allocation.inline.hpp"
#include "memory/iterator.hpp"
#include "memory/oopFactory.hpp"
#include "memory/resourceArea.hpp"
#include "memory/universe.hpp"
#include "oops/access.inline.hpp"
#include "oops/instanceKlass.hpp"
#include "oops/klass.inline.hpp"
#include "oops/objArrayOop.hpp"
#include "oops/oop.inline.hpp"
#include "oops/oopHandle.inline.hpp"
#include "oops/symbol.hpp"
#include "oops/typeArrayOop.inline.hpp"
#include "oops/verifyOopClosure.hpp"
#include "prims/jvm_misc.hpp"
#include "prims/jvmtiDeferredUpdates.hpp"
#include "prims/jvmtiExport.hpp"
#include "prims/jvmtiThreadState.inline.hpp"
#include "runtime/arguments.hpp"
#include "runtime/atomic.hpp"
#include "runtime/fieldDescriptor.inline.hpp"
#include "runtime/flags/jvmFlagLimit.hpp"
#include "runtime/deoptimization.hpp"
#include "runtime/frame.inline.hpp"
#include "runtime/handles.inline.hpp"
#include "runtime/handshake.hpp"
#include "runtime/init.hpp"
#include "runtime/interfaceSupport.inline.hpp"
#include "runtime/java.hpp"
#include "runtime/javaCalls.hpp"
#include "runtime/jniHandles.inline.hpp"
#include "runtime/jniPeriodicChecker.hpp"
#include "runtime/monitorDeflationThread.hpp"
#include "runtime/mutexLocker.hpp"
#include "runtime/nonJavaThread.hpp"
#include "runtime/objectMonitor.hpp"
#include "runtime/orderAccess.hpp"
#include "runtime/osThread.hpp"
#include "runtime/safepoint.hpp"
#include "runtime/safepointMechanism.inline.hpp"
#include "runtime/safepointVerifiers.hpp"
#include "runtime/serviceThread.hpp"
#include "runtime/sharedRuntime.hpp"
#include "runtime/stackFrameStream.inline.hpp"
#include "runtime/stackWatermarkSet.hpp"
#include "runtime/statSampler.hpp"
#include "runtime/task.hpp"
#include "runtime/thread.inline.hpp"
#include "runtime/threadCritical.hpp"
#include "runtime/threadSMR.inline.hpp"
#include "runtime/threadStatisticalInfo.hpp"
#include "runtime/threadWXSetters.inline.hpp"
#include "runtime/timer.hpp"
#include "runtime/timerTrace.hpp"
#include "runtime/vframe.inline.hpp"
#include "runtime/vframeArray.hpp"
#include "runtime/vframe_hp.hpp"
#include "runtime/vmThread.hpp"
#include "runtime/vmOperations.hpp"
#include "runtime/vm_version.hpp"
#include "services/attachListener.hpp"
#include "services/management.hpp"
#include "services/memTracker.hpp"
#include "services/threadService.hpp"
#include "utilities/align.hpp"
#include "utilities/copy.hpp"
#include "utilities/defaultStream.hpp"
#include "utilities/dtrace.hpp"
#include "utilities/events.hpp"
#include "utilities/macros.hpp"
#include "utilities/preserveException.hpp"
#include "utilities/spinYield.hpp"
#include "utilities/vmError.hpp"
#if INCLUDE_JVMCI
#include "jvmci/jvmci.hpp"
#include "jvmci/jvmciEnv.hpp"
#endif
#ifdef COMPILER1
#include "c1/c1_Compiler.hpp"
#endif
#ifdef COMPILER2
#include "opto/c2compiler.hpp"
#include "opto/idealGraphPrinter.hpp"
#endif
#if INCLUDE_RTM_OPT
#include "runtime/rtmLocking.hpp"
#endif
#if INCLUDE_JFR
#include "jfr/jfr.hpp"
#endif

// Initialization after module runtime initialization
void universe_post_module_init();  // must happen after call_initPhase2

#ifdef DTRACE_ENABLED

// Only bother with this argument setup if dtrace is available

  #define HOTSPOT_THREAD_PROBE_start HOTSPOT_THREAD_START
  #define HOTSPOT_THREAD_PROBE_stop HOTSPOT_THREAD_STOP

  #define DTRACE_THREAD_PROBE(probe, javathread)                           \
    {                                                                      \
      ResourceMark rm(this);                                               \
      int len = 0;                                                         \
      const char* name = (javathread)->name();                             \
      len = strlen(name);                                                  \
      HOTSPOT_THREAD_PROBE_##probe(/* probe = start, stop */               \
        (char *) name, len,                                                \
        java_lang_Thread::thread_id((javathread)->threadObj()),            \
        (uintptr_t) (javathread)->osthread()->thread_id(),                 \
        java_lang_Thread::is_daemon((javathread)->threadObj()));           \
    }

#else //  ndef DTRACE_ENABLED

  #define DTRACE_THREAD_PROBE(probe, javathread)

#endif // ndef DTRACE_ENABLED

#ifndef USE_LIBRARY_BASED_TLS_ONLY
// Current thread is maintained as a thread-local variable
THREAD_LOCAL Thread* Thread::_thr_current = NULL;
#endif

// ======= Thread ========
void* Thread::allocate(size_t size, bool throw_excpt, MEMFLAGS flags) {
  return throw_excpt ? AllocateHeap(size, flags, CURRENT_PC)
                       : AllocateHeap(size, flags, CURRENT_PC, AllocFailStrategy::RETURN_NULL);
}

void Thread::operator delete(void* p) {
  FreeHeap(p);
}

void JavaThread::smr_delete() {
  if (_on_thread_list) {
    ThreadsSMRSupport::smr_delete(this);
  } else {
    delete this;
  }
}

// Base class for all threads: VMThread, WatcherThread, ConcurrentMarkSweepThread,
// JavaThread

DEBUG_ONLY(Thread* Thread::_starting_thread = NULL;)

Thread::Thread() {

  DEBUG_ONLY(_run_state = PRE_CALL_RUN;)

  // stack and get_thread
  set_stack_base(NULL);
  set_stack_size(0);
  set_lgrp_id(-1);
  DEBUG_ONLY(clear_suspendible_thread();)

  // allocated data structures
  set_osthread(NULL);
  set_resource_area(new (mtThread)ResourceArea());
  DEBUG_ONLY(_current_resource_mark = NULL;)
  set_handle_area(new (mtThread) HandleArea(NULL));
  set_metadata_handles(new (ResourceObj::C_HEAP, mtClass) GrowableArray<Metadata*>(30, mtClass));
  set_last_handle_mark(NULL);
  DEBUG_ONLY(_missed_ic_stub_refill_verifier = NULL);

  // Initial value of zero ==> never claimed.
  _threads_do_token = 0;
  _threads_hazard_ptr = NULL;
  _threads_list_ptr = NULL;
  _nested_threads_hazard_ptr_cnt = 0;
  _rcu_counter = 0;

  // the handle mark links itself to last_handle_mark
  new HandleMark(this);

  // plain initialization
  debug_only(_owned_locks = NULL;)
  NOT_PRODUCT(_skip_gcalot = false;)
  _jvmti_env_iteration_count = 0;
  set_allocated_bytes(0);
  _current_pending_raw_monitor = NULL;

  // thread-specific hashCode stream generator state - Marsaglia shift-xor form
  _hashStateX = os::random();
  _hashStateY = 842502087;
  _hashStateZ = 0x8767;    // (int)(3579807591LL & 0xffff) ;
  _hashStateW = 273326509;

  // Many of the following fields are effectively final - immutable
  // Note that nascent threads can't use the Native Monitor-Mutex
  // construct until the _MutexEvent is initialized ...
  // CONSIDER: instead of using a fixed set of purpose-dedicated ParkEvents
  // we might instead use a stack of ParkEvents that we could provision on-demand.
  // The stack would act as a cache to avoid calls to ParkEvent::Allocate()
  // and ::Release()
  _ParkEvent   = ParkEvent::Allocate(this);

#ifdef CHECK_UNHANDLED_OOPS
  if (CheckUnhandledOops) {
    _unhandled_oops = new UnhandledOops(this);
  }
#endif // CHECK_UNHANDLED_OOPS

  // Notify the barrier set that a thread is being created. The initial
  // thread is created before the barrier set is available.  The call to
  // BarrierSet::on_thread_create() for this thread is therefore deferred
  // to BarrierSet::set_barrier_set().
  BarrierSet* const barrier_set = BarrierSet::barrier_set();
  if (barrier_set != NULL) {
    barrier_set->on_thread_create(this);
  } else {
    // Only the main thread should be created before the barrier set
    // and that happens just before Thread::current is set. No other thread
    // can attach as the VM is not created yet, so they can't execute this code.
    // If the main thread creates other threads before the barrier set that is an error.
    assert(Thread::current_or_null() == NULL, "creating thread before barrier set");
  }

  MACOS_AARCH64_ONLY(DEBUG_ONLY(_wx_init = false));
}

void Thread::initialize_tlab() {
  if (UseTLAB) {
    tlab().initialize();
  }
}

void Thread::initialize_thread_current() {
#ifndef USE_LIBRARY_BASED_TLS_ONLY
  assert(_thr_current == NULL, "Thread::current already initialized");
  _thr_current = this;
#endif
  assert(ThreadLocalStorage::thread() == NULL, "ThreadLocalStorage::thread already initialized");
  ThreadLocalStorage::set_thread(this);
  assert(Thread::current() == ThreadLocalStorage::thread(), "TLS mismatch!");
}

void Thread::clear_thread_current() {
  assert(Thread::current() == ThreadLocalStorage::thread(), "TLS mismatch!");
#ifndef USE_LIBRARY_BASED_TLS_ONLY
  _thr_current = NULL;
#endif
  ThreadLocalStorage::set_thread(NULL);
}

void Thread::record_stack_base_and_size() {
  // Note: at this point, Thread object is not yet initialized. Do not rely on
  // any members being initialized. Do not rely on Thread::current() being set.
  // If possible, refrain from doing anything which may crash or assert since
  // quite probably those crash dumps will be useless.
  set_stack_base(os::current_stack_base());
  set_stack_size(os::current_stack_size());

  // Set stack limits after thread is initialized.
  if (is_Java_thread()) {
    JavaThread::cast(this)->stack_overflow_state()->initialize(stack_base(), stack_end());
  }
}

void Thread::register_thread_stack_with_NMT() {
  MemTracker::record_thread_stack(stack_end(), stack_size());
}

void Thread::unregister_thread_stack_with_NMT() {
  MemTracker::release_thread_stack(stack_end(), stack_size());
}

void Thread::call_run() {
  DEBUG_ONLY(_run_state = CALL_RUN;)

  // At this point, Thread object should be fully initialized and
  // Thread::current() should be set.

  assert(Thread::current_or_null() != NULL, "current thread is unset");
  assert(Thread::current_or_null() == this, "current thread is wrong");

  // Perform common initialization actions

  MACOS_AARCH64_ONLY(this->init_wx());

  register_thread_stack_with_NMT();

  JFR_ONLY(Jfr::on_thread_start(this);)

  log_debug(os, thread)("Thread " UINTX_FORMAT " stack dimensions: "
    PTR_FORMAT "-" PTR_FORMAT " (" SIZE_FORMAT "k).",
    os::current_thread_id(), p2i(stack_end()),
    p2i(stack_base()), stack_size()/1024);

  // Perform <ChildClass> initialization actions
  DEBUG_ONLY(_run_state = PRE_RUN;)
  this->pre_run();

  // Invoke <ChildClass>::run()
  DEBUG_ONLY(_run_state = RUN;)
  this->run();
  // Returned from <ChildClass>::run(). Thread finished.

  // Perform common tear-down actions

  assert(Thread::current_or_null() != NULL, "current thread is unset");
  assert(Thread::current_or_null() == this, "current thread is wrong");

  // Perform <ChildClass> tear-down actions
  DEBUG_ONLY(_run_state = POST_RUN;)
  this->post_run();

  // Note: at this point the thread object may already have deleted itself,
  // so from here on do not dereference *this*. Not all thread types currently
  // delete themselves when they terminate. But no thread should ever be deleted
  // asynchronously with respect to its termination - that is what _run_state can
  // be used to check.

  assert(Thread::current_or_null() == NULL, "current thread still present");
}

Thread::~Thread() {

  // Attached threads will remain in PRE_CALL_RUN, as will threads that don't actually
  // get started due to errors etc. Any active thread should at least reach post_run
  // before it is deleted (usually in post_run()).
  assert(_run_state == PRE_CALL_RUN ||
         _run_state == POST_RUN, "Active Thread deleted before post_run(): "
         "_run_state=%d", (int)_run_state);

  // Notify the barrier set that a thread is being destroyed. Note that a barrier
  // set might not be available if we encountered errors during bootstrapping.
  BarrierSet* const barrier_set = BarrierSet::barrier_set();
  if (barrier_set != NULL) {
    barrier_set->on_thread_destroy(this);
  }

  // deallocate data structures
  delete resource_area();
  // since the handle marks are using the handle area, we have to deallocated the root
  // handle mark before deallocating the thread's handle area,
  assert(last_handle_mark() != NULL, "check we have an element");
  delete last_handle_mark();
  assert(last_handle_mark() == NULL, "check we have reached the end");

  ParkEvent::Release(_ParkEvent);
  // Set to NULL as a termination indicator for has_terminated().
  Atomic::store(&_ParkEvent, (ParkEvent*)NULL);

  delete handle_area();
  delete metadata_handles();

  // osthread() can be NULL, if creation of thread failed.
  if (osthread() != NULL) os::free_thread(osthread());

  // Clear Thread::current if thread is deleting itself and it has not
  // already been done. This must be done before the memory is deallocated.
  // Needed to ensure JNI correctly detects non-attached threads.
  if (this == Thread::current_or_null()) {
    Thread::clear_thread_current();
  }

  CHECK_UNHANDLED_OOPS_ONLY(if (CheckUnhandledOops) delete unhandled_oops();)
}

#ifdef ASSERT
// A JavaThread is considered dangling if it not handshake-safe with respect to
// the current thread, it is not on a ThreadsList, or not at safepoint.
void Thread::check_for_dangling_thread_pointer(Thread *thread) {
  assert(!thread->is_Java_thread() ||
         JavaThread::cast(thread)->is_handshake_safe_for(Thread::current()) ||
         !JavaThread::cast(thread)->on_thread_list() ||
         SafepointSynchronize::is_at_safepoint() ||
         ThreadsSMRSupport::is_a_protected_JavaThread_with_lock(JavaThread::cast(thread)),
         "possibility of dangling Thread pointer");
}
#endif

// Is the target JavaThread protected by the calling Thread or by some other
// mechanism?
//
bool Thread::is_JavaThread_protected(const JavaThread* target) {
  Thread* current_thread = Thread::current();

  // Do the simplest check first:
  if (SafepointSynchronize::is_at_safepoint()) {
    // The target is protected since JavaThreads cannot exit
    // while we're at a safepoint.
    return true;
  }

  // If the target hasn't been started yet then it is trivially
  // "protected". We assume the caller is the thread that will do
  // the starting.
  if (target->osthread() == NULL || target->osthread()->get_state() <= INITIALIZED) {
    return true;
  }

  // Now make the simple checks based on who the caller is:
  if (current_thread == target || Threads_lock->owner() == current_thread) {
    // Target JavaThread is self or calling thread owns the Threads_lock.
    // Second check is the same as Threads_lock->owner_is_self(),
    // but we already have the current thread so check directly.
    return true;
  }

  // Check the ThreadsLists associated with the calling thread (if any)
  // to see if one of them protects the target JavaThread:
  if (is_JavaThread_protected_by_TLH(target)) {
    return true;
  }

  // Use this debug code with -XX:+UseNewCode to diagnose locations that
  // are missing a ThreadsListHandle or other protection mechanism:
  // guarantee(!UseNewCode, "current_thread=" INTPTR_FORMAT " is not protecting target="
  //           INTPTR_FORMAT, p2i(current_thread), p2i(target));

  // Note: Since 'target' isn't protected by a TLH, the call to
  // target->is_handshake_safe_for() may crash, but we have debug bits so
  // we'll be able to figure out what protection mechanism is missing.
  assert(target->is_handshake_safe_for(current_thread), "JavaThread=" INTPTR_FORMAT
         " is not protected and not handshake safe.", p2i(target));

  // The target JavaThread is not protected so it is not safe to query:
  return false;
}

// Is the target JavaThread protected by a ThreadsListHandle (TLH) associated
// with the calling Thread?
//
bool Thread::is_JavaThread_protected_by_TLH(const JavaThread* target) {
  Thread* current_thread = Thread::current();

  // Check the ThreadsLists associated with the calling thread (if any)
  // to see if one of them protects the target JavaThread:
  for (SafeThreadsListPtr* stlp = current_thread->_threads_list_ptr;
       stlp != NULL; stlp = stlp->previous()) {
    if (stlp->list()->includes(target)) {
      // The target JavaThread is protected by this ThreadsList:
      return true;
    }
  }

  // The target JavaThread is not protected by a TLH so it is not safe to query:
  return false;
}

ThreadPriority Thread::get_priority(const Thread* const thread) {
  ThreadPriority priority;
  // Can return an error!
  (void)os::get_priority(thread, priority);
  assert(MinPriority <= priority && priority <= MaxPriority, "non-Java priority found");
  return priority;
}

void Thread::set_priority(Thread* thread, ThreadPriority priority) {
  debug_only(check_for_dangling_thread_pointer(thread);)
  // Can return an error!
  (void)os::set_priority(thread, priority);
}


void Thread::start(Thread* thread) {
  // Start is different from resume in that its safety is guaranteed by context or
  // being called from a Java method synchronized on the Thread object.
  if (thread->is_Java_thread()) {
    // Initialize the thread state to RUNNABLE before starting this thread.
    // Can not set it after the thread started because we do not know the
    // exact thread state at that time. It could be in MONITOR_WAIT or
    // in SLEEPING or some other state.
    java_lang_Thread::set_thread_status(JavaThread::cast(thread)->threadObj(),
                                        JavaThreadStatus::RUNNABLE);
  }
  os::start_thread(thread);
}

// GC Support
bool Thread::claim_par_threads_do(uintx claim_token) {
  uintx token = _threads_do_token;
  if (token != claim_token) {
    uintx res = Atomic::cmpxchg(&_threads_do_token, token, claim_token);
    if (res == token) {
      return true;
    }
    guarantee(res == claim_token, "invariant");
  }
  return false;
}

void Thread::oops_do_no_frames(OopClosure* f, CodeBlobClosure* cf) {
  // Do oop for ThreadShadow
  f->do_oop((oop*)&_pending_exception);
  handle_area()->oops_do(f);
}

// If the caller is a NamedThread, then remember, in the current scope,
// the given JavaThread in its _processed_thread field.
class RememberProcessedThread: public StackObj {
  NamedThread* _cur_thr;
public:
  RememberProcessedThread(Thread* thread) {
    Thread* self = Thread::current();
    if (self->is_Named_thread()) {
      _cur_thr = (NamedThread *)self;
      assert(_cur_thr->processed_thread() == NULL, "nesting not supported");
      _cur_thr->set_processed_thread(thread);
    } else {
      _cur_thr = NULL;
    }
  }

  ~RememberProcessedThread() {
    if (_cur_thr) {
      assert(_cur_thr->processed_thread() != NULL, "nesting not supported");
      _cur_thr->set_processed_thread(NULL);
    }
  }
};

void Thread::oops_do(OopClosure* f, CodeBlobClosure* cf) {
  // Record JavaThread to GC thread
  RememberProcessedThread rpt(this);
  oops_do_no_frames(f, cf);
  oops_do_frames(f, cf);
}

void Thread::metadata_handles_do(void f(Metadata*)) {
  // Only walk the Handles in Thread.
  if (metadata_handles() != NULL) {
    for (int i = 0; i< metadata_handles()->length(); i++) {
      f(metadata_handles()->at(i));
    }
  }
}

void Thread::print_on(outputStream* st, bool print_extended_info) const {
  // get_priority assumes osthread initialized
  if (osthread() != NULL) {
    int os_prio;
    if (os::get_native_priority(this, &os_prio) == OS_OK) {
      st->print("os_prio=%d ", os_prio);
    }

    st->print("cpu=%.2fms ",
              os::thread_cpu_time(const_cast<Thread*>(this), true) / 1000000.0
              );
    st->print("elapsed=%.2fs ",
              _statistical_info.getElapsedTime() / 1000.0
              );
    if (is_Java_thread() && (PrintExtendedThreadInfo || print_extended_info)) {
      size_t allocated_bytes = (size_t) const_cast<Thread*>(this)->cooked_allocated_bytes();
      st->print("allocated=" SIZE_FORMAT "%s ",
                byte_size_in_proper_unit(allocated_bytes),
                proper_unit_for_byte_size(allocated_bytes)
                );
      st->print("defined_classes=" INT64_FORMAT " ", _statistical_info.getDefineClassCount());
    }

    st->print("tid=" INTPTR_FORMAT " ", p2i(this));
    if (!is_Java_thread() || !JavaThread::cast(this)->is_vthread_mounted()) {
      osthread()->print_on(st);
    }
  }
  ThreadsSMRSupport::print_info_on(this, st);
  st->print(" ");
  debug_only(if (WizardMode) print_owned_locks_on(st);)
}

void Thread::print() const { print_on(tty); }

// Thread::print_on_error() is called by fatal error handler. Don't use
// any lock or allocate memory.
void Thread::print_on_error(outputStream* st, char* buf, int buflen) const {
  assert(!(is_Compiler_thread() || is_Java_thread()), "Can't call name() here if it allocates");

  st->print("%s \"%s\"", type_name(), name());

  OSThread* os_thr = osthread();
  if (os_thr != NULL) {
    if (os_thr->get_state() != ZOMBIE) {
      st->print(" [stack: " PTR_FORMAT "," PTR_FORMAT "]",
                p2i(stack_end()), p2i(stack_base()));
      st->print(" [id=%d]", osthread()->thread_id());
    } else {
      st->print(" terminated");
    }
  } else {
    st->print(" unknown state (no osThread)");
  }
  ThreadsSMRSupport::print_info_on(this, st);
}

void Thread::print_value_on(outputStream* st) const {
  if (is_Named_thread()) {
    st->print(" \"%s\" ", name());
  }
  st->print(INTPTR_FORMAT, p2i(this));   // print address
}

#ifdef ASSERT
void Thread::print_owned_locks_on(outputStream* st) const {
  Mutex* cur = _owned_locks;
  if (cur == NULL) {
    st->print(" (no locks) ");
  } else {
    st->print_cr(" Locks owned:");
    while (cur) {
      cur->print_on(st);
      cur = cur->next();
    }
  }
}
#endif // ASSERT

// We had to move these methods here, because vm threads get into ObjectSynchronizer::enter
// However, there is a note in JavaThread::is_lock_owned() about the VM threads not being
// used for compilation in the future. If that change is made, the need for these methods
// should be revisited, and they should be removed if possible.

bool Thread::is_lock_owned(address adr) const {
  return is_in_full_stack(adr);
}

bool Thread::set_as_starting_thread() {
  assert(_starting_thread == NULL, "already initialized: "
         "_starting_thread=" INTPTR_FORMAT, p2i(_starting_thread));
  // NOTE: this must be called inside the main thread.
  DEBUG_ONLY(_starting_thread = this;)
  return os::create_main_thread(JavaThread::cast(this));
}

static void initialize_class(Symbol* class_name, TRAPS) {
  Klass* klass = SystemDictionary::resolve_or_fail(class_name, true, CHECK);
  InstanceKlass::cast(klass)->initialize(CHECK);
}


// Creates the initial ThreadGroup
static Handle create_initial_thread_group(TRAPS) {
  Handle system_instance = JavaCalls::construct_new_instance(
                            vmClasses::ThreadGroup_klass(),
                            vmSymbols::void_method_signature(),
                            CHECK_NH);
  Universe::set_system_thread_group(system_instance());

  Handle string = java_lang_String::create_from_str("main", CHECK_NH);
  Handle main_instance = JavaCalls::construct_new_instance(
                            vmClasses::ThreadGroup_klass(),
                            vmSymbols::threadgroup_string_void_signature(),
                            system_instance,
                            string,
                            CHECK_NH);
  return main_instance;
}

// Creates the initial Thread, and sets it to running.
static void create_initial_thread(Handle thread_group, JavaThread* thread,
                                 TRAPS) {
  InstanceKlass* ik = vmClasses::Thread_klass();
  assert(ik->is_initialized(), "must be");
  instanceHandle thread_oop = ik->allocate_instance_handle(CHECK);

  // Cannot use JavaCalls::construct_new_instance because the java.lang.Thread
  // constructor calls Thread.current(), which must be set here for the
  // initial thread.
  java_lang_Thread::set_thread(thread_oop(), thread);
  thread->set_threadOopHandles(thread_oop());

  Handle string = java_lang_String::create_from_str("main", CHECK);

  JavaValue result(T_VOID);
  JavaCalls::call_special(&result, thread_oop,
                          ik,
                          vmSymbols::object_initializer_name(),
                          vmSymbols::threadgroup_string_void_signature(),
                          thread_group,
                          string,
                          CHECK);

  // Set thread status to running since main thread has
  // been started and running.
  java_lang_Thread::set_thread_status(thread_oop(),
                                      JavaThreadStatus::RUNNABLE);
}

// Extract version and vendor specific information from
// java.lang.VersionProps fields.
// Returned char* is allocated in the thread's resource area
// so must be copied for permanency.
static const char* get_java_version_info(InstanceKlass* ik,
                                         Symbol* field_name) {
  fieldDescriptor fd;
  bool found = ik != NULL &&
               ik->find_local_field(field_name,
                                    vmSymbols::string_signature(), &fd);
  if (found) {
    oop name_oop = ik->java_mirror()->obj_field(fd.offset());
    if (name_oop == NULL) {
      return NULL;
    }
    const char* name = java_lang_String::as_utf8_string(name_oop);
    return name;
  } else {
    return NULL;
  }
}

// General purpose hook into Java code, run once when the VM is initialized.
// The Java library method itself may be changed independently from the VM.
static void call_postVMInitHook(TRAPS) {
  Klass* klass = SystemDictionary::resolve_or_null(vmSymbols::jdk_internal_vm_PostVMInitHook(), THREAD);
  if (klass != NULL) {
    JavaValue result(T_VOID);
    JavaCalls::call_static(&result, klass, vmSymbols::run_method_name(),
                           vmSymbols::void_method_signature(),
                           CHECK);
  }
}

// Initialized by VMThread at vm_global_init
static OopStorage* _thread_oop_storage = NULL;

OopStorage* JavaThread::thread_oop_storage() {
  assert(_thread_oop_storage != NULL, "not yet initialized");
  return _thread_oop_storage;
}

void JavaThread::set_threadOopHandles(oop p) {
  assert(_thread_oop_storage != NULL, "not yet initialized");
  _threadObj   = OopHandle(_thread_oop_storage, p);
  _vthread     = OopHandle(_thread_oop_storage, p);
  _mounted_vthread = OopHandle(_thread_oop_storage, NULL);
  _scopeLocalCache = OopHandle(_thread_oop_storage, NULL);
}

oop JavaThread::threadObj() const {
  return _threadObj.resolve();
}

oop JavaThread::vthread() const {
  return _vthread.resolve();
}

void JavaThread::set_vthread(oop p) {
  assert(_thread_oop_storage != NULL, "not yet initialized");
  _vthread.replace(p);
}

oop JavaThread::mounted_vthread() const {
  return _mounted_vthread.resolve();
}

void JavaThread::set_mounted_vthread(oop p) {
  assert(_thread_oop_storage != NULL, "not yet initialized");
  _mounted_vthread.replace(p);
}

oop JavaThread::scopeLocalCache() const {
  return _scopeLocalCache.resolve();
}

void JavaThread::set_scopeLocalCache(oop p) {
  assert(_thread_oop_storage != NULL, "not yet initialized");
  _scopeLocalCache.replace(p);
}

void JavaThread::allocate_threadObj(Handle thread_group, const char* thread_name,
                                    bool daemon, TRAPS) {
  assert(thread_group.not_null(), "thread group should be specified");
  assert(threadObj() == NULL, "should only create Java thread object once");

  InstanceKlass* ik = vmClasses::Thread_klass();
  assert(ik->is_initialized(), "must be");
  instanceHandle thread_oop = ik->allocate_instance_handle(CHECK);

  // We are called from jni_AttachCurrentThread/jni_AttachCurrentThreadAsDaemon.
  // We cannot use JavaCalls::construct_new_instance because the java.lang.Thread
  // constructor calls Thread.current(), which must be set here.
  java_lang_Thread::set_thread(thread_oop(), this);
  set_threadOopHandles(thread_oop());

  JavaValue result(T_VOID);
  if (thread_name != NULL) {
    Handle name = java_lang_String::create_from_str(thread_name, CHECK);
    // Thread gets assigned specified name and null target
    JavaCalls::call_special(&result,
                            thread_oop,
                            ik,
                            vmSymbols::object_initializer_name(),
                            vmSymbols::threadgroup_string_void_signature(),
                            thread_group,
                            name,
                            THREAD);
  } else {
    // Thread gets assigned name "Thread-nnn" and null target
    // (java.lang.Thread doesn't have a constructor taking only a ThreadGroup argument)
    JavaCalls::call_special(&result,
                            thread_oop,
                            ik,
                            vmSymbols::object_initializer_name(),
                            vmSymbols::threadgroup_runnable_void_signature(),
                            thread_group,
                            Handle(),
                            THREAD);
  }
  os::set_priority(this, NormPriority);

  if (daemon) {
    java_lang_Thread::set_daemon(thread_oop());
  }
}

// ======= JavaThread ========

#if INCLUDE_JVMCI

jlong* JavaThread::_jvmci_old_thread_counters;

bool jvmci_counters_include(JavaThread* thread) {
  return !JVMCICountersExcludeCompiler || !thread->is_Compiler_thread();
}

void JavaThread::collect_counters(jlong* array, int length) {
  assert(length == JVMCICounterSize, "wrong value");
  for (int i = 0; i < length; i++) {
    array[i] = _jvmci_old_thread_counters[i];
  }
  for (JavaThread* tp : ThreadsListHandle()) {
    if (jvmci_counters_include(tp)) {
      for (int i = 0; i < length; i++) {
        array[i] += tp->_jvmci_counters[i];
      }
    }
  }
}

// Attempt to enlarge the array for per thread counters.
jlong* resize_counters_array(jlong* old_counters, int current_size, int new_size) {
  jlong* new_counters = NEW_C_HEAP_ARRAY_RETURN_NULL(jlong, new_size, mtJVMCI);
  if (new_counters == NULL) {
    return NULL;
  }
  if (old_counters == NULL) {
    old_counters = new_counters;
    memset(old_counters, 0, sizeof(jlong) * new_size);
  } else {
    for (int i = 0; i < MIN2((int) current_size, new_size); i++) {
      new_counters[i] = old_counters[i];
    }
    if (new_size > current_size) {
      memset(new_counters + current_size, 0, sizeof(jlong) * (new_size - current_size));
    }
    FREE_C_HEAP_ARRAY(jlong, old_counters);
  }
  return new_counters;
}

// Attempt to enlarge the array for per thread counters.
bool JavaThread::resize_counters(int current_size, int new_size) {
  jlong* new_counters = resize_counters_array(_jvmci_counters, current_size, new_size);
  if (new_counters == NULL) {
    return false;
  } else {
    _jvmci_counters = new_counters;
    return true;
  }
}

class VM_JVMCIResizeCounters : public VM_Operation {
 private:
  int _new_size;
  bool _failed;

 public:
  VM_JVMCIResizeCounters(int new_size) : _new_size(new_size), _failed(false) { }
  VMOp_Type type()                  const        { return VMOp_JVMCIResizeCounters; }
  bool allow_nested_vm_operations() const        { return true; }
  void doit() {
    // Resize the old thread counters array
    jlong* new_counters = resize_counters_array(JavaThread::_jvmci_old_thread_counters, JVMCICounterSize, _new_size);
    if (new_counters == NULL) {
      _failed = true;
      return;
    } else {
      JavaThread::_jvmci_old_thread_counters = new_counters;
    }

    // Now resize each threads array
    for (JavaThread* tp : ThreadsListHandle()) {
      if (!tp->resize_counters(JVMCICounterSize, _new_size)) {
        _failed = true;
        break;
      }
    }
    if (!_failed) {
      JVMCICounterSize = _new_size;
    }
  }

  bool failed() { return _failed; }
};

bool JavaThread::resize_all_jvmci_counters(int new_size) {
  VM_JVMCIResizeCounters op(new_size);
  VMThread::execute(&op);
  return !op.failed();
}

#endif // INCLUDE_JVMCI

#ifdef ASSERT
// Checks safepoint allowed and clears unhandled oops at potential safepoints.
void JavaThread::check_possible_safepoint() {
  if (_no_safepoint_count > 0) {
    print_owned_locks();
    assert(false, "Possible safepoint reached by thread that does not allow it");
  }
#ifdef CHECK_UNHANDLED_OOPS
  // Clear unhandled oops in JavaThreads so we get a crash right away.
  clear_unhandled_oops();
#endif // CHECK_UNHANDLED_OOPS

  // Macos/aarch64 should be in the right state for safepoint (e.g.
  // deoptimization needs WXWrite).  Crashes caused by the wrong state rarely
  // happens in practice, making such issues hard to find and reproduce.
#if defined(__APPLE__) && defined(AARCH64)
  if (AssertWXAtThreadSync) {
    assert_wx_state(WXWrite);
  }
#endif
}

void JavaThread::check_for_valid_safepoint_state() {
  // Check NoSafepointVerifier, which is implied by locks taken that can be
  // shared with the VM thread.  This makes sure that no locks with allow_vm_block
  // are held.
  check_possible_safepoint();

  if (thread_state() != _thread_in_vm) {
    fatal("LEAF method calling lock?");
  }

  if (GCALotAtAllSafepoints) {
    // We could enter a safepoint here and thus have a gc
    InterfaceSupport::check_gc_alot();
  }
}
#endif // ASSERT

// A JavaThread is a normal Java thread

JavaThread::JavaThread() :
  // Initialize fields

  _on_thread_list(false),
  DEBUG_ONLY(_java_call_counter(0) COMMA)
  _entry_point(nullptr),
  _deopt_mark(nullptr),
  _deopt_nmethod(nullptr),
  _vframe_array_head(nullptr),
  _vframe_array_last(nullptr),
  _jvmti_deferred_updates(nullptr),
  _keepalive_cleanup(new (ResourceObj::C_HEAP, mtInternal) GrowableArray<WeakHandle>(16, mtInternal)),
  _callee_target(nullptr),
  _vm_result(nullptr),
  _vm_result_2(nullptr),

  _current_pending_monitor(NULL),
  _current_pending_monitor_is_from_java(true),
  _current_waiting_monitor(NULL),
  _active_handles(NULL),
  _free_handle_block(NULL),
  _Stalled(0),

  _monitor_chunks(nullptr),

  _suspend_flags(0),
  _pending_async_exception(nullptr),
#ifdef ASSERT
  _is_unsafe_access_error(false),
#endif

  _thread_state(_thread_new),
  _saved_exception_pc(nullptr),
#ifdef ASSERT
  _no_safepoint_count(0),
  _visited_for_critical_count(false),
#endif

  _terminated(_not_terminated),
  _in_deopt_handler(0),
  _doing_unsafe_access(false),
  _do_not_unlock_if_synchronized(false),
#if INCLUDE_JVMTI
  _is_in_VTMT(false),
  _is_VTMT_disabler(false),
#endif
  _jni_attach_state(_not_attaching_via_jni),
#if INCLUDE_JVMCI
  _pending_deoptimization(-1),
  _pending_monitorenter(false),
  _pending_transfer_to_interpreter(false),
  _in_retryable_allocation(false),
  _pending_failed_speculation(0),
  _jvmci{nullptr},
  _jvmci_counters(nullptr),
  _jvmci_reserved0(0),
  _jvmci_reserved1(0),
  _jvmci_reserved_oop0(nullptr),
#endif // INCLUDE_JVMCI

  _exception_oop(oop()),
  _exception_pc(0),
  _exception_handler_pc(0),
  _is_method_handle_return(0),

  _jni_active_critical(0),
  _pending_jni_exception_check_fn(nullptr),
  _depth_first_number(0),

  // JVMTI PopFrame support
  _popframe_condition(popframe_inactive),
  _frames_to_pop_failed_realloc(0),

  _cont_entry(nullptr),
  _cont_yield(false),
  _cont_preempt(false),
  _cont_fastpath_thread_state(1),
  _cont_fastpath(0),
  _held_monitor_count(0),

  _handshake(this),

  _popframe_preserved_args(nullptr),
  _popframe_preserved_args_size(0),

  _jvmti_thread_state(nullptr),
  _interp_only_mode(0),
  _should_post_on_exceptions_flag(JNI_FALSE),
  _thread_stat(new ThreadStatistics()),

  _parker(),

  _class_to_be_initialized(nullptr),

  _SleepEvent(ParkEvent::Allocate(this))
{
  set_jni_functions(jni_functions());

#if INCLUDE_JVMCI
  assert(_jvmci._implicit_exception_pc == nullptr, "must be");
  if (JVMCICounterSize > 0) {
    resize_counters(0, (int) JVMCICounterSize);
  }
#endif // INCLUDE_JVMCI

  // Setup safepoint state info for this thread
  ThreadSafepointState::create(this);

  SafepointMechanism::initialize_header(this);

  set_requires_cross_modify_fence(false);

  pd_initialize();
  assert(deferred_card_mark().is_empty(), "Default MemRegion ctor");
}

JavaThread::JavaThread(bool is_attaching_via_jni) : JavaThread() {
  if (is_attaching_via_jni) {
    _jni_attach_state = _attaching_via_jni;
  }
}


// interrupt support

void JavaThread::interrupt() {
  // All callers should have 'this' thread protected by a
  // ThreadsListHandle so that it cannot terminate and deallocate
  // itself.
  debug_only(check_for_dangling_thread_pointer(this);)

  // For Windows _interrupt_event
  WINDOWS_ONLY(osthread()->set_interrupted(true);)

  // For Thread.sleep
  _SleepEvent->unpark();

  // For JSR166 LockSupport.park
  parker()->unpark();

  // For ObjectMonitor and JvmtiRawMonitor
  _ParkEvent->unpark();
}


bool JavaThread::is_interrupted(bool clear_interrupted) {
  debug_only(check_for_dangling_thread_pointer(this);)

  if (_threadObj.peek() == NULL) {
    // If there is no j.l.Thread then it is impossible to have
    // been interrupted. We can find NULL during VM initialization
    // or when a JNI thread is still in the process of attaching.
    // In such cases this must be the current thread.
    assert(this == Thread::current(), "invariant");
    return false;
  }

  bool interrupted = java_lang_Thread::interrupted(threadObj());

  // NOTE that since there is no "lock" around the interrupt and
  // is_interrupted operations, there is the possibility that the
  // interrupted flag will be "false" but that the
  // low-level events will be in the signaled state. This is
  // intentional. The effect of this is that Object.wait() and
  // LockSupport.park() will appear to have a spurious wakeup, which
  // is allowed and not harmful, and the possibility is so rare that
  // it is not worth the added complexity to add yet another lock.
  // For the sleep event an explicit reset is performed on entry
  // to JavaThread::sleep, so there is no early return. It has also been
  // recommended not to put the interrupted flag into the "event"
  // structure because it hides the issue.
  // Also, because there is no lock, we must only clear the interrupt
  // state if we are going to report that we were interrupted; otherwise
  // an interrupt that happens just after we read the field would be lost.
  if (interrupted && clear_interrupted) {
    assert(this == Thread::current(), "only the current thread can clear");
    java_lang_Thread::set_interrupted(threadObj(), false);
    WINDOWS_ONLY(osthread()->set_interrupted(false);)
  }

  return interrupted;
}

void JavaThread::block_if_vm_exited() {
  if (_terminated == _vm_exited) {
    // _vm_exited is set at safepoint, and Threads_lock is never released
    // we will block here forever.
    // Here we can be doing a jump from a safe state to an unsafe state without
    // proper transition, but it happens after the final safepoint has begun.
    set_thread_state(_thread_in_vm);
    Threads_lock->lock();
    ShouldNotReachHere();
  }
}

JavaThread::JavaThread(ThreadFunction entry_point, size_t stack_sz) : JavaThread() {
  _jni_attach_state = _not_attaching_via_jni;
  set_entry_point(entry_point);
  // Create the native thread itself.
  // %note runtime_23
  os::ThreadType thr_type = os::java_thread;
  thr_type = entry_point == &CompilerThread::thread_entry ? os::compiler_thread :
                                                            os::java_thread;
  os::create_thread(this, thr_type, stack_sz);
  // The _osthread may be NULL here because we ran out of memory (too many threads active).
  // We need to throw and OutOfMemoryError - however we cannot do this here because the caller
  // may hold a lock and all locks must be unlocked before throwing the exception (throwing
  // the exception consists of creating the exception object & initializing it, initialization
  // will leave the VM via a JavaCall and then all locks must be unlocked).
  //
  // The thread is still suspended when we reach here. Thread must be explicit started
  // by creator! Furthermore, the thread must also explicitly be added to the Threads list
  // by calling Threads:add. The reason why this is not done here, is because the thread
  // object must be fully initialized (take a look at JVM_Start)
}

JavaThread::~JavaThread() {

  // Ask ServiceThread to release the threadObj OopHandle
  ServiceThread::add_oop_handle_release(_threadObj);
  ServiceThread::add_oop_handle_release(_vthread);
  ServiceThread::add_oop_handle_release(_mounted_vthread);

  // Return the sleep event to the free list
  ParkEvent::Release(_SleepEvent);
  _SleepEvent = NULL;

  // Free any remaining  previous UnrollBlock
  vframeArray* old_array = vframe_array_last();

  if (old_array != NULL) {
    Deoptimization::UnrollBlock* old_info = old_array->unroll_block();
    old_array->set_unroll_block(NULL);
    delete old_info;
    delete old_array;
  }

  JvmtiDeferredUpdates* updates = deferred_updates();
  if (updates != NULL) {
    // This can only happen if thread is destroyed before deoptimization occurs.
    assert(updates->count() > 0, "Updates holder not deleted");
    // free deferred updates.
    delete updates;
    set_deferred_updates(NULL);
  }

  // All Java related clean up happens in exit
  ThreadSafepointState::destroy(this);
  if (_thread_stat != NULL) delete _thread_stat;

#if INCLUDE_JVMCI
  if (JVMCICounterSize > 0) {
    FREE_C_HEAP_ARRAY(jlong, _jvmci_counters);
  }
#endif // INCLUDE_JVMCI
}


// First JavaThread specific code executed by a new Java thread.
void JavaThread::pre_run() {
  // empty - see comments in run()
}

// The main routine called by a new Java thread. This isn't overridden
// by subclasses, instead different subclasses define a different "entry_point"
// which defines the actual logic for that kind of thread.
void JavaThread::run() {
  // initialize thread-local alloc buffer related fields
  initialize_tlab();

  _stack_overflow_state.create_stack_guard_pages();

  cache_global_variables();

  // Thread is now sufficiently initialized to be handled by the safepoint code as being
  // in the VM. Change thread state from _thread_new to _thread_in_vm
  assert(this->thread_state() == _thread_new, "wrong thread state");
  set_thread_state(_thread_in_vm);

  // Before a thread is on the threads list it is always safe, so after leaving the
  // _thread_new we should emit a instruction barrier. The distance to modified code
  // from here is probably far enough, but this is consistent and safe.
  OrderAccess::cross_modify_fence();

  assert(JavaThread::current() == this, "sanity check");
  assert(!Thread::current()->owns_locks(), "sanity check");

  DTRACE_THREAD_PROBE(start, this);

  // This operation might block. We call that after all safepoint checks for a new thread has
  // been completed.
  set_active_handles(JNIHandleBlock::allocate_block());

  if (JvmtiExport::should_post_thread_life()) {
    JvmtiExport::post_thread_start(this);

  }

  // We call another function to do the rest so we are sure that the stack addresses used
  // from there will be lower than the stack base just computed.
  thread_main_inner();
}

void JavaThread::thread_main_inner() {
  assert(JavaThread::current() == this, "sanity check");
  assert(_threadObj.peek() != NULL, "just checking");

  // Execute thread entry point unless this thread has a pending exception
  // or has been stopped before starting.
  // Note: Due to JVM_StopThread we can have pending exceptions already!
  if (!this->has_pending_exception() &&
      !java_lang_Thread::is_stillborn(this->threadObj())) {
    {
      ResourceMark rm(this);
      this->set_native_thread_name(this->name());
    }
    HandleMark hm(this);
    this->entry_point()(this, this);
  }

  DTRACE_THREAD_PROBE(stop, this);

  // Cleanup is handled in post_run()
}

// Shared teardown for all JavaThreads
void JavaThread::post_run() {
  this->exit(false);
  this->unregister_thread_stack_with_NMT();
  // Defer deletion to here to ensure 'this' is still referenceable in call_run
  // for any shared tear-down.
  this->smr_delete();
}

static void ensure_join(JavaThread* thread) {
  // We do not need to grab the Threads_lock, since we are operating on ourself.
  Handle threadObj(thread, thread->threadObj());
  assert(threadObj.not_null(), "java thread object must exist");
  ObjectLocker lock(threadObj, thread);
  // Ignore pending exception (ThreadDeath), since we are exiting anyway
  thread->clear_pending_exception();
  // Thread is exiting. So set thread_status field in  java.lang.Thread class to TERMINATED.
  java_lang_Thread::set_thread_status(threadObj(), JavaThreadStatus::TERMINATED);
  // Clear the native thread instance - this makes isAlive return false and allows the join()
  // to complete once we've done the notify_all below
  java_lang_Thread::set_thread(threadObj(), NULL);
  lock.notify_all(thread);
  // Ignore pending exception (ThreadDeath), since we are exiting anyway
  thread->clear_pending_exception();
}

static bool is_daemon(oop threadObj) {
  return (threadObj != NULL && java_lang_Thread::is_daemon(threadObj));
}

// For any new cleanup additions, please check to see if they need to be applied to
// cleanup_failed_attach_current_thread as well.
void JavaThread::exit(bool destroy_vm, ExitType exit_type) {
  assert(this == JavaThread::current(), "thread consistency check");

  elapsedTimer _timer_exit_phase1;
  elapsedTimer _timer_exit_phase2;
  elapsedTimer _timer_exit_phase3;
  elapsedTimer _timer_exit_phase4;

  if (log_is_enabled(Debug, os, thread, timer)) {
    _timer_exit_phase1.start();
  }

  HandleMark hm(this);
  Handle uncaught_exception(this, this->pending_exception());
  this->clear_pending_exception();
  Handle threadObj(this, this->threadObj());
  assert(threadObj.not_null(), "Java thread object should be created");

  if (!destroy_vm) {
    if (uncaught_exception.not_null()) {
      EXCEPTION_MARK;
      // Call method Thread.dispatchUncaughtException().
      Klass* thread_klass = vmClasses::Thread_klass();
      JavaValue result(T_VOID);
      JavaCalls::call_virtual(&result,
                              threadObj, thread_klass,
                              vmSymbols::dispatchUncaughtException_name(),
                              vmSymbols::throwable_void_signature(),
                              uncaught_exception,
                              THREAD);
      if (HAS_PENDING_EXCEPTION) {
        ResourceMark rm(this);
        jio_fprintf(defaultStream::error_stream(),
                    "\nException: %s thrown from the UncaughtExceptionHandler"
                    " in thread \"%s\"\n",
                    pending_exception()->klass()->external_name(),
                    name());
        CLEAR_PENDING_EXCEPTION;
      }
    }

<<<<<<< HEAD
    // Call Thread.exit()
    if (!is_Compiler_thread()) {
=======
    if (!is_Compiler_thread()) {
      // We have finished executing user-defined Java code and now have to do the
      // implementation specific clean-up by calling Thread.exit(). We prevent any
      // asynchronous exceptions from being delivered while in Thread.exit()
      // to ensure the clean-up is not corrupted.
      NoAsyncExceptionDeliveryMark _no_async(this);

>>>>>>> 78ef2fde
      EXCEPTION_MARK;
      JavaValue result(T_VOID);
      Klass* thread_klass = vmClasses::Thread_klass();
      JavaCalls::call_virtual(&result,
                              threadObj, thread_klass,
                              vmSymbols::exit_method_name(),
                              vmSymbols::void_method_signature(),
                              THREAD);
      CLEAR_PENDING_EXCEPTION;
    }

    // notify JVMTI
    if (JvmtiExport::should_post_thread_life()) {
      JvmtiExport::post_thread_end(this);
    }

    // The careful dance between thread suspension and exit is handled here.
    // Since we are in thread_in_vm state and suspension is done with handshakes,
    // we can just put in the exiting state and it will be correctly handled.
    set_terminated(_thread_exiting);

    ThreadService::current_thread_exiting(this, is_daemon(threadObj()));
  } else {
    assert(!is_terminated() && !is_exiting(), "must not be exiting");
    // before_exit() has already posted JVMTI THREAD_END events
  }

  if (log_is_enabled(Debug, os, thread, timer)) {
    _timer_exit_phase1.stop();
    _timer_exit_phase2.start();
  }

  // Capture daemon status before the thread is marked as terminated.
  bool daemon = is_daemon(threadObj());

  // Notify waiters on thread object. This has to be done after exit() is called
  // on the thread (if the thread is the last thread in a daemon ThreadGroup the
  // group should have the destroyed bit set before waiters are notified).
  ensure_join(this);
  assert(!this->has_pending_exception(), "ensure_join should have cleared");

  if (log_is_enabled(Debug, os, thread, timer)) {
    _timer_exit_phase2.stop();
    _timer_exit_phase3.start();
  }
  // 6282335 JNI DetachCurrentThread spec states that all Java monitors
  // held by this thread must be released. The spec does not distinguish
  // between JNI-acquired and regular Java monitors. We can only see
  // regular Java monitors here if monitor enter-exit matching is broken.
  //
  // ensure_join() ignores IllegalThreadStateExceptions, and so does
  // ObjectSynchronizer::release_monitors_owned_by_thread().
  if (exit_type == jni_detach) {
    // Sanity check even though JNI DetachCurrentThread() would have
    // returned JNI_ERR if there was a Java frame. JavaThread exit
    // should be done executing Java code by the time we get here.
    assert(!this->has_last_Java_frame(),
           "should not have a Java frame when detaching or exiting");
    ObjectSynchronizer::release_monitors_owned_by_thread(this);
    assert(!this->has_pending_exception(), "release_monitors should have cleared");
  }

  assert(!Continuations::enabled() || this->held_monitor_count() == 0, "held monitor count should be zero");

  // These things needs to be done while we are still a Java Thread. Make sure that thread
  // is in a consistent state, in case GC happens
  JFR_ONLY(Jfr::on_thread_exit(this);)

  if (active_handles() != NULL) {
    JNIHandleBlock* block = active_handles();
    set_active_handles(NULL);
    JNIHandleBlock::release_block(block);
  }

  if (free_handle_block() != NULL) {
    JNIHandleBlock* block = free_handle_block();
    set_free_handle_block(NULL);
    JNIHandleBlock::release_block(block);
  }

  // These have to be removed while this is still a valid thread.
  _stack_overflow_state.remove_stack_guard_pages();

  if (UseTLAB) {
    tlab().retire();
  }

  if (JvmtiEnv::environments_might_exist()) {
    JvmtiExport::cleanup_thread(this);
  }

  // We need to cache the thread name for logging purposes below as once
  // we have called on_thread_detach this thread must not access any oops.
  char* thread_name = NULL;
  if (log_is_enabled(Debug, os, thread, timer)) {
    ResourceMark rm(this);
    thread_name = os::strdup(name());
  }

  log_info(os, thread)("JavaThread %s (tid: " UINTX_FORMAT ").",
    exit_type == JavaThread::normal_exit ? "exiting" : "detaching",
    os::current_thread_id());

  if (log_is_enabled(Debug, os, thread, timer)) {
    _timer_exit_phase3.stop();
    _timer_exit_phase4.start();
  }

#if INCLUDE_JVMCI
  if (JVMCICounterSize > 0) {
    if (jvmci_counters_include(this)) {
      for (int i = 0; i < JVMCICounterSize; i++) {
        _jvmci_old_thread_counters[i] += _jvmci_counters[i];
      }
    }
  }
#endif // INCLUDE_JVMCI

  // Remove from list of active threads list, and notify VM thread if we are the last non-daemon thread
  Threads::remove(this, daemon);

  if (log_is_enabled(Debug, os, thread, timer)) {
    _timer_exit_phase4.stop();
    log_debug(os, thread, timer)("name='%s'"
                                 ", exit-phase1=" JLONG_FORMAT
                                 ", exit-phase2=" JLONG_FORMAT
                                 ", exit-phase3=" JLONG_FORMAT
                                 ", exit-phase4=" JLONG_FORMAT,
                                 thread_name,
                                 _timer_exit_phase1.milliseconds(),
                                 _timer_exit_phase2.milliseconds(),
                                 _timer_exit_phase3.milliseconds(),
                                 _timer_exit_phase4.milliseconds());
    os::free(thread_name);
  }
}

void JavaThread::cleanup_failed_attach_current_thread(bool is_daemon) {
  if (active_handles() != NULL) {
    JNIHandleBlock* block = active_handles();
    set_active_handles(NULL);
    JNIHandleBlock::release_block(block);
  }

  if (free_handle_block() != NULL) {
    JNIHandleBlock* block = free_handle_block();
    set_free_handle_block(NULL);
    JNIHandleBlock::release_block(block);
  }

  // These have to be removed while this is still a valid thread.
  _stack_overflow_state.remove_stack_guard_pages();

  if (UseTLAB) {
    tlab().retire();
  }

  Threads::remove(this, is_daemon);
  this->smr_delete();
}

JavaThread* JavaThread::active() {
  Thread* thread = Thread::current();
  if (thread->is_Java_thread()) {
    return JavaThread::cast(thread);
  } else {
    assert(thread->is_VM_thread(), "this must be a vm thread");
    VM_Operation* op = ((VMThread*) thread)->vm_operation();
    JavaThread *ret = op == NULL ? NULL : JavaThread::cast(op->calling_thread());
    return ret;
  }
}

bool JavaThread::is_lock_owned(address adr) const {
  if (Thread::is_lock_owned(adr)) return true;

  for (MonitorChunk* chunk = monitor_chunks(); chunk != NULL; chunk = chunk->next()) {
    if (chunk->contains(adr)) return true;
  }

  return false;
}

bool JavaThread::is_lock_owned_current(address adr) const {
  address stack_end = _stack_base - _stack_size;
  const ContinuationEntry* cont = vthread_continuation();
  address stack_base = cont != nullptr ? (address)cont->entry_sp() : _stack_base;
  if (stack_base > adr && adr >= stack_end) {
    return true;
  }

  for (MonitorChunk* chunk = monitor_chunks(); chunk != NULL; chunk = chunk->next()) {
    if (chunk->contains(adr)) return true;
  }

  return false;
}

bool JavaThread::is_lock_owned_carrier(address adr) const {
  assert(is_vthread_mounted(), "");
  address stack_end = _stack_base - _stack_size;
  address stack_base = (address)vthread_continuation()->entry_sp();
  return stack_base > adr && adr >= stack_end;
}

oop JavaThread::exception_oop() const {
  return Atomic::load(&_exception_oop);
}

void JavaThread::set_exception_oop(oop o) {
  Atomic::store(&_exception_oop, o);
}

void JavaThread::add_monitor_chunk(MonitorChunk* chunk) {
  chunk->set_next(monitor_chunks());
  set_monitor_chunks(chunk);
}

void JavaThread::remove_monitor_chunk(MonitorChunk* chunk) {
  guarantee(monitor_chunks() != NULL, "must be non empty");
  if (monitor_chunks() == chunk) {
    set_monitor_chunks(chunk->next());
  } else {
    MonitorChunk* prev = monitor_chunks();
    while (prev->next() != chunk) prev = prev->next();
    prev->set_next(chunk->next());
  }
}


// Asynchronous exceptions support
//
void JavaThread::check_and_handle_async_exceptions() {
  if (has_last_Java_frame() && has_async_exception_condition()) {
    // If we are at a polling page safepoint (not a poll return)
    // then we must defer async exception because live registers
    // will be clobbered by the exception path. Poll return is
    // ok because the call we are returning from already collides
    // with exception handling registers and so there is no issue.
    // (The exception handling path kills call result registers but
    //  this is ok since the exception kills the result anyway).

    if (is_at_poll_safepoint()) {
      // if the code we are returning to has deoptimized we must defer
      // the exception otherwise live registers get clobbered on the
      // exception path before deoptimization is able to retrieve them.
      //
      RegisterMap map(this, false);
      frame caller_fr = last_frame().sender(&map);
      assert(caller_fr.is_compiled_frame(), "what?");
      if (caller_fr.is_deoptimized_frame()) {
        log_info(exceptions)("deferred async exception at compiled safepoint");
        return;
      }
    }
  }

  if (!clear_async_exception_condition()) {
    if ((_suspend_flags & _async_delivery_disabled) != 0) {
      log_info(exceptions)("Async exception delivery is disabled");
    }
    return;
  }

  if (_pending_async_exception != NULL) {
    // Only overwrite an already pending exception if it is not a threadDeath.
    if (!has_pending_exception() || !pending_exception()->is_a(vmClasses::ThreadDeath_klass())) {

      // We cannot call Exceptions::_throw(...) here because we cannot block
      set_pending_exception(_pending_async_exception, __FILE__, __LINE__);

      // Clear any scope-local bindings on ThreadDeath
      set_scopeLocalCache(NULL);
      oop threadOop = threadObj();
      assert(threadOop != NULL, "must be");
      java_lang_Thread::clear_scopeLocalBindings(threadOop);

      LogTarget(Info, exceptions) lt;
      if (lt.is_enabled()) {
        ResourceMark rm;
        LogStream ls(lt);
        ls.print("Async. exception installed at runtime exit (" INTPTR_FORMAT ")", p2i(this));
          if (has_last_Java_frame()) {
            frame f = last_frame();
           ls.print(" (pc: " INTPTR_FORMAT " sp: " INTPTR_FORMAT " )", p2i(f.pc()), p2i(f.sp()));
          }
        ls.print_cr(" of type: %s", _pending_async_exception->klass()->external_name());
      }
    }
    // Always null out the _pending_async_exception oop here since the async condition was
    // already cleared above and thus considered handled.
    _pending_async_exception = NULL;
  } else {
    assert(_is_unsafe_access_error, "must be");
    DEBUG_ONLY(_is_unsafe_access_error = false);

    // We may be at method entry which requires we save the do-not-unlock flag.
    UnlockFlagSaver fs(this);
    Exceptions::throw_unsafe_access_internal_error(this, __FILE__, __LINE__, "a fault occurred in an unsafe memory access operation");
    // We might have blocked in a ThreadBlockInVM wrapper in the call above so make sure we process pending
    // suspend requests and object reallocation operations if any since we might be going to Java after this.
    SafepointMechanism::process_if_requested_with_exit_check(this, true /* check asyncs */);
  }
}

void JavaThread::handle_special_runtime_exit_condition(bool check_asyncs) {

  if (is_obj_deopt_suspend()) {
    frame_anchor()->make_walkable(this);
    wait_for_object_deoptimization();
  }

  // We might be here for reasons in addition to the self-suspend request
  // so check for other async requests.
  if (check_asyncs) {
    check_and_handle_async_exceptions();
  }

  JFR_ONLY(SUSPEND_THREAD_CONDITIONAL(this);)

  if (is_cont_force_yield()) {
    Continuation::jump_from_safepoint(this); // does not return
    ShouldNotReachHere();
  }
}

class InstallAsyncExceptionClosure : public HandshakeClosure {
  Handle _throwable; // The Throwable thrown at the target Thread
public:
  InstallAsyncExceptionClosure(Handle throwable) : HandshakeClosure("InstallAsyncException"), _throwable(throwable) {}

  void do_thread(Thread* thr) {
    JavaThread* target = JavaThread::cast(thr);
    // Note that this now allows multiple ThreadDeath exceptions to be
    // thrown at a thread.
    // The target thread has run and has not exited yet.
    target->send_thread_stop(_throwable());
  }
};

void JavaThread::send_async_exception(JavaThread* target, oop java_throwable) {
  Handle throwable(Thread::current(), java_throwable);
  InstallAsyncExceptionClosure vm_stop(throwable);
  Handshake::execute(&vm_stop, target);
}

void JavaThread::send_thread_stop(oop java_throwable)  {
  ResourceMark rm;
  assert(is_handshake_safe_for(Thread::current()),
         "should be self or handshakee");

  // Do not throw asynchronous exceptions against the compiler thread
  // (the compiler thread should not be a Java thread -- fix in 1.4.2)
  if (!can_call_java()) return;

  {
    // Actually throw the Throwable against the target Thread - however
    // only if there is no thread death exception installed already.
    if (_pending_async_exception == NULL || !_pending_async_exception->is_a(vmClasses::ThreadDeath_klass())) {
      // If the topmost frame is a runtime stub, then we are calling into
      // OptoRuntime from compiled code. Some runtime stubs (new, monitor_exit..)
      // must deoptimize the caller before continuing, as the compiled  exception handler table
      // may not be valid
      if (has_last_Java_frame()) {
        frame f = last_frame();
        if (f.is_runtime_frame() || f.is_safepoint_blob_frame()) {
          RegisterMap reg_map(this, false);
          frame compiled_frame = f.sender(&reg_map);
          if (!StressCompiledExceptionHandlers && compiled_frame.can_be_deoptimized()) {
            Deoptimization::deoptimize(this, compiled_frame);
          }
        }
      }

      // Set async. pending exception in thread.
      set_pending_async_exception(java_throwable);

      if (log_is_enabled(Info, exceptions)) {
         ResourceMark rm;
        log_info(exceptions)("Pending Async. exception installed of type: %s",
                             InstanceKlass::cast(_pending_async_exception->klass())->external_name());
      }
      // for AbortVMOnException flag
      Exceptions::debug_check_abort(_pending_async_exception->klass()->external_name());
    }
  }


  // Interrupt thread so it will wake up from a potential wait()/sleep()/park()
  java_lang_Thread::set_interrupted(threadObj(), true);
  this->interrupt();
}

#if INCLUDE_JVMTI
void JavaThread::set_is_in_VTMT(bool val) {
  _is_in_VTMT = val;
}

void JavaThread::set_is_VTMT_disabler(bool val) {
  _is_VTMT_disabler = val;
}
#endif

// External suspension mechanism.
//
// Guarantees on return (for a valid target thread):
//   - Target thread will not execute any new bytecode.
//   - Target thread will not enter any new monitors.
//
bool JavaThread::java_suspend() {
#if INCLUDE_JVMTI
  // Suspending a JavaThread in VTMT or disabling VTMT can cause deadlocks.
  assert(!is_in_VTMT(), "no suspend allowed in VTMT transition");
  assert(!is_VTMT_disabler(), "no suspend allowed for VTMT disablers");
#endif

  guarantee(Thread::is_JavaThread_protected_by_TLH(/* target */ this),
            "missing ThreadsListHandle in calling context.");
  return this->handshake_state()->suspend();
}

bool JavaThread::java_resume() {
  guarantee(Thread::is_JavaThread_protected_by_TLH(/* target */ this),
            "missing ThreadsListHandle in calling context.");
  return this->handshake_state()->resume();
}

bool JavaThread::block_suspend(JavaThread* caller) {
  ThreadsListHandle tlh;
  if (!tlh.includes(this)) {
    log_trace(thread, suspend)("JavaThread:" INTPTR_FORMAT " not on ThreadsList, no suspension", p2i(this));
    return false;
  }
  return this->handshake_state()->block_suspend(caller);
}

bool JavaThread::continue_resume(JavaThread* caller) {
  ThreadsListHandle tlh;
  if (!tlh.includes(this)) {
    log_trace(thread, suspend)("JavaThread:" INTPTR_FORMAT " not on ThreadsList, nothing to resume", p2i(this));
    return false;
  }
  return this->handshake_state()->continue_resume(caller);
}


// Wait for another thread to perform object reallocation and relocking on behalf of
// this thread. The current thread is required to change to _thread_blocked in order
// to be seen to be safepoint/handshake safe whilst suspended and only after becoming
// handshake safe, the other thread can complete the handshake used to synchronize
// with this thread and then perform the reallocation and relocking.
// See EscapeBarrier::sync_and_suspend_*()

void JavaThread::wait_for_object_deoptimization() {
  assert(!has_last_Java_frame() || frame_anchor()->walkable(), "should have walkable stack");
  assert(this == Thread::current(), "invariant");

  bool spin_wait = os::is_MP();
  do {
    ThreadBlockInVM tbivm(this, true /* allow_suspend */);
    // Wait for object deoptimization if requested.
    if (spin_wait) {
      // A single deoptimization is typically very short. Microbenchmarks
      // showed 5% better performance when spinning.
      const uint spin_limit = 10 * SpinYield::default_spin_limit;
      SpinYield spin(spin_limit);
      for (uint i = 0; is_obj_deopt_suspend() && i < spin_limit; i++) {
        spin.wait();
      }
      // Spin just once
      spin_wait = false;
    } else {
      MonitorLocker ml(this, EscapeBarrier_lock, Monitor::_no_safepoint_check_flag);
      if (is_obj_deopt_suspend()) {
        ml.wait();
      }
    }
    // A handshake for obj. deoptimization suspend could have been processed so
    // we must check after processing.
  } while (is_obj_deopt_suspend());
}

#ifdef ASSERT
// Verify the JavaThread has not yet been published in the Threads::list, and
// hence doesn't need protection from concurrent access at this stage.
void JavaThread::verify_not_published() {
  // Cannot create a ThreadsListHandle here and check !tlh.includes(this)
  // since an unpublished JavaThread doesn't participate in the
  // Thread-SMR protocol for keeping a ThreadsList alive.
  assert(!on_thread_list(), "JavaThread shouldn't have been published yet!");
}
#endif

// Slow path when the native==>Java barriers detect a safepoint/handshake is
// pending, when _suspend_flags is non-zero or when we need to process a stack
// watermark. Also check for pending async exceptions (except unsafe access error).
// Note only the native==>Java barriers can call this function when thread state
// is _thread_in_native_trans.
void JavaThread::check_special_condition_for_native_trans(JavaThread *thread) {
  assert(thread->thread_state() == _thread_in_native_trans, "wrong state");
  assert(!thread->has_last_Java_frame() || thread->frame_anchor()->walkable(), "Unwalkable stack in native->Java transition");

  thread->set_thread_state(_thread_in_vm);

  // Enable WXWrite: called directly from interpreter native wrapper.
  MACOS_AARCH64_ONLY(ThreadWXEnable wx(WXWrite, thread));

  SafepointMechanism::process_if_requested_with_exit_check(thread, true /* check asyncs */);

  // After returning from native, it could be that the stack frames are not
  // yet safe to use. We catch such situations in the subsequent stack watermark
  // barrier, which will trap unsafe stack frames.
  StackWatermarkSet::before_unwind(thread);
}

#ifndef PRODUCT
// Deoptimization
// Function for testing deoptimization
void JavaThread::deoptimize() {
  StackFrameStream fst(this, false /* update */, true /* process_frames */);
  bool deopt = false;           // Dump stack only if a deopt actually happens.
  bool only_at = strlen(DeoptimizeOnlyAt) > 0;
  // Iterate over all frames in the thread and deoptimize
  for (; !fst.is_done(); fst.next()) {
    if (fst.current()->can_be_deoptimized()) {

      if (only_at) {
        // Deoptimize only at particular bcis.  DeoptimizeOnlyAt
        // consists of comma or carriage return separated numbers so
        // search for the current bci in that string.
        address pc = fst.current()->pc();
        nmethod* nm =  (nmethod*) fst.current()->cb();
        ScopeDesc* sd = nm->scope_desc_at(pc);
        char buffer[8];
        jio_snprintf(buffer, sizeof(buffer), "%d", sd->bci());
        size_t len = strlen(buffer);
        const char * found = strstr(DeoptimizeOnlyAt, buffer);
        while (found != NULL) {
          if ((found[len] == ',' || found[len] == '\n' || found[len] == '\0') &&
              (found == DeoptimizeOnlyAt || found[-1] == ',' || found[-1] == '\n')) {
            // Check that the bci found is bracketed by terminators.
            break;
          }
          found = strstr(found + 1, buffer);
        }
        if (!found) {
          continue;
        }
      }

      if (DebugDeoptimization && !deopt) {
        deopt = true; // One-time only print before deopt
        tty->print_cr("[BEFORE Deoptimization]");
        trace_frames();
        trace_stack();
      }
      Deoptimization::deoptimize(this, *fst.current());
    }
  }

  if (DebugDeoptimization && deopt) {
    tty->print_cr("[AFTER Deoptimization]");
    trace_frames();
  }
}


// Make zombies
void JavaThread::make_zombies() {
  for (StackFrameStream fst(this, true /* update */, true /* process_frames */); !fst.is_done(); fst.next()) {
    if (fst.current()->can_be_deoptimized()) {
      // it is a Java nmethod
      nmethod* nm = CodeCache::find_nmethod(fst.current()->pc());
      nm->make_not_entrant();
    }
  }
}
#endif // PRODUCT


void JavaThread::deoptimize_marked_methods() {
  if (!has_last_Java_frame()) return;
  StackFrameStream fst(this, false /* update */, true /* process_frames */);
  for (; !fst.is_done(); fst.next()) {
    if (fst.current()->should_be_deoptimized()) {
      Deoptimization::deoptimize(this, *fst.current());
    }
  }
}

void JavaThread::deoptimize_marked_methods_only_anchors() {
  if (!has_last_Java_frame()) return;
  bool java_callee = false;
  StackFrameStream fst(this, false /* update */, true /* process_frames */);
  for (; !fst.is_done(); fst.next()) {
    if (fst.current()->should_be_deoptimized()) {
      if (!java_callee) {
        //tty->print_cr("Patching RA");
        Deoptimization::deoptimize(this, *fst.current());
      } else {
        //tty->print_cr("Not patching RA");
      }
    }
    java_callee = fst.current()->is_compiled_frame();
  }
}


#ifdef ASSERT
void JavaThread::verify_frame_info() {
  assert((!has_last_Java_frame() && java_call_counter() == 0) ||
         (has_last_Java_frame() && java_call_counter() > 0),
         "unexpected frame info: has_last_frame=%s, java_call_counter=%d",
         has_last_Java_frame() ? "true" : "false", java_call_counter());
}
#endif

// Push on a new block of JNI handles.
void JavaThread::push_jni_handle_block() {
  // Allocate a new block for JNI handles.
  // Inlined code from jni_PushLocalFrame()
  JNIHandleBlock* old_handles = active_handles();
  JNIHandleBlock* new_handles = JNIHandleBlock::allocate_block(this);
  assert(old_handles != NULL && new_handles != NULL, "should not be NULL");
  new_handles->set_pop_frame_link(old_handles);  // make sure java handles get gc'd.
  set_active_handles(new_handles);
}

// Pop off the current block of JNI handles.
void JavaThread::pop_jni_handle_block() {
  // Release our JNI handle block
  JNIHandleBlock* old_handles = active_handles();
  JNIHandleBlock* new_handles = old_handles->pop_frame_link();
  assert(new_handles != nullptr, "should never set active handles to null");
  set_active_handles(new_handles);
  old_handles->set_pop_frame_link(NULL);
  JNIHandleBlock::release_block(old_handles, this);
}

void JavaThread::oops_do_no_frames(OopClosure* f, CodeBlobClosure* cf) {
  // Verify that the deferred card marks have been flushed.
  assert(deferred_card_mark().is_empty(), "Should be empty during GC");

  // Traverse the GCHandles
  Thread::oops_do_no_frames(f, cf);

  if (active_handles() != NULL) {
    active_handles()->oops_do(f);
  }

  DEBUG_ONLY(verify_frame_info();)

  if (has_last_Java_frame()) {
    // Traverse the monitor chunks
    for (MonitorChunk* chunk = monitor_chunks(); chunk != NULL; chunk = chunk->next()) {
      chunk->oops_do(f);
    }
  }

  assert(vframe_array_head() == NULL, "deopt in progress at a safepoint!");
  // If we have deferred set_locals there might be oops waiting to be
  // written
  GrowableArray<jvmtiDeferredLocalVariableSet*>* list = JvmtiDeferredUpdates::deferred_locals(this);
  if (list != NULL) {
    for (int i = 0; i < list->length(); i++) {
      list->at(i)->oops_do(f);
    }
  }

  // Traverse instance variables at the end since the GC may be moving things
  // around using this function
  f->do_oop((oop*) &_vm_result);
  f->do_oop((oop*) &_exception_oop);
  f->do_oop((oop*) &_pending_async_exception);
#if INCLUDE_JVMCI
  f->do_oop((oop*) &_jvmci_reserved_oop0);
#endif

  if (jvmti_thread_state() != NULL) {
    jvmti_thread_state()->oops_do(f, cf);
  }
}

void JavaThread::oops_do_frames(OopClosure* f, CodeBlobClosure* cf) {
  if (!has_last_Java_frame()) {
    return;
  }
  // Finish any pending lazy GC activity for the frames
  StackWatermarkSet::finish_processing(this, NULL /* context */, StackWatermarkKind::gc);
  // Traverse the execution stack
  for (StackFrameStream fst(this, true /* update */, false /* process_frames */); !fst.is_done(); fst.next()) {
    fst.current()->oops_do(f, cf, fst.register_map());
  }
}

#ifdef ASSERT
void JavaThread::verify_states_for_handshake() {
  // This checks that the thread has a correct frame state during a handshake.
  verify_frame_info();
}
#endif

void JavaThread::nmethods_do(CodeBlobClosure* cf) {
  DEBUG_ONLY(verify_frame_info();)
  MACOS_AARCH64_ONLY(ThreadWXEnable wx(WXWrite, Thread::current());)

  if (has_last_Java_frame()) {
    // Traverse the execution stack
    for (StackFrameStream fst(this, true /* update */, true /* process_frames */); !fst.is_done(); fst.next()) {
      fst.current()->nmethods_do(cf);
    }
  }

  if (jvmti_thread_state() != NULL) {
    jvmti_thread_state()->nmethods_do(cf);
  }
}

void JavaThread::metadata_do(MetadataClosure* f) {
  if (has_last_Java_frame()) {
    // Traverse the execution stack to call f() on the methods in the stack
    for (StackFrameStream fst(this, true /* update */, true /* process_frames */); !fst.is_done(); fst.next()) {
      fst.current()->metadata_do(f);
    }
  } else if (is_Compiler_thread()) {
    // need to walk ciMetadata in current compile tasks to keep alive.
    CompilerThread* ct = (CompilerThread*)this;
    if (ct->env() != NULL) {
      ct->env()->metadata_do(f);
    }
    CompileTask* task = ct->task();
    if (task != NULL) {
      task->metadata_do(f);
    }
  }
}

// Printing
const char* _get_thread_state_name(JavaThreadState _thread_state) {
  switch (_thread_state) {
  case _thread_uninitialized:     return "_thread_uninitialized";
  case _thread_new:               return "_thread_new";
  case _thread_new_trans:         return "_thread_new_trans";
  case _thread_in_native:         return "_thread_in_native";
  case _thread_in_native_trans:   return "_thread_in_native_trans";
  case _thread_in_vm:             return "_thread_in_vm";
  case _thread_in_vm_trans:       return "_thread_in_vm_trans";
  case _thread_in_Java:           return "_thread_in_Java";
  case _thread_in_Java_trans:     return "_thread_in_Java_trans";
  case _thread_blocked:           return "_thread_blocked";
  case _thread_blocked_trans:     return "_thread_blocked_trans";
  default:                        return "unknown thread state";
  }
}

void JavaThread::print_thread_state_on(outputStream *st) const {
  st->print_cr("   JavaThread state: %s", _get_thread_state_name(_thread_state));
}

const char* JavaThread::thread_state_name() const {
  return _get_thread_state_name(_thread_state);
}

// Called by Threads::print() for VM_PrintThreads operation
void JavaThread::print_on(outputStream *st, bool print_extended_info) const {
  st->print_raw("\"");
  st->print_raw(name());
  st->print_raw("\" ");
  oop thread_oop = threadObj();
  if (thread_oop != NULL) {
    st->print("#" INT64_FORMAT " [%ld] ", (int64_t)java_lang_Thread::thread_id(thread_oop), (long) osthread()->thread_id());
    if (java_lang_Thread::is_daemon(thread_oop))  st->print("daemon ");
    st->print("prio=%d ", java_lang_Thread::priority(thread_oop));
  }
  Thread::print_on(st, print_extended_info);
  // print guess for valid stack memory region (assume 4K pages); helps lock debugging
  st->print_cr("[" INTPTR_FORMAT "]", (intptr_t)last_Java_sp() & ~right_n_bits(12));
  if (thread_oop != NULL) {
    if (is_vthread_mounted()) {
      oop vt = vthread();
      assert(vt != NULL, "");
      st->print_cr("   Carrying virtual thread #" INT64_FORMAT, (int64_t)java_lang_Thread::thread_id(vt));
    } else {
      st->print_cr("   java.lang.Thread.State: %s", java_lang_Thread::thread_status_name(thread_oop));
    }
  }
#ifndef PRODUCT
  _safepoint_state->print_on(st);
#endif // PRODUCT
  if (is_Compiler_thread()) {
    CompileTask *task = ((CompilerThread*)this)->task();
    if (task != NULL) {
      st->print("   Compiling: ");
      task->print(st, NULL, true, false);
    } else {
      st->print("   No compile task");
    }
    st->cr();
  }
}

void JavaThread::print() const { print_on(tty); }

void JavaThread::print_name_on_error(outputStream* st, char *buf, int buflen) const {
  st->print("%s", get_thread_name_string(buf, buflen));
}

// Called by fatal error handler. The difference between this and
// JavaThread::print() is that we can't grab lock or allocate memory.
void JavaThread::print_on_error(outputStream* st, char *buf, int buflen) const {
  st->print("%s \"%s\"", type_name(), get_thread_name_string(buf, buflen));
  oop thread_obj = threadObj();
  if (thread_obj != NULL) {
    if (java_lang_Thread::is_daemon(thread_obj)) st->print(" daemon");
  }
  st->print(" [");
  st->print("%s", _get_thread_state_name(_thread_state));
  if (osthread()) {
    st->print(", id=%d", osthread()->thread_id());
  }
  st->print(", stack(" PTR_FORMAT "," PTR_FORMAT ")",
            p2i(stack_end()), p2i(stack_base()));
  st->print("]");

  ThreadsSMRSupport::print_info_on(this, st);
  return;
}


// Verification

void JavaThread::frames_do(void f(frame*, const RegisterMap* map)) {
  // ignore if there is no stack
  if (!has_last_Java_frame()) return;
  // traverse the stack frames. Starts from top frame.
  for (StackFrameStream fst(this, true /* update */, true /* process_frames */); !fst.is_done(); fst.next()) {
    frame* fr = fst.current();
    f(fr, fst.register_map());
  }
}

static void frame_verify(frame* f, const RegisterMap *map) { f->verify(map); }

void JavaThread::verify() {
  // Verify oops in the thread.
  oops_do(&VerifyOopClosure::verify_oop, NULL);

  // Verify the stack frames.
  frames_do(frame_verify);
}

// CR 6300358 (sub-CR 2137150)
// Most callers of this method assume that it can't return NULL but a
// thread may not have a name whilst it is in the process of attaching to
// the VM - see CR 6412693, and there are places where a JavaThread can be
// seen prior to having its threadObj set (e.g., JNI attaching threads and
// if vm exit occurs during initialization). These cases can all be accounted
// for such that this method never returns NULL.
const char* JavaThread::name() const  {
  if (Thread::is_JavaThread_protected(/* target */ this)) {
    // The target JavaThread is protected so get_thread_name_string() is safe:
    return get_thread_name_string();
  }

  // The target JavaThread is not protected so we return the default:
  return Thread::name();
}

// Returns a non-NULL representation of this thread's name, or a suitable
// descriptive string if there is no set name.
const char* JavaThread::get_thread_name_string(char* buf, int buflen) const {
  const char* name_str;
  oop thread_obj = threadObj();
  if (thread_obj != NULL) {
    oop name = java_lang_Thread::name(thread_obj);
    if (name != NULL) {
      if (buf == NULL) {
        name_str = java_lang_String::as_utf8_string(name);
      } else {
        name_str = java_lang_String::as_utf8_string(name, buf, buflen);
      }
    } else if (is_attaching_via_jni()) { // workaround for 6412693 - see 6404306
      name_str = "<no-name - thread is attaching>";
    } else {
      name_str = "<un-named>";
    }
  } else {
    name_str = Thread::name();
  }
  assert(name_str != NULL, "unexpected NULL thread name");
  return name_str;
}

// Helper to extract the name from the thread oop for logging.
const char* JavaThread::name_for(oop thread_obj) {
  assert(thread_obj != NULL, "precondition");
  oop name = java_lang_Thread::name(thread_obj);
  const char* name_str;
  if (name != NULL) {
    name_str = java_lang_String::as_utf8_string(name);
  } else {
    name_str = "<un-named>";
  }
  return name_str;
}

void JavaThread::prepare(jobject jni_thread, ThreadPriority prio) {

  assert(Threads_lock->owner() == Thread::current(), "must have threads lock");
  assert(NoPriority <= prio && prio <= MaxPriority, "sanity check");
  // Link Java Thread object <-> C++ Thread

  // Get the C++ thread object (an oop) from the JNI handle (a jthread)
  // and put it into a new Handle.  The Handle "thread_oop" can then
  // be used to pass the C++ thread object to other methods.

  // Set the Java level thread object (jthread) field of the
  // new thread (a JavaThread *) to C++ thread object using the
  // "thread_oop" handle.

  // Set the thread field (a JavaThread *) of the
  // oop representing the java_lang_Thread to the new thread (a JavaThread *).

  Handle thread_oop(Thread::current(),
                    JNIHandles::resolve_non_null(jni_thread));
  assert(InstanceKlass::cast(thread_oop->klass())->is_linked(),
         "must be initialized");
  set_threadOopHandles(thread_oop());
  java_lang_Thread::set_thread(thread_oop(), this);

  if (prio == NoPriority) {
    prio = java_lang_Thread::priority(thread_oop());
    assert(prio != NoPriority, "A valid priority should be present");
  }

  // Push the Java priority down to the native thread; needs Threads_lock
  Thread::set_priority(this, prio);

  // Add the new thread to the Threads list and set it in motion.
  // We must have threads lock in order to call Threads::add.
  // It is crucial that we do not block before the thread is
  // added to the Threads list for if a GC happens, then the java_thread oop
  // will not be visited by GC.
  Threads::add(this);
}

oop JavaThread::current_park_blocker() {
  // Support for JSR-166 locks
  oop thread_oop = threadObj();
  if (thread_oop != NULL) {
    return java_lang_Thread::park_blocker(thread_oop);
  }
  return NULL;
}


void JavaThread::print_stack_on(outputStream* st) {
  if (!has_last_Java_frame()) return;

  Thread* current_thread = Thread::current();
  ResourceMark rm(current_thread);
  HandleMark hm(current_thread);

  RegisterMap reg_map(this, true, true);
  vframe* start_vf = is_vthread_mounted()
      ? vthread_carrier_last_java_vframe(&reg_map)
      : last_java_vframe(&reg_map);
  int count = 0;
  for (vframe* f = start_vf; f != NULL; f = f->sender()) {
    if (f->is_java_frame()) {
      javaVFrame* jvf = javaVFrame::cast(f);
      java_lang_Throwable::print_stack_element(st, jvf->method(), jvf->bci());

      // Print out lock information
      if (JavaMonitorsInStackTrace) {
        jvf->print_lock_info_on(st, count);
      }
    } else {
      // Ignore non-Java frames
    }

    // Bail-out case for too deep stacks if MaxJavaStackTraceDepth > 0
    count++;
    if (MaxJavaStackTraceDepth > 0 && MaxJavaStackTraceDepth == count) return;
  }
}

#if INCLUDE_JVMTI
// Rebind JVMTI thread state from carrier to virtual or from virtual to carrier.
JvmtiThreadState* JavaThread::rebind_to_jvmti_thread_state_of(oop thread_oop) {
  set_mounted_vthread(thread_oop);

  // unbind current JvmtiThreadState from JavaThread
  jvmti_thread_state()->unbind_from(this);

  // bind new JvmtiThreadState to JavaThread
  java_lang_Thread::jvmti_thread_state(thread_oop)->bind_to(this);

  return jvmti_thread_state();
}
#endif

// JVMTI PopFrame support
void JavaThread::popframe_preserve_args(ByteSize size_in_bytes, void* start) {
  assert(_popframe_preserved_args == NULL, "should not wipe out old PopFrame preserved arguments");
  if (in_bytes(size_in_bytes) != 0) {
    _popframe_preserved_args = NEW_C_HEAP_ARRAY(char, in_bytes(size_in_bytes), mtThread);
    _popframe_preserved_args_size = in_bytes(size_in_bytes);
    Copy::conjoint_jbytes(start, _popframe_preserved_args, _popframe_preserved_args_size);
  }
}

void* JavaThread::popframe_preserved_args() {
  return _popframe_preserved_args;
}

ByteSize JavaThread::popframe_preserved_args_size() {
  return in_ByteSize(_popframe_preserved_args_size);
}

WordSize JavaThread::popframe_preserved_args_size_in_words() {
  int sz = in_bytes(popframe_preserved_args_size());
  assert(sz % wordSize == 0, "argument size must be multiple of wordSize");
  return in_WordSize(sz / wordSize);
}

void JavaThread::popframe_free_preserved_args() {
  assert(_popframe_preserved_args != NULL, "should not free PopFrame preserved arguments twice");
  FREE_C_HEAP_ARRAY(char, (char*)_popframe_preserved_args);
  _popframe_preserved_args = NULL;
  _popframe_preserved_args_size = 0;
}

#ifndef PRODUCT

void JavaThread::trace_frames() {
  tty->print_cr("[Describe stack]");
  int frame_no = 1;
  for (StackFrameStream fst(this, true /* update */, true /* process_frames */); !fst.is_done(); fst.next()) {
    tty->print("  %d. ", frame_no++);
    fst.current()->print_value_on(tty, this);
    tty->cr();
  }
}

class PrintAndVerifyOopClosure: public OopClosure {
 protected:
  template <class T> inline void do_oop_work(T* p) {
    oop obj = RawAccess<>::oop_load(p);
    if (obj == NULL) return;
    tty->print(INTPTR_FORMAT ": ", p2i(p));
    if (oopDesc::is_oop_or_null(obj)) {
      if (obj->is_objArray()) {
        tty->print_cr("valid objArray: " INTPTR_FORMAT, p2i(obj));
      } else {
        obj->print();
      }
    } else {
      tty->print_cr("invalid oop: " INTPTR_FORMAT, p2i(obj));
    }
    tty->cr();
  }
 public:
  virtual void do_oop(oop* p) { do_oop_work(p); }
  virtual void do_oop(narrowOop* p)  { do_oop_work(p); }
};

#ifdef ASSERT
// Print or validate the layout of stack frames
void JavaThread::print_frame_layout(int depth, bool validate_only) {
  ResourceMark rm;
  PreserveExceptionMark pm(this);
  FrameValues values;
  int frame_no = 0;
  for (StackFrameStream fst(this, true, true, true); !fst.is_done(); fst.next()) {
    fst.current()->describe(values, ++frame_no, fst.register_map());
    if (depth == frame_no) break;
  }
  Continuation::describe(values);
  if (validate_only) {
    values.validate();
  } else {
    tty->print_cr("[Describe stack layout]");
    values.print(this);
  }
}
#endif

void JavaThread::trace_stack_from(vframe* start_vf) {
  ResourceMark rm;
  int vframe_no = 1;
  for (vframe* f = start_vf; f; f = f->sender()) {
    if (f->is_java_frame()) {
      javaVFrame::cast(f)->print_activation(vframe_no++);
    } else {
      f->print();
    }
    if (vframe_no > StackPrintLimit) {
      tty->print_cr("...<more frames>...");
      return;
    }
  }
}


void JavaThread::trace_stack() {
  if (!has_last_Java_frame()) return;
  Thread* current_thread = Thread::current();
  ResourceMark rm(current_thread);
  HandleMark hm(current_thread);
  RegisterMap reg_map(this, true, true);
  trace_stack_from(last_java_vframe(&reg_map));
}


#endif // PRODUCT

frame JavaThread::vthread_carrier_last_frame(RegisterMap* reg_map) {
  const ContinuationEntry* cont = vthread_continuation();
  guarantee (cont != NULL, "Not a carrier thread");
  frame f = cont->to_frame();
  if (reg_map->process_frames()) {
    cont->flush_stack_processing(this);
  }
  cont->update_register_map(reg_map);
  return f.sender(reg_map);
}

javaVFrame* JavaThread::last_java_vframe(const frame f, RegisterMap *reg_map) {
  assert(reg_map != NULL, "a map must be given");
  for (vframe* vf = vframe::new_vframe(&f, reg_map, this); vf; vf = vf->sender()) {
    if (vf->is_java_frame()) return javaVFrame::cast(vf);
  }
  return NULL;
}

Klass* JavaThread::security_get_caller_class(int depth) {
  ResetNoHandleMark rnhm;
  HandleMark hm(Thread::current());

  vframeStream vfst(this);
  vfst.security_get_caller_frame(depth);
  if (!vfst.at_end()) {
    return vfst.method()->method_holder();
  }
  return NULL;
}

// java.lang.Thread.sleep support
// Returns true if sleep time elapsed as expected, and false
// if the thread was interrupted.
bool JavaThread::sleep(jlong millis) {
  assert(this == Thread::current(),  "thread consistency check");

  ParkEvent * const slp = this->_SleepEvent;
  // Because there can be races with thread interruption sending an unpark()
  // to the event, we explicitly reset it here to avoid an immediate return.
  // The actual interrupt state will be checked before we park().
  slp->reset();
  // Thread interruption establishes a happens-before ordering in the
  // Java Memory Model, so we need to ensure we synchronize with the
  // interrupt state.
  OrderAccess::fence();

  jlong prevtime = os::javaTimeNanos();

  for (;;) {
    // interruption has precedence over timing out
    if (this->is_interrupted(true)) {
      return false;
    }

    if (millis <= 0) {
      return true;
    }

    {
      ThreadBlockInVM tbivm(this);
      OSThreadWaitState osts(this->osthread(), false /* not Object.wait() */);
      slp->park(millis);
    }

    // Update elapsed time tracking
    jlong newtime = os::javaTimeNanos();
    if (newtime - prevtime < 0) {
      // time moving backwards, should only happen if no monotonic clock
      // not a guarantee() because JVM should not abort on kernel/glibc bugs
      assert(false,
             "unexpected time moving backwards detected in JavaThread::sleep()");
    } else {
      millis -= (newtime - prevtime) / NANOSECS_PER_MILLISEC;
    }
    prevtime = newtime;
  }
}


// ======= Threads ========

// The Threads class links together all active threads, and provides
// operations over all threads. It is protected by the Threads_lock,
// which is also used in other global contexts like safepointing.
// ThreadsListHandles are used to safely perform operations on one
// or more threads without the risk of the thread exiting during the
// operation.
//
// Note: The Threads_lock is currently more widely used than we
// would like. We are actively migrating Threads_lock uses to other
// mechanisms in order to reduce Threads_lock contention.

int         Threads::_number_of_threads = 0;
int         Threads::_number_of_non_daemon_threads = 0;
int         Threads::_return_code = 0;
uintx       Threads::_thread_claim_token = 1; // Never zero.
size_t      JavaThread::_stack_size_at_create = 0;

#ifdef ASSERT
bool        Threads::_vm_complete = false;
#endif

// All NonJavaThreads (i.e., every non-JavaThread in the system).
void Threads::non_java_threads_do(ThreadClosure* tc) {
  NoSafepointVerifier nsv;
  for (NonJavaThread::Iterator njti; !njti.end(); njti.step()) {
    tc->do_thread(njti.current());
  }
}

// All JavaThreads
#define ALL_JAVA_THREADS(X) \
  for (JavaThread* X : *ThreadsSMRSupport::get_java_thread_list())

// All JavaThreads
void Threads::java_threads_do(ThreadClosure* tc) {
  assert_locked_or_safepoint(Threads_lock);
  // ALL_JAVA_THREADS iterates through all JavaThreads.
  ALL_JAVA_THREADS(p) {
    tc->do_thread(p);
  }
}

void Threads::java_threads_and_vm_thread_do(ThreadClosure* tc) {
  assert_locked_or_safepoint(Threads_lock);
  java_threads_do(tc);
  tc->do_thread(VMThread::vm_thread());
}

// All JavaThreads + all non-JavaThreads (i.e., every thread in the system).
void Threads::threads_do(ThreadClosure* tc) {
  assert_locked_or_safepoint(Threads_lock);
  java_threads_do(tc);
  non_java_threads_do(tc);
}

void Threads::possibly_parallel_threads_do(bool is_par, ThreadClosure* tc) {
  uintx claim_token = Threads::thread_claim_token();
  ALL_JAVA_THREADS(p) {
    if (p->claim_threads_do(is_par, claim_token)) {
      tc->do_thread(p);
    }
  }
  VMThread* vmt = VMThread::vm_thread();
  if (vmt->claim_threads_do(is_par, claim_token)) {
    tc->do_thread(vmt);
  }
}

// The system initialization in the library has three phases.
//
// Phase 1: java.lang.System class initialization
//     java.lang.System is a primordial class loaded and initialized
//     by the VM early during startup.  java.lang.System.<clinit>
//     only does registerNatives and keeps the rest of the class
//     initialization work later until thread initialization completes.
//
//     System.initPhase1 initializes the system properties, the static
//     fields in, out, and err. Set up java signal handlers, OS-specific
//     system settings, and thread group of the main thread.
static void call_initPhase1(TRAPS) {
  Klass* klass = vmClasses::System_klass();
  JavaValue result(T_VOID);
  JavaCalls::call_static(&result, klass, vmSymbols::initPhase1_name(),
                                         vmSymbols::void_method_signature(), CHECK);
}

// Phase 2. Module system initialization
//     This will initialize the module system.  Only java.base classes
//     can be loaded until phase 2 completes.
//
//     Call System.initPhase2 after the compiler initialization and jsr292
//     classes get initialized because module initialization runs a lot of java
//     code, that for performance reasons, should be compiled.  Also, this will
//     enable the startup code to use lambda and other language features in this
//     phase and onward.
//
//     After phase 2, The VM will begin search classes from -Xbootclasspath/a.
static void call_initPhase2(TRAPS) {
  TraceTime timer("Initialize module system", TRACETIME_LOG(Info, startuptime));

  Klass* klass = vmClasses::System_klass();

  JavaValue result(T_INT);
  JavaCallArguments args;
  args.push_int(DisplayVMOutputToStderr);
  args.push_int(log_is_enabled(Debug, init)); // print stack trace if exception thrown
  JavaCalls::call_static(&result, klass, vmSymbols::initPhase2_name(),
                                         vmSymbols::boolean_boolean_int_signature(), &args, CHECK);
  if (result.get_jint() != JNI_OK) {
    vm_exit_during_initialization(); // no message or exception
  }

  universe_post_module_init();
}

// Phase 3. final setup - set security manager, system class loader and TCCL
//
//     This will instantiate and set the security manager, set the system class
//     loader as well as the thread context class loader.  The security manager
//     and system class loader may be a custom class loaded from -Xbootclasspath/a,
//     other modules or the application's classpath.
static void call_initPhase3(TRAPS) {
  Klass* klass = vmClasses::System_klass();
  JavaValue result(T_VOID);
  JavaCalls::call_static(&result, klass, vmSymbols::initPhase3_name(),
                                         vmSymbols::void_method_signature(), CHECK);
}

void Threads::initialize_java_lang_classes(JavaThread* main_thread, TRAPS) {
  TraceTime timer("Initialize java.lang classes", TRACETIME_LOG(Info, startuptime));

  if (EagerXrunInit && Arguments::init_libraries_at_startup()) {
    create_vm_init_libraries();
  }

  initialize_class(vmSymbols::java_lang_String(), CHECK);

  // Inject CompactStrings value after the static initializers for String ran.
  java_lang_String::set_compact_strings(CompactStrings);

  // Initialize java_lang.System (needed before creating the thread)
  initialize_class(vmSymbols::java_lang_System(), CHECK);
  // The VM creates & returns objects of this class. Make sure it's initialized.
  initialize_class(vmSymbols::java_lang_Class(), CHECK);
  initialize_class(vmSymbols::java_lang_ThreadGroup(), CHECK);
  Handle thread_group = create_initial_thread_group(CHECK);
  Universe::set_main_thread_group(thread_group());
  initialize_class(vmSymbols::java_lang_Thread(), CHECK);
  create_initial_thread(thread_group, main_thread, CHECK);

  // The VM creates objects of this class.
  initialize_class(vmSymbols::java_lang_Module(), CHECK);

#ifdef ASSERT
  InstanceKlass *k = vmClasses::UnsafeConstants_klass();
  assert(k->is_not_initialized(), "UnsafeConstants should not already be initialized");
#endif

  // initialize the hardware-specific constants needed by Unsafe
  initialize_class(vmSymbols::jdk_internal_misc_UnsafeConstants(), CHECK);
  jdk_internal_misc_UnsafeConstants::set_unsafe_constants();

  // The VM preresolves methods to these classes. Make sure that they get initialized
  initialize_class(vmSymbols::java_lang_reflect_Method(), CHECK);
  initialize_class(vmSymbols::java_lang_ref_Finalizer(), CHECK);

  // Phase 1 of the system initialization in the library, java.lang.System class initialization
  call_initPhase1(CHECK);

  // Get the Java runtime name, version, and vendor info after java.lang.System is initialized.
  // Some values are actually configure-time constants but some can be set via the jlink tool and
  // so must be read dynamically. We treat them all the same.
  InstanceKlass* ik = SystemDictionary::find_instance_klass(vmSymbols::java_lang_VersionProps(),
                                                            Handle(), Handle());
  {
    ResourceMark rm(main_thread);
    JDK_Version::set_java_version(get_java_version_info(ik, vmSymbols::java_version_name()));

    JDK_Version::set_runtime_name(get_java_version_info(ik, vmSymbols::java_runtime_name_name()));

    JDK_Version::set_runtime_version(get_java_version_info(ik, vmSymbols::java_runtime_version_name()));

    JDK_Version::set_runtime_vendor_version(get_java_version_info(ik, vmSymbols::java_runtime_vendor_version_name()));

    JDK_Version::set_runtime_vendor_vm_bug_url(get_java_version_info(ik, vmSymbols::java_runtime_vendor_vm_bug_url_name()));
  }

  // an instance of OutOfMemory exception has been allocated earlier
  initialize_class(vmSymbols::java_lang_OutOfMemoryError(), CHECK);
  initialize_class(vmSymbols::java_lang_NullPointerException(), CHECK);
  initialize_class(vmSymbols::java_lang_ClassCastException(), CHECK);
  initialize_class(vmSymbols::java_lang_ArrayStoreException(), CHECK);
  initialize_class(vmSymbols::java_lang_ArithmeticException(), CHECK);
  initialize_class(vmSymbols::java_lang_StackOverflowError(), CHECK);
  initialize_class(vmSymbols::java_lang_IllegalMonitorStateException(), CHECK);
  initialize_class(vmSymbols::java_lang_IllegalArgumentException(), CHECK);
}

void Threads::initialize_jsr292_core_classes(TRAPS) {
  TraceTime timer("Initialize java.lang.invoke classes", TRACETIME_LOG(Info, startuptime));

  initialize_class(vmSymbols::java_lang_invoke_MethodHandle(), CHECK);
  initialize_class(vmSymbols::java_lang_invoke_ResolvedMethodName(), CHECK);
  initialize_class(vmSymbols::java_lang_invoke_MemberName(), CHECK);
  initialize_class(vmSymbols::java_lang_invoke_MethodHandleNatives(), CHECK);
}

jint Threads::create_vm(JavaVMInitArgs* args, bool* canTryAgain) {
  extern void JDK_Version_init();

  // Preinitialize version info.
  VM_Version::early_initialize();

  // Check version
  if (!is_supported_jni_version(args->version)) return JNI_EVERSION;

  // Initialize library-based TLS
  ThreadLocalStorage::init();

  // Initialize the output stream module
  ostream_init();

  // Process java launcher properties.
  Arguments::process_sun_java_launcher_properties(args);

  // Initialize the os module
  os::init();

  MACOS_AARCH64_ONLY(os::current_thread_enable_wx(WXWrite));

  // Record VM creation timing statistics
  TraceVmCreationTime create_vm_timer;
  create_vm_timer.start();

  // Initialize system properties.
  Arguments::init_system_properties();

  // So that JDK version can be used as a discriminator when parsing arguments
  JDK_Version_init();

  // Update/Initialize System properties after JDK version number is known
  Arguments::init_version_specific_system_properties();

  // Make sure to initialize log configuration *before* parsing arguments
  LogConfiguration::initialize(create_vm_timer.begin_time());

  // Parse arguments
  // Note: this internally calls os::init_container_support()
  jint parse_result = Arguments::parse(args);
  if (parse_result != JNI_OK) return parse_result;

  // Initialize NMT right after argument parsing to keep the pre-NMT-init window small.
  MemTracker::initialize();

  os::init_before_ergo();

  jint ergo_result = Arguments::apply_ergo();
  if (ergo_result != JNI_OK) return ergo_result;

  // Final check of all ranges after ergonomics which may change values.
  if (!JVMFlagLimit::check_all_ranges()) {
    return JNI_EINVAL;
  }

  // Final check of all 'AfterErgo' constraints after ergonomics which may change values.
  bool constraint_result = JVMFlagLimit::check_all_constraints(JVMFlagConstraintPhase::AfterErgo);
  if (!constraint_result) {
    return JNI_EINVAL;
  }

  if (PauseAtStartup) {
    os::pause();
  }

  HOTSPOT_VM_INIT_BEGIN();

  // Timing (must come after argument parsing)
  TraceTime timer("Create VM", TRACETIME_LOG(Info, startuptime));

  // Initialize the os module after parsing the args
  jint os_init_2_result = os::init_2();
  if (os_init_2_result != JNI_OK) return os_init_2_result;

#ifdef CAN_SHOW_REGISTERS_ON_ASSERT
  // Initialize assert poison page mechanism.
  if (ShowRegistersOnAssert) {
    initialize_assert_poison();
  }
#endif // CAN_SHOW_REGISTERS_ON_ASSERT

  SafepointMechanism::initialize();

  jint adjust_after_os_result = Arguments::adjust_after_os();
  if (adjust_after_os_result != JNI_OK) return adjust_after_os_result;

  // Initialize output stream logging
  ostream_init_log();

  // Convert -Xrun to -agentlib: if there is no JVM_OnLoad
  // Must be before create_vm_init_agents()
  if (Arguments::init_libraries_at_startup()) {
    convert_vm_init_libraries_to_agents();
  }

  // Launch -agentlib/-agentpath and converted -Xrun agents
  if (Arguments::init_agents_at_startup()) {
    create_vm_init_agents();
  }

  // Initialize Threads state
  _number_of_threads = 0;
  _number_of_non_daemon_threads = 0;

  // Initialize global data structures and create system classes in heap
  vm_init_globals();

#if INCLUDE_JVMCI
  if (JVMCICounterSize > 0) {
    JavaThread::_jvmci_old_thread_counters = NEW_C_HEAP_ARRAY(jlong, JVMCICounterSize, mtJVMCI);
    memset(JavaThread::_jvmci_old_thread_counters, 0, sizeof(jlong) * JVMCICounterSize);
  } else {
    JavaThread::_jvmci_old_thread_counters = NULL;
  }
#endif // INCLUDE_JVMCI

  // Initialize OopStorage for threadObj
  _thread_oop_storage = OopStorageSet::create_strong("Thread OopStorage", mtThread);

  // Attach the main thread to this os thread
  JavaThread* main_thread = new JavaThread();
  main_thread->set_thread_state(_thread_in_vm);
  main_thread->initialize_thread_current();
  // must do this before set_active_handles
  main_thread->record_stack_base_and_size();
  main_thread->register_thread_stack_with_NMT();
  main_thread->set_active_handles(JNIHandleBlock::allocate_block());
  MACOS_AARCH64_ONLY(main_thread->init_wx());

  if (!main_thread->set_as_starting_thread()) {
    vm_shutdown_during_initialization(
                                      "Failed necessary internal allocation. Out of swap space");
    main_thread->smr_delete();
    *canTryAgain = false; // don't let caller call JNI_CreateJavaVM again
    return JNI_ENOMEM;
  }

  // Enable guard page *after* os::create_main_thread(), otherwise it would
  // crash Linux VM, see notes in os_linux.cpp.
  main_thread->stack_overflow_state()->create_stack_guard_pages();

  // Initialize Java-Level synchronization subsystem
  ObjectMonitor::Initialize();
  ObjectSynchronizer::initialize();

  // Initialize global modules
  jint status = init_globals();
  if (status != JNI_OK) {
    main_thread->smr_delete();
    *canTryAgain = false; // don't let caller call JNI_CreateJavaVM again
    return status;
  }

  JFR_ONLY(Jfr::on_create_vm_1();)

  // Should be done after the heap is fully created
  main_thread->cache_global_variables();

  { MutexLocker mu(Threads_lock);
    Threads::add(main_thread);
  }

  // Any JVMTI raw monitors entered in onload will transition into
  // real raw monitor. VM is setup enough here for raw monitor enter.
  JvmtiExport::transition_pending_onload_raw_monitors();

  // Create the VMThread
  { TraceTime timer("Start VMThread", TRACETIME_LOG(Info, startuptime));

    VMThread::create();
    VMThread* vmthread = VMThread::vm_thread();

    if (!os::create_thread(vmthread, os::vm_thread)) {
      vm_exit_during_initialization("Cannot create VM thread. "
                                    "Out of system resources.");
    }

    // Wait for the VM thread to become ready, and VMThread::run to initialize
    // Monitors can have spurious returns, must always check another state flag
    {
      MonitorLocker ml(Notify_lock);
      os::start_thread(vmthread);
      while (!vmthread->is_running()) {
        ml.wait();
      }
    }
  }

  assert(Universe::is_fully_initialized(), "not initialized");
  if (VerifyDuringStartup) {
    // Make sure we're starting with a clean slate.
    VM_Verify verify_op;
    VMThread::execute(&verify_op);
  }

  // We need this to update the java.vm.info property in case any flags used
  // to initially define it have been changed. This is needed for both CDS
  // since UseSharedSpaces may be changed after java.vm.info
  // is initially computed. See Abstract_VM_Version::vm_info_string().
  // This update must happen before we initialize the java classes, but
  // after any initialization logic that might modify the flags.
  Arguments::update_vm_info_property(VM_Version::vm_info_string());

  JavaThread* THREAD = JavaThread::current(); // For exception macros.
  HandleMark hm(THREAD);

  // Always call even when there are not JVMTI environments yet, since environments
  // may be attached late and JVMTI must track phases of VM execution
  JvmtiExport::enter_early_start_phase();

  // Notify JVMTI agents that VM has started (JNI is up) - nop if no agents.
  JvmtiExport::post_early_vm_start();

  initialize_java_lang_classes(main_thread, CHECK_JNI_ERR);

  quicken_jni_functions();

  // No more stub generation allowed after that point.
  StubCodeDesc::freeze();

  // Set flag that basic initialization has completed. Used by exceptions and various
  // debug stuff, that does not work until all basic classes have been initialized.
  set_init_completed();

  LogConfiguration::post_initialize();
  Metaspace::post_initialize();

  HOTSPOT_VM_INIT_END();

  // record VM initialization completion time
#if INCLUDE_MANAGEMENT
  Management::record_vm_init_completed();
#endif // INCLUDE_MANAGEMENT

  // Signal Dispatcher needs to be started before VMInit event is posted
  os::initialize_jdk_signal_support(CHECK_JNI_ERR);

  // Start Attach Listener if +StartAttachListener or it can't be started lazily
  if (!DisableAttachMechanism) {
    AttachListener::vm_start();
    if (StartAttachListener || AttachListener::init_at_startup()) {
      AttachListener::init();
    }
  }

  // Launch -Xrun agents
  // Must be done in the JVMTI live phase so that for backward compatibility the JDWP
  // back-end can launch with -Xdebug -Xrunjdwp.
  if (!EagerXrunInit && Arguments::init_libraries_at_startup()) {
    create_vm_init_libraries();
  }

  Chunk::start_chunk_pool_cleaner_task();

  // Start the service thread
  // The service thread enqueues JVMTI deferred events and does various hashtable
  // and other cleanups.  Needs to start before the compilers start posting events.
  ServiceThread::initialize();

  // Start the monitor deflation thread:
  MonitorDeflationThread::initialize();

  // initialize compiler(s)
#if defined(COMPILER1) || COMPILER2_OR_JVMCI
#if INCLUDE_JVMCI
  bool force_JVMCI_intialization = false;
  if (EnableJVMCI) {
    // Initialize JVMCI eagerly when it is explicitly requested.
    // Or when JVMCILibDumpJNIConfig or JVMCIPrintProperties is enabled.
    force_JVMCI_intialization = EagerJVMCI || JVMCIPrintProperties || JVMCILibDumpJNIConfig;

    if (!force_JVMCI_intialization) {
      // 8145270: Force initialization of JVMCI runtime otherwise requests for blocking
      // compilations via JVMCI will not actually block until JVMCI is initialized.
      force_JVMCI_intialization = UseJVMCICompiler && (!UseInterpreter || !BackgroundCompilation);
    }
  }
#endif
  CompileBroker::compilation_init_phase1(CHECK_JNI_ERR);
  // Postpone completion of compiler initialization to after JVMCI
  // is initialized to avoid timeouts of blocking compilations.
  if (JVMCI_ONLY(!force_JVMCI_intialization) NOT_JVMCI(true)) {
    CompileBroker::compilation_init_phase2();
  }
#endif

  // Pre-initialize some JSR292 core classes to avoid deadlock during class loading.
  // It is done after compilers are initialized, because otherwise compilations of
  // signature polymorphic MH intrinsics can be missed
  // (see SystemDictionary::find_method_handle_intrinsic).
  initialize_jsr292_core_classes(CHECK_JNI_ERR);

  // This will initialize the module system.  Only java.base classes can be
  // loaded until phase 2 completes
  call_initPhase2(CHECK_JNI_ERR);

  JFR_ONLY(Jfr::on_create_vm_2();)

  // Always call even when there are not JVMTI environments yet, since environments
  // may be attached late and JVMTI must track phases of VM execution
  JvmtiExport::enter_start_phase();

  // Notify JVMTI agents that VM has started (JNI is up) - nop if no agents.
  JvmtiExport::post_vm_start();

  // Final system initialization including security manager and system class loader
  call_initPhase3(CHECK_JNI_ERR);

  // cache the system and platform class loaders
  SystemDictionary::compute_java_loaders(CHECK_JNI_ERR);

#if INCLUDE_CDS
  // capture the module path info from the ModuleEntryTable
  ClassLoader::initialize_module_path(THREAD);
  if (HAS_PENDING_EXCEPTION) {
    java_lang_Throwable::print(PENDING_EXCEPTION, tty);
    vm_exit_during_initialization("ClassLoader::initialize_module_path() failed unexpectedly");
  }
#endif

#if INCLUDE_JVMCI
  if (force_JVMCI_intialization) {
    JVMCI::initialize_compiler(CHECK_JNI_ERR);
    CompileBroker::compilation_init_phase2();
  }
#endif

  // Always call even when there are not JVMTI environments yet, since environments
  // may be attached late and JVMTI must track phases of VM execution
  JvmtiExport::enter_live_phase();

  // Make perfmemory accessible
  PerfMemory::set_accessible(true);

  // Notify JVMTI agents that VM initialization is complete - nop if no agents.
  JvmtiExport::post_vm_initialized();

  JFR_ONLY(Jfr::on_create_vm_3();)

#if INCLUDE_MANAGEMENT
  Management::initialize(THREAD);

  if (HAS_PENDING_EXCEPTION) {
    // management agent fails to start possibly due to
    // configuration problem and is responsible for printing
    // stack trace if appropriate. Simply exit VM.
    vm_exit(1);
  }
#endif // INCLUDE_MANAGEMENT

  StatSampler::engage();
  if (CheckJNICalls)                  JniPeriodicChecker::engage();

#if INCLUDE_RTM_OPT
  RTMLockingCounters::init();
#endif

  call_postVMInitHook(THREAD);
  // The Java side of PostVMInitHook.run must deal with all
  // exceptions and provide means of diagnosis.
  if (HAS_PENDING_EXCEPTION) {
    CLEAR_PENDING_EXCEPTION;
  }

  {
    MutexLocker ml(PeriodicTask_lock);
    // Make sure the WatcherThread can be started by WatcherThread::start()
    // or by dynamic enrollment.
    WatcherThread::make_startable();
    // Start up the WatcherThread if there are any periodic tasks
    // NOTE:  All PeriodicTasks should be registered by now. If they
    //   aren't, late joiners might appear to start slowly (we might
    //   take a while to process their first tick).
    if (PeriodicTask::num_tasks() > 0) {
      WatcherThread::start();
    }
  }

  create_vm_timer.end();
#ifdef ASSERT
  _vm_complete = true;
#endif

  if (DumpSharedSpaces) {
    MetaspaceShared::preload_and_dump();
    ShouldNotReachHere();
  }

  return JNI_OK;
}

// type for the Agent_OnLoad and JVM_OnLoad entry points
extern "C" {
  typedef jint (JNICALL *OnLoadEntry_t)(JavaVM *, char *, void *);
}
// Find a command line agent library and return its entry point for
//         -agentlib:  -agentpath:   -Xrun
// num_symbol_entries must be passed-in since only the caller knows the number of symbols in the array.
static OnLoadEntry_t lookup_on_load(AgentLibrary* agent,
                                    const char *on_load_symbols[],
                                    size_t num_symbol_entries) {
  OnLoadEntry_t on_load_entry = NULL;
  void *library = NULL;

  if (!agent->valid()) {
    char buffer[JVM_MAXPATHLEN];
    char ebuf[1024] = "";
    const char *name = agent->name();
    const char *msg = "Could not find agent library ";

    // First check to see if agent is statically linked into executable
    if (os::find_builtin_agent(agent, on_load_symbols, num_symbol_entries)) {
      library = agent->os_lib();
    } else if (agent->is_absolute_path()) {
      library = os::dll_load(name, ebuf, sizeof ebuf);
      if (library == NULL) {
        const char *sub_msg = " in absolute path, with error: ";
        size_t len = strlen(msg) + strlen(name) + strlen(sub_msg) + strlen(ebuf) + 1;
        char *buf = NEW_C_HEAP_ARRAY(char, len, mtThread);
        jio_snprintf(buf, len, "%s%s%s%s", msg, name, sub_msg, ebuf);
        // If we can't find the agent, exit.
        vm_exit_during_initialization(buf, NULL);
        FREE_C_HEAP_ARRAY(char, buf);
      }
    } else {
      // Try to load the agent from the standard dll directory
      if (os::dll_locate_lib(buffer, sizeof(buffer), Arguments::get_dll_dir(),
                             name)) {
        library = os::dll_load(buffer, ebuf, sizeof ebuf);
      }
      if (library == NULL) { // Try the library path directory.
        if (os::dll_build_name(buffer, sizeof(buffer), name)) {
          library = os::dll_load(buffer, ebuf, sizeof ebuf);
        }
        if (library == NULL) {
          const char *sub_msg = " on the library path, with error: ";
          const char *sub_msg2 = "\nModule java.instrument may be missing from runtime image.";

          size_t len = strlen(msg) + strlen(name) + strlen(sub_msg) +
                       strlen(ebuf) + strlen(sub_msg2) + 1;
          char *buf = NEW_C_HEAP_ARRAY(char, len, mtThread);
          if (!agent->is_instrument_lib()) {
            jio_snprintf(buf, len, "%s%s%s%s", msg, name, sub_msg, ebuf);
          } else {
            jio_snprintf(buf, len, "%s%s%s%s%s", msg, name, sub_msg, ebuf, sub_msg2);
          }
          // If we can't find the agent, exit.
          vm_exit_during_initialization(buf, NULL);
          FREE_C_HEAP_ARRAY(char, buf);
        }
      }
    }
    agent->set_os_lib(library);
    agent->set_valid();
  }

  // Find the OnLoad function.
  on_load_entry =
    CAST_TO_FN_PTR(OnLoadEntry_t, os::find_agent_function(agent,
                                                          false,
                                                          on_load_symbols,
                                                          num_symbol_entries));
  return on_load_entry;
}

// Find the JVM_OnLoad entry point
static OnLoadEntry_t lookup_jvm_on_load(AgentLibrary* agent) {
  const char *on_load_symbols[] = JVM_ONLOAD_SYMBOLS;
  return lookup_on_load(agent, on_load_symbols, sizeof(on_load_symbols) / sizeof(char*));
}

// Find the Agent_OnLoad entry point
static OnLoadEntry_t lookup_agent_on_load(AgentLibrary* agent) {
  const char *on_load_symbols[] = AGENT_ONLOAD_SYMBOLS;
  return lookup_on_load(agent, on_load_symbols, sizeof(on_load_symbols) / sizeof(char*));
}

// For backwards compatibility with -Xrun
// Convert libraries with no JVM_OnLoad, but which have Agent_OnLoad to be
// treated like -agentpath:
// Must be called before agent libraries are created
void Threads::convert_vm_init_libraries_to_agents() {
  AgentLibrary* agent;
  AgentLibrary* next;

  for (agent = Arguments::libraries(); agent != NULL; agent = next) {
    next = agent->next();  // cache the next agent now as this agent may get moved off this list
    OnLoadEntry_t on_load_entry = lookup_jvm_on_load(agent);

    // If there is an JVM_OnLoad function it will get called later,
    // otherwise see if there is an Agent_OnLoad
    if (on_load_entry == NULL) {
      on_load_entry = lookup_agent_on_load(agent);
      if (on_load_entry != NULL) {
        // switch it to the agent list -- so that Agent_OnLoad will be called,
        // JVM_OnLoad won't be attempted and Agent_OnUnload will
        Arguments::convert_library_to_agent(agent);
      } else {
        vm_exit_during_initialization("Could not find JVM_OnLoad or Agent_OnLoad function in the library", agent->name());
      }
    }
  }
}

// Create agents for -agentlib:  -agentpath:  and converted -Xrun
// Invokes Agent_OnLoad
// Called very early -- before JavaThreads exist
void Threads::create_vm_init_agents() {
  extern struct JavaVM_ main_vm;
  AgentLibrary* agent;

  JvmtiExport::enter_onload_phase();

  for (agent = Arguments::agents(); agent != NULL; agent = agent->next()) {
    // CDS dumping does not support native JVMTI agent.
    // CDS dumping supports Java agent if the AllowArchivingWithJavaAgent diagnostic option is specified.
    if (Arguments::is_dumping_archive()) {
      if(!agent->is_instrument_lib()) {
        vm_exit_during_cds_dumping("CDS dumping does not support native JVMTI agent, name", agent->name());
      } else if (!AllowArchivingWithJavaAgent) {
        vm_exit_during_cds_dumping(
          "Must enable AllowArchivingWithJavaAgent in order to run Java agent during CDS dumping");
      }
    }

    OnLoadEntry_t  on_load_entry = lookup_agent_on_load(agent);

    if (on_load_entry != NULL) {
      // Invoke the Agent_OnLoad function
      jint err = (*on_load_entry)(&main_vm, agent->options(), NULL);
      if (err != JNI_OK) {
        vm_exit_during_initialization("agent library failed to init", agent->name());
      }
    } else {
      vm_exit_during_initialization("Could not find Agent_OnLoad function in the agent library", agent->name());
    }
  }

  JvmtiExport::enter_primordial_phase();
}

extern "C" {
  typedef void (JNICALL *Agent_OnUnload_t)(JavaVM *);
}

void Threads::shutdown_vm_agents() {
  // Send any Agent_OnUnload notifications
  const char *on_unload_symbols[] = AGENT_ONUNLOAD_SYMBOLS;
  size_t num_symbol_entries = ARRAY_SIZE(on_unload_symbols);
  extern struct JavaVM_ main_vm;
  for (AgentLibrary* agent = Arguments::agents(); agent != NULL; agent = agent->next()) {

    // Find the Agent_OnUnload function.
    Agent_OnUnload_t unload_entry = CAST_TO_FN_PTR(Agent_OnUnload_t,
                                                   os::find_agent_function(agent,
                                                   false,
                                                   on_unload_symbols,
                                                   num_symbol_entries));

    // Invoke the Agent_OnUnload function
    if (unload_entry != NULL) {
      JavaThread* thread = JavaThread::current();
      ThreadToNativeFromVM ttn(thread);
      HandleMark hm(thread);
      (*unload_entry)(&main_vm);
    }
  }
}

// Called for after the VM is initialized for -Xrun libraries which have not been converted to agent libraries
// Invokes JVM_OnLoad
void Threads::create_vm_init_libraries() {
  extern struct JavaVM_ main_vm;
  AgentLibrary* agent;

  for (agent = Arguments::libraries(); agent != NULL; agent = agent->next()) {
    OnLoadEntry_t on_load_entry = lookup_jvm_on_load(agent);

    if (on_load_entry != NULL) {
      // Invoke the JVM_OnLoad function
      JavaThread* thread = JavaThread::current();
      ThreadToNativeFromVM ttn(thread);
      HandleMark hm(thread);
      jint err = (*on_load_entry)(&main_vm, agent->options(), NULL);
      if (err != JNI_OK) {
        vm_exit_during_initialization("-Xrun library failed to init", agent->name());
      }
    } else {
      vm_exit_during_initialization("Could not find JVM_OnLoad function in -Xrun library", agent->name());
    }
  }
}


// Last thread running calls java.lang.Shutdown.shutdown()
void JavaThread::invoke_shutdown_hooks() {
  HandleMark hm(this);

  // We could get here with a pending exception, if so clear it now or
  // it will cause MetaspaceShared::link_shared_classes to
  // fail for dynamic dump.
  if (this->has_pending_exception()) {
    this->clear_pending_exception();
  }

#if INCLUDE_CDS
  // Link all classes for dynamic CDS dumping before vm exit.
  // Same operation is being done in JVM_BeforeHalt for handling the
  // case where the application calls System.exit().
  if (DynamicArchive::should_dump_at_vm_exit()) {
    DynamicArchive::prepare_for_dump_at_exit();
  }
#endif

  EXCEPTION_MARK;
  Klass* shutdown_klass =
    SystemDictionary::resolve_or_null(vmSymbols::java_lang_Shutdown(),
                                      THREAD);
  if (shutdown_klass != NULL) {
    // SystemDictionary::resolve_or_null will return null if there was
    // an exception.  If we cannot load the Shutdown class, just don't
    // call Shutdown.shutdown() at all.  This will mean the shutdown hooks
    // won't be run.  Note that if a shutdown hook was registered,
    // the Shutdown class would have already been loaded
    // (Runtime.addShutdownHook will load it).
    JavaValue result(T_VOID);
    JavaCalls::call_static(&result,
                           shutdown_klass,
                           vmSymbols::shutdown_name(),
                           vmSymbols::void_method_signature(),
                           THREAD);
  }
  CLEAR_PENDING_EXCEPTION;
}

// Threads::destroy_vm() is normally called from jni_DestroyJavaVM() when
// the program falls off the end of main(). Another VM exit path is through
// vm_exit() when the program calls System.exit() to return a value or when
// there is a serious error in VM. The two shutdown paths are not exactly
// the same, but they share Shutdown.shutdown() at Java level and before_exit()
// and VM_Exit op at VM level.
//
// Shutdown sequence:
//   + Shutdown native memory tracking if it is on
//   + Wait until we are the last non-daemon thread to execute
//     <-- every thing is still working at this moment -->
//   + Call java.lang.Shutdown.shutdown(), which will invoke Java level
//        shutdown hooks
//   + Call before_exit(), prepare for VM exit
//      > run VM level shutdown hooks (they are registered through JVM_OnExit(),
//        currently the only user of this mechanism is File.deleteOnExit())
//      > stop StatSampler, watcher thread,
//        post thread end and vm death events to JVMTI,
//        stop signal thread
//   + Call JavaThread::exit(), it will:
//      > release JNI handle blocks, remove stack guard pages
//      > remove this thread from Threads list
//     <-- no more Java code from this thread after this point -->
//   + Stop VM thread, it will bring the remaining VM to a safepoint and stop
//     the compiler threads at safepoint
//     <-- do not use anything that could get blocked by Safepoint -->
//   + Disable tracing at JNI/JVM barriers
//   + Set _vm_exited flag for threads that are still running native code
//   + Call exit_globals()
//      > deletes tty
//      > deletes PerfMemory resources
//   + Delete this thread
//   + Return to caller

void Threads::destroy_vm() {
  JavaThread* thread = JavaThread::current();

#ifdef ASSERT
  _vm_complete = false;
#endif
  // Wait until we are the last non-daemon thread to execute
  {
    MonitorLocker nu(Threads_lock);
    while (Threads::number_of_non_daemon_threads() > 1)
      // This wait should make safepoint checks, wait without a timeout.
      nu.wait(0);
  }

  EventShutdown e;
  if (e.should_commit()) {
    e.set_reason("No remaining non-daemon Java threads");
    e.commit();
  }

  // Hang forever on exit if we are reporting an error.
  if (ShowMessageBoxOnError && VMError::is_error_reported()) {
    os::infinite_sleep();
  }
  os::wait_for_keypress_at_exit();

  // run Java level shutdown hooks
  thread->invoke_shutdown_hooks();

  before_exit(thread);

  thread->exit(true);

  // We are no longer on the main thread list but could still be in a
  // secondary list where another thread may try to interact with us.
  // So wait until all such interactions are complete before we bring
  // the VM to the termination safepoint. Normally this would be done
  // using thread->smr_delete() below where we delete the thread, but
  // we can't call that after the termination safepoint is active as
  // we will deadlock on the Threads_lock. Once all interactions are
  // complete it is safe to directly delete the thread at any time.
  ThreadsSMRSupport::wait_until_not_protected(thread);

  // Stop VM thread.
  {
    // 4945125 The vm thread comes to a safepoint during exit.
    // GC vm_operations can get caught at the safepoint, and the
    // heap is unparseable if they are caught. Grab the Heap_lock
    // to prevent this. The GC vm_operations will not be able to
    // queue until after the vm thread is dead. After this point,
    // we'll never emerge out of the safepoint before the VM exits.
    // Assert that the thread is terminated so that acquiring the
    // Heap_lock doesn't cause the terminated thread to participate in
    // the safepoint protocol.

    assert(thread->is_terminated(), "must be terminated here");
    MutexLocker ml(Heap_lock);

    VMThread::wait_for_vm_thread_exit();
    assert(SafepointSynchronize::is_at_safepoint(), "VM thread should exit at Safepoint");
    VMThread::destroy();
  }

  // Now, all Java threads are gone except daemon threads. Daemon threads
  // running Java code or in VM are stopped by the Safepoint. However,
  // daemon threads executing native code are still running.  But they
  // will be stopped at native=>Java/VM barriers. Note that we can't
  // simply kill or suspend them, as it is inherently deadlock-prone.

  VM_Exit::set_vm_exited();

  // Clean up ideal graph printers after the VMThread has started
  // the final safepoint which will block all the Compiler threads.
  // Note that this Thread has already logically exited so the
  // clean_up() function's use of a JavaThreadIteratorWithHandle
  // would be a problem except set_vm_exited() has remembered the
  // shutdown thread which is granted a policy exception.
#if defined(COMPILER2) && !defined(PRODUCT)
  IdealGraphPrinter::clean_up();
#endif

  notify_vm_shutdown();

  // exit_globals() will delete tty
  exit_globals();

  // Deleting the shutdown thread here is safe. See comment on
  // wait_until_not_protected() above.
  delete thread;

#if INCLUDE_JVMCI
  if (JVMCICounterSize > 0) {
    FREE_C_HEAP_ARRAY(jlong, JavaThread::_jvmci_old_thread_counters);
  }
#endif

  LogConfiguration::finalize();
}


jboolean Threads::is_supported_jni_version_including_1_1(jint version) {
  if (version == JNI_VERSION_1_1) return JNI_TRUE;
  return is_supported_jni_version(version);
}


jboolean Threads::is_supported_jni_version(jint version) {
  if (version == JNI_VERSION_1_2) return JNI_TRUE;
  if (version == JNI_VERSION_1_4) return JNI_TRUE;
  if (version == JNI_VERSION_1_6) return JNI_TRUE;
  if (version == JNI_VERSION_1_8) return JNI_TRUE;
  if (version == JNI_VERSION_9) return JNI_TRUE;
  if (version == JNI_VERSION_10) return JNI_TRUE;
  return JNI_FALSE;
}


void Threads::add(JavaThread* p, bool force_daemon) {
  // The threads lock must be owned at this point
  assert(Threads_lock->owned_by_self(), "must have threads lock");

  BarrierSet::barrier_set()->on_thread_attach(p);

  // Once a JavaThread is added to the Threads list, smr_delete() has
  // to be used to delete it. Otherwise we can just delete it directly.
  p->set_on_thread_list();

  _number_of_threads++;
  oop threadObj = p->threadObj();
  bool daemon = true;
  // Bootstrapping problem: threadObj can be null for initial
  // JavaThread (or for threads attached via JNI)
  if ((!force_daemon) && !is_daemon((threadObj))) {
    _number_of_non_daemon_threads++;
    daemon = false;
  }

  ThreadService::add_thread(p, daemon);

  // Maintain fast thread list
  ThreadsSMRSupport::add_thread(p);

  // Increase the ObjectMonitor ceiling for the new thread.
  ObjectSynchronizer::inc_in_use_list_ceiling();

  // Possible GC point.
  Events::log(p, "Thread added: " INTPTR_FORMAT, p2i(p));

  // Make new thread known to active EscapeBarrier
  EscapeBarrier::thread_added(p);
}

void Threads::remove(JavaThread* p, bool is_daemon) {
  // Extra scope needed for Thread_lock, so we can check
  // that we do not remove thread without safepoint code notice
  { MonitorLocker ml(Threads_lock);

    // BarrierSet state must be destroyed after the last thread transition
    // before the thread terminates. Thread transitions result in calls to
    // StackWatermarkSet::on_safepoint(), which performs GC processing,
    // requiring the GC state to be alive.
    BarrierSet::barrier_set()->on_thread_detach(p);

    assert(ThreadsSMRSupport::get_java_thread_list()->includes(p), "p must be present");

    // Maintain fast thread list
    ThreadsSMRSupport::remove_thread(p);

    _number_of_threads--;
    if (!is_daemon) {
      _number_of_non_daemon_threads--;

      // Only one thread left, do a notify on the Threads_lock so a thread waiting
      // on destroy_vm will wake up.
      if (number_of_non_daemon_threads() == 1) {
        ml.notify_all();
      }
    }
    ThreadService::remove_thread(p, is_daemon);

    // Make sure that safepoint code disregard this thread. This is needed since
    // the thread might mess around with locks after this point. This can cause it
    // to do callbacks into the safepoint code. However, the safepoint code is not aware
    // of this thread since it is removed from the queue.
    p->set_terminated(JavaThread::_thread_terminated);

    // Notify threads waiting in EscapeBarriers
    EscapeBarrier::thread_removed(p);
  } // unlock Threads_lock

  // Reduce the ObjectMonitor ceiling for the exiting thread.
  ObjectSynchronizer::dec_in_use_list_ceiling();

  // Since Events::log uses a lock, we grab it outside the Threads_lock
  Events::log(p, "Thread exited: " INTPTR_FORMAT, p2i(p));
}

// Operations on the Threads list for GC.  These are not explicitly locked,
// but the garbage collector must provide a safe context for them to run.
// In particular, these things should never be called when the Threads_lock
// is held by some other thread. (Note: the Safepoint abstraction also
// uses the Threads_lock to guarantee this property. It also makes sure that
// all threads gets blocked when exiting or starting).

void Threads::oops_do(OopClosure* f, CodeBlobClosure* cf) {
  ALL_JAVA_THREADS(p) {
    p->oops_do(f, cf);
  }
  VMThread::vm_thread()->oops_do(f, cf);
}

void Threads::change_thread_claim_token() {
  if (++_thread_claim_token == 0) {
    // On overflow of the token counter, there is a risk of future
    // collisions between a new global token value and a stale token
    // for a thread, because not all iterations visit all threads.
    // (Though it's pretty much a theoretical concern for non-trivial
    // token counter sizes.)  To deal with the possibility, reset all
    // the thread tokens to zero on global token overflow.
    struct ResetClaims : public ThreadClosure {
      virtual void do_thread(Thread* t) {
        t->claim_threads_do(false, 0);
      }
    } reset_claims;
    Threads::threads_do(&reset_claims);
    // On overflow, update the global token to non-zero, to
    // avoid the special "never claimed" initial thread value.
    _thread_claim_token = 1;
  }
}

#ifdef ASSERT
void assert_thread_claimed(const char* kind, Thread* t, uintx expected) {
  const uintx token = t->threads_do_token();
  assert(token == expected,
         "%s " PTR_FORMAT " has incorrect value " UINTX_FORMAT " != "
         UINTX_FORMAT, kind, p2i(t), token, expected);
}

void Threads::assert_all_threads_claimed() {
  ALL_JAVA_THREADS(p) {
    assert_thread_claimed("Thread", p, _thread_claim_token);
  }
  assert_thread_claimed("VMThread", VMThread::vm_thread(), _thread_claim_token);
}
#endif // ASSERT

class ParallelOopsDoThreadClosure : public ThreadClosure {
private:
  OopClosure* _f;
  CodeBlobClosure* _cf;
public:
  ParallelOopsDoThreadClosure(OopClosure* f, CodeBlobClosure* cf) : _f(f), _cf(cf) {}
  void do_thread(Thread* t) {
    t->oops_do(_f, _cf);
  }
};

void Threads::possibly_parallel_oops_do(bool is_par, OopClosure* f, CodeBlobClosure* cf) {
  ParallelOopsDoThreadClosure tc(f, cf);
  possibly_parallel_threads_do(is_par, &tc);
}

void Threads::metadata_do(MetadataClosure* f) {
  ALL_JAVA_THREADS(p) {
    p->metadata_do(f);
  }
}

class ThreadHandlesClosure : public ThreadClosure {
  void (*_f)(Metadata*);
 public:
  ThreadHandlesClosure(void f(Metadata*)) : _f(f) {}
  virtual void do_thread(Thread* thread) {
    thread->metadata_handles_do(_f);
  }
};

void Threads::metadata_handles_do(void f(Metadata*)) {
  // Only walk the Handles in Thread.
  ThreadHandlesClosure handles_closure(f);
  threads_do(&handles_closure);
}

// Get count Java threads that are waiting to enter the specified monitor.
GrowableArray<JavaThread*>* Threads::get_pending_threads(ThreadsList * t_list,
                                                         int count,
                                                         address monitor) {
  GrowableArray<JavaThread*>* result = new GrowableArray<JavaThread*>(count);

  int i = 0;
  for (JavaThread* p : *t_list) {
    if (!p->can_call_java()) continue;

    // The first stage of async deflation does not affect any field
    // used by this comparison so the ObjectMonitor* is usable here.
    address pending = (address)p->current_pending_monitor();
    if (pending == monitor) {             // found a match
      if (i < count) result->append(p);   // save the first count matches
      i++;
    }
  }

  return result;
}


JavaThread *Threads::owning_thread_from_monitor_owner(ThreadsList * t_list,
                                                      address owner) {
  // NULL owner means not locked so we can skip the search
  if (owner == NULL) return NULL;

  for (JavaThread* p : *t_list) {
    // first, see if owner is the address of a Java thread
    if (owner == (address)p) return p;
  }

  // Cannot assert on lack of success here since this function may be
  // used by code that is trying to report useful problem information
  // like deadlock detection.
  if (UseHeavyMonitors) return NULL;

  // If we didn't find a matching Java thread and we didn't force use of
  // heavyweight monitors, then the owner is the stack address of the
  // Lock Word in the owning Java thread's stack.
  //
  JavaThread* the_owner = NULL;
  for (JavaThread* q : *t_list) {
    if (q->is_lock_owned(owner)) {
      the_owner = q;
      break;
    }
  }

  // cannot assert on lack of success here; see above comment
  return the_owner;
}

class PrintOnClosure : public ThreadClosure {
private:
  outputStream* _st;

public:
  PrintOnClosure(outputStream* st) :
      _st(st) {}

  virtual void do_thread(Thread* thread) {
    if (thread != NULL) {
      thread->print_on(_st);
      _st->cr();
    }
  }
};

// Threads::print_on() is called at safepoint by VM_PrintThreads operation.
void Threads::print_on(outputStream* st, bool print_stacks,
                       bool internal_format, bool print_concurrent_locks,
                       bool print_extended_info) {
  char buf[32];
  st->print_raw_cr(os::local_time_string(buf, sizeof(buf)));

  st->print_cr("Full thread dump %s (%s %s):",
               VM_Version::vm_name(),
               VM_Version::vm_release(),
               VM_Version::vm_info_string());
  st->cr();

#if INCLUDE_SERVICES
  // Dump concurrent locks
  ConcurrentLocksDump concurrent_locks;
  if (print_concurrent_locks) {
    concurrent_locks.dump_at_safepoint();
  }
#endif // INCLUDE_SERVICES

  ThreadsSMRSupport::print_info_on(st);
  st->cr();

  ALL_JAVA_THREADS(p) {
    ResourceMark rm;
    p->print_on(st, print_extended_info);
    if (print_stacks) {
      // if (p->has_last_Java_frame()) {
      //   static char buf[O_BUFLEN];
      //   frame fr = p->last_frame();
      //   VMError::print_native_stack(tty, fr, p, buf, sizeof(buf));
      // }

      if (internal_format) {
        p->trace_stack();
      } else {
        p->print_stack_on(st);
      }
    }
    st->cr();
#if INCLUDE_SERVICES
    if (print_concurrent_locks) {
      concurrent_locks.print_locks_on(p, st);
    }
#endif // INCLUDE_SERVICES
  }

  PrintOnClosure cl(st);
  cl.do_thread(VMThread::vm_thread());
  Universe::heap()->gc_threads_do(&cl);
  if (StringDedup::is_enabled()) {
    StringDedup::threads_do(&cl);
  }
  cl.do_thread(WatcherThread::watcher_thread());
  cl.do_thread(AsyncLogWriter::instance());

  st->flush();
}

void Threads::print_on_error(Thread* this_thread, outputStream* st, Thread* current, char* buf,
                             int buflen, bool* found_current) {
  if (this_thread != NULL) {
    bool is_current = (current == this_thread);
    *found_current = *found_current || is_current;
    st->print("%s", is_current ? "=>" : "  ");

    st->print(PTR_FORMAT, p2i(this_thread));
    st->print(" ");
    this_thread->print_on_error(st, buf, buflen);
    st->cr();
  }
}

class PrintOnErrorClosure : public ThreadClosure {
  outputStream* _st;
  Thread* _current;
  char* _buf;
  int _buflen;
  bool* _found_current;
 public:
  PrintOnErrorClosure(outputStream* st, Thread* current, char* buf,
                      int buflen, bool* found_current) :
   _st(st), _current(current), _buf(buf), _buflen(buflen), _found_current(found_current) {}

  virtual void do_thread(Thread* thread) {
    Threads::print_on_error(thread, _st, _current, _buf, _buflen, _found_current);
  }
};

// Threads::print_on_error() is called by fatal error handler. It's possible
// that VM is not at safepoint and/or current thread is inside signal handler.
// Don't print stack trace, as the stack may not be walkable. Don't allocate
// memory (even in resource area), it might deadlock the error handler.
void Threads::print_on_error(outputStream* st, Thread* current, char* buf,
                             int buflen) {
  ThreadsSMRSupport::print_info_on(st);
  st->cr();

  bool found_current = false;
  st->print_cr("Java Threads: ( => current thread )");
  ALL_JAVA_THREADS(thread) {
    print_on_error(thread, st, current, buf, buflen, &found_current);
  }
  st->cr();

  st->print_cr("Other Threads:");
  print_on_error(VMThread::vm_thread(), st, current, buf, buflen, &found_current);
  print_on_error(WatcherThread::watcher_thread(), st, current, buf, buflen, &found_current);
  print_on_error(AsyncLogWriter::instance(), st, current, buf, buflen, &found_current);

  if (Universe::heap() != NULL) {
    PrintOnErrorClosure print_closure(st, current, buf, buflen, &found_current);
    Universe::heap()->gc_threads_do(&print_closure);
  }

  if (StringDedup::is_enabled()) {
    PrintOnErrorClosure print_closure(st, current, buf, buflen, &found_current);
    StringDedup::threads_do(&print_closure);
  }

  if (!found_current) {
    st->cr();
    st->print("=>" PTR_FORMAT " (exited) ", p2i(current));
    current->print_on_error(st, buf, buflen);
    st->cr();
  }
  st->cr();

  st->print_cr("Threads with active compile tasks:");
  print_threads_compiling(st, buf, buflen);
}

void Threads::print_threads_compiling(outputStream* st, char* buf, int buflen, bool short_form) {
  ALL_JAVA_THREADS(thread) {
    if (thread->is_Compiler_thread()) {
      CompilerThread* ct = (CompilerThread*) thread;

      // Keep task in local variable for NULL check.
      // ct->_task might be set to NULL by concurring compiler thread
      // because it completed the compilation. The task is never freed,
      // though, just returned to a free list.
      CompileTask* task = ct->task();
      if (task != NULL) {
        thread->print_name_on_error(st, buf, buflen);
        st->print("  ");
        task->print(st, NULL, short_form, true);
      }
    }
  }
}

// Ad-hoc mutual exclusion primitives: SpinLock
//
// We employ SpinLocks _only for low-contention, fixed-length
// short-duration critical sections where we're concerned
// about native mutex_t or HotSpot Mutex:: latency.
//
// TODO-FIXME: ListLock should be of type SpinLock.
// We should make this a 1st-class type, integrated into the lock
// hierarchy as leaf-locks.  Critically, the SpinLock structure
// should have sufficient padding to avoid false-sharing and excessive
// cache-coherency traffic.


typedef volatile int SpinLockT;

void Thread::SpinAcquire(volatile int * adr, const char * LockName) {
  if (Atomic::cmpxchg(adr, 0, 1) == 0) {
    return;   // normal fast-path return
  }

  // Slow-path : We've encountered contention -- Spin/Yield/Block strategy.
  int ctr = 0;
  int Yields = 0;
  for (;;) {
    while (*adr != 0) {
      ++ctr;
      if ((ctr & 0xFFF) == 0 || !os::is_MP()) {
        if (Yields > 5) {
          os::naked_short_sleep(1);
        } else {
          os::naked_yield();
          ++Yields;
        }
      } else {
        SpinPause();
      }
    }
    if (Atomic::cmpxchg(adr, 0, 1) == 0) return;
  }
}

void Thread::SpinRelease(volatile int * adr) {
  assert(*adr != 0, "invariant");
  OrderAccess::fence();      // guarantee at least release consistency.
  // Roach-motel semantics.
  // It's safe if subsequent LDs and STs float "up" into the critical section,
  // but prior LDs and STs within the critical section can't be allowed
  // to reorder or float past the ST that releases the lock.
  // Loads and stores in the critical section - which appear in program
  // order before the store that releases the lock - must also appear
  // before the store that releases the lock in memory visibility order.
  // Conceptually we need a #loadstore|#storestore "release" MEMBAR before
  // the ST of 0 into the lock-word which releases the lock, so fence
  // more than covers this on all platforms.
  *adr = 0;
}


void Threads::verify() {
  ALL_JAVA_THREADS(p) {
    p->verify();
  }
  VMThread* thread = VMThread::vm_thread();
  if (thread != NULL) thread->verify();
}

#ifndef PRODUCT
void JavaThread::verify_cross_modify_fence_failure(JavaThread *thread) {
   report_vm_error(__FILE__, __LINE__, "Cross modify fence failure", "%p", thread);
}
#endif

// Helper function to create the java.lang.Thread object for a
// VM-internal thread. The thread will have the given name, and be
// a member of the "system" ThreadGroup.
Handle JavaThread::create_system_thread_object(const char* name,
                                               bool is_visible, TRAPS) {
  Handle string = java_lang_String::create_from_str(name, CHECK_NH);

  // Initialize thread_oop to put it into the system threadGroup.
  // This is done by calling the Thread(ThreadGroup group, String name) constructor.
  Handle thread_group(THREAD, Universe::system_thread_group());
  Handle thread_oop =
    JavaCalls::construct_new_instance(vmClasses::Thread_klass(),
                                      vmSymbols::threadgroup_string_void_signature(),
                                      thread_group,
                                      string,
                                      CHECK_NH);

  return thread_oop;
}

// Starts the target JavaThread as a daemon of the given priority, and
// bound to the given java.lang.Thread instance.
// The Threads_lock is held for the duration.
void JavaThread::start_internal_daemon(JavaThread* current, JavaThread* target,
                                       Handle thread_oop, ThreadPriority prio) {

  assert(target->osthread() != NULL, "target thread is not properly initialized");

  MutexLocker mu(current, Threads_lock);

  // Initialize the fields of the thread_oop first.

  java_lang_Thread::set_thread(thread_oop(), target); // isAlive == true now

  if (prio != NoPriority) {
    java_lang_Thread::set_priority(thread_oop(), prio);
    // Note: we don't call os::set_priority here. Possibly we should,
    // else all threads should call it themselves when they first run.
  }

  java_lang_Thread::set_daemon(thread_oop());

  // Now bind the thread_oop to the target JavaThread.
  target->set_threadOopHandles(thread_oop());

  Threads::add(target); // target is now visible for safepoint/handshake
  Thread::start(target);
}

void JavaThread::vm_exit_on_osthread_failure(JavaThread* thread) {
  // At this point it may be possible that no osthread was created for the
  // JavaThread due to lack of resources. However, since this must work
  // for critical system threads just check and abort if this fails.
  if (thread->osthread() == nullptr) {
    // This isn't really an OOM condition, but historically this is what
    // we report.
    vm_exit_during_initialization("java.lang.OutOfMemoryError",
                                  os::native_thread_creation_failed_msg());
  }
}<|MERGE_RESOLUTION|>--- conflicted
+++ resolved
@@ -1403,10 +1403,6 @@
       }
     }
 
-<<<<<<< HEAD
-    // Call Thread.exit()
-    if (!is_Compiler_thread()) {
-=======
     if (!is_Compiler_thread()) {
       // We have finished executing user-defined Java code and now have to do the
       // implementation specific clean-up by calling Thread.exit(). We prevent any
@@ -1414,7 +1410,6 @@
       // to ensure the clean-up is not corrupted.
       NoAsyncExceptionDeliveryMark _no_async(this);
 
->>>>>>> 78ef2fde
       EXCEPTION_MARK;
       JavaValue result(T_VOID);
       Klass* thread_klass = vmClasses::Thread_klass();
