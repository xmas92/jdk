--- conflicted
+++ resolved
@@ -234,14 +234,8 @@
   nonstatic_field(InstanceKlass,               _static_oop_field_count,                       u2)                                    \
   nonstatic_field(InstanceKlass,               _nonstatic_oop_map_size,                       int)                                   \
   nonstatic_field(InstanceKlass,               _is_marked_dependent,                          bool)                                  \
-<<<<<<< HEAD
   nonstatic_field(InstanceKlass,               _kind,                                         u1)                                    \
-  nonstatic_field(InstanceKlass,               _misc_flags,                                   u4)                                    \
-  nonstatic_field(InstanceKlass,               _minor_version,                                u2)                                    \
-  nonstatic_field(InstanceKlass,               _major_version,                                u2)                                    \
-=======
   nonstatic_field(InstanceKlass,               _misc_flags,                                   u2)                                    \
->>>>>>> 5c70479b
   nonstatic_field(InstanceKlass,               _init_state,                                   u1)                                    \
   nonstatic_field(InstanceKlass,               _init_thread,                                  Thread*)                               \
   nonstatic_field(InstanceKlass,               _itable_len,                                   int)                                   \
