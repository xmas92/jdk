/*
 * Copyright (c) 2005, 2021, Oracle and/or its affiliates. All rights reserved.
 * DO NOT ALTER OR REMOVE COPYRIGHT NOTICES OR THIS FILE HEADER.
 *
 * This code is free software; you can redistribute it and/or modify it
 * under the terms of the GNU General Public License version 2 only, as
 * published by the Free Software Foundation.
 *
 * This code is distributed in the hope that it will be useful, but WITHOUT
 * ANY WARRANTY; without even the implied warranty of MERCHANTABILITY or
 * FITNESS FOR A PARTICULAR PURPOSE.  See the GNU General Public License
 * version 2 for more details (a copy is included in the LICENSE file that
 * accompanied this code).
 *
 * You should have received a copy of the GNU General Public License version
 * 2 along with this work; if not, write to the Free Software Foundation,
 * Inc., 51 Franklin St, Fifth Floor, Boston, MA 02110-1301 USA.
 *
 * Please contact Oracle, 500 Oracle Parkway, Redwood Shores, CA 94065 USA
 * or visit www.oracle.com if you need additional information or have any
 * questions.
 *
 */

#include "precompiled.hpp"
#include "classfile/javaClasses.hpp"
#include "classfile/systemDictionary.hpp"
#include "classfile/vmClasses.hpp"
#include "gc/shared/gcVMOperations.hpp"
#include "memory/resourceArea.hpp"
#include "memory/universe.hpp"
#include "oops/oop.inline.hpp"
#include "oops/typeArrayOop.inline.hpp"
#include "prims/jvmtiExport.hpp"
#include "runtime/arguments.hpp"
#include "runtime/flags/jvmFlag.hpp"
#include "runtime/globals.hpp"
#include "runtime/handles.inline.hpp"
#include "runtime/java.hpp"
#include "runtime/javaCalls.hpp"
#include "runtime/os.hpp"
#include "runtime/vmOperations.hpp"
#include "services/attachListener.hpp"
#include "services/diagnosticCommand.hpp"
#include "services/heapDumper.hpp"
#include "services/writeableFlags.hpp"
#include "utilities/debug.hpp"
#include "utilities/formatBuffer.hpp"

volatile AttachListenerState AttachListener::_state = AL_NOT_INITIALIZED;

// Implementation of "properties" command.
//
// Invokes VMSupport.serializePropertiesToByteArray to serialize
// the system properties into a byte array.

static InstanceKlass* load_and_initialize_klass(Symbol* sh, TRAPS) {
  Klass* k = SystemDictionary::resolve_or_fail(sh, true, CHECK_NULL);
  InstanceKlass* ik = InstanceKlass::cast(k);
  if (ik->should_be_initialized()) {
    ik->initialize(CHECK_NULL);
  }
  return ik;
}

static jint get_properties(AttachOperation* op, outputStream* out, Symbol* serializePropertiesMethod) {
  JavaThread* THREAD = JavaThread::current(); // For exception macros.
  HandleMark hm(THREAD);

  // load VMSupport
  Symbol* klass = vmSymbols::jdk_internal_vm_VMSupport();
  InstanceKlass* k = load_and_initialize_klass(klass, THREAD);
  if (HAS_PENDING_EXCEPTION) {
    java_lang_Throwable::print(PENDING_EXCEPTION, out);
    CLEAR_PENDING_EXCEPTION;
    return JNI_ERR;
  }

  // invoke the serializePropertiesToByteArray method
  JavaValue result(T_OBJECT);
  JavaCallArguments args;


  Symbol* signature = vmSymbols::void_byte_array_signature();
  JavaCalls::call_static(&result,
                         k,
                         serializePropertiesMethod,
                         signature,
                         &args,
                         THREAD);
  if (HAS_PENDING_EXCEPTION) {
    java_lang_Throwable::print(PENDING_EXCEPTION, out);
    CLEAR_PENDING_EXCEPTION;
    return JNI_ERR;
  }

  // The result should be a [B
  oop res = result.get_oop();
  assert(res->is_typeArray(), "just checking");
  assert(TypeArrayKlass::cast(res->klass())->element_type() == T_BYTE, "just checking");

  // copy the bytes to the output stream
  typeArrayOop ba = typeArrayOop(res);
  jbyte* addr = typeArrayOop(res)->byte_at_addr(0);
  out->print_raw((const char*)addr, ba->length());

  return JNI_OK;
}

// Implementation of "load" command.
static jint load_agent(AttachOperation* op, outputStream* out) {
  // get agent name and options
  const char* agent = op->arg(0);
  const char* absParam = op->arg(1);
  const char* options = op->arg(2);

  // If loading a java agent then need to ensure that the java.instrument module is loaded
  if (strcmp(agent, "instrument") == 0) {
    JavaThread* THREAD = JavaThread::current(); // For exception macros.
    ResourceMark rm(THREAD);
    HandleMark hm(THREAD);
    JavaValue result(T_OBJECT);
    Handle h_module_name = java_lang_String::create_from_str("java.instrument", THREAD);
    JavaCalls::call_static(&result,
                           vmClasses::module_Modules_klass(),
                           vmSymbols::loadModule_name(),
                           vmSymbols::loadModule_signature(),
                           h_module_name,
                           THREAD);
    if (HAS_PENDING_EXCEPTION) {
      java_lang_Throwable::print(PENDING_EXCEPTION, out);
      CLEAR_PENDING_EXCEPTION;
      return JNI_ERR;
    }
  }

  return JvmtiExport::load_agent_library(agent, absParam, options, out);
}

// Implementation of "properties" command.
// See also: PrintSystemPropertiesDCmd class
static jint get_system_properties(AttachOperation* op, outputStream* out) {
  return get_properties(op, out, vmSymbols::serializePropertiesToByteArray_name());
}

// Implementation of "agent_properties" command.
static jint get_agent_properties(AttachOperation* op, outputStream* out) {
  return get_properties(op, out, vmSymbols::serializeAgentPropertiesToByteArray_name());
}

// Implementation of "datadump" command.
//
// Raises a SIGBREAK signal so that VM dump threads, does deadlock detection,
// etc. In theory this command should only post a DataDumpRequest to any
// JVMTI environment that has enabled this event. However it's useful to
// trigger the SIGBREAK handler.

static jint data_dump(AttachOperation* op, outputStream* out) {
  if (!ReduceSignalUsage) {
    AttachListener::pd_data_dump();
  } else {
    if (JvmtiExport::should_post_data_dump()) {
      JvmtiExport::post_data_dump();
    }
  }
  return JNI_OK;
}

// Implementation of "threaddump" command - essentially a remote ctrl-break
// See also: ThreadDumpDCmd class
//
static jint thread_dump(AttachOperation* op, outputStream* out) {
  bool print_concurrent_locks = false;
  bool print_extended_info = false;
  if (op->arg(0) != NULL) {
    for (int i = 0; op->arg(0)[i] != 0; ++i) {
      if (op->arg(0)[i] == 'l') {
        print_concurrent_locks = true;
      }
      if (op->arg(0)[i] == 'e') {
        print_extended_info = true;
      }
    }
  }

  // thread stacks and JNI global handles
  VM_PrintThreads op1(out, print_concurrent_locks, print_extended_info, true /* print JNI handle info */);
  VMThread::execute(&op1);

  // Deadlock detection
  VM_FindDeadlocks op2(out);
  VMThread::execute(&op2);

  return JNI_OK;
}

// A jcmd attach operation request was received, which will now
// dispatch to the diagnostic commands used for serviceability functions.
static jint jcmd(AttachOperation* op, outputStream* out) {
  JavaThread* THREAD = JavaThread::current(); // For exception macros.
  // All the supplied jcmd arguments are stored as a single
  // string (op->arg(0)). This is parsed by the Dcmd framework.
  DCmd::parse_and_execute(DCmd_Source_AttachAPI, out, op->arg(0), ' ', THREAD);
  if (HAS_PENDING_EXCEPTION) {
    java_lang_Throwable::print(PENDING_EXCEPTION, out);
    out->cr();
    CLEAR_PENDING_EXCEPTION;
    return JNI_ERR;
  }
  return JNI_OK;
}

// Implementation of "dumpheap" command.
// See also: HeapDumpDCmd class
//
// Input arguments :-
//   arg0: Name of the dump file
//   arg1: "-live" or "-all"
//   arg2: Compress level
jint dump_heap(AttachOperation* op, outputStream* out) {
  const char* path = op->arg(0);
  if (path == NULL || path[0] == '\0') {
    out->print_cr("No dump file specified");
  } else {
    bool live_objects_only = true;   // default is true to retain the behavior before this change is made
    const char* arg1 = op->arg(1);
    if (arg1 != NULL && (strlen(arg1) > 0)) {
      if (strcmp(arg1, "-all") != 0 && strcmp(arg1, "-live") != 0) {
        out->print_cr("Invalid argument to dumpheap operation: %s", arg1);
        return JNI_ERR;
      }
      live_objects_only = strcmp(arg1, "-live") == 0;
    }

    const char* num_str = op->arg(2);
    uintx level = 0;
    if (num_str != NULL && num_str[0] != '\0') {
      if (!Arguments::parse_uintx(num_str, &level, 0)) {
        out->print_cr("Invalid compress level: [%s]", num_str);
        return JNI_ERR;
      } else if (level < 1 || level > 9) {
        out->print_cr("Compression level out of range (1-9): " UINTX_FORMAT, level);
        return JNI_ERR;
      }
    }
    // Request a full GC before heap dump if live_objects_only = true
    // This helps reduces the amount of unreachable objects in the dump
    // and makes it easier to browse.
    HeapDumper dumper(live_objects_only /* request GC */);
    dumper.dump(op->arg(0), out, (int)level);
  }
  return JNI_OK;
}

// Implementation of "inspectheap" command
// See also: ClassHistogramDCmd class
//
// Input arguments :-
//   arg0: "-live" or "-all"
//   arg1: Name of the dump file or NULL
//   arg2: parallel thread number
static jint heap_inspection(AttachOperation* op, outputStream* out) {
  bool live_objects_only = true;   // default is true to retain the behavior before this change is made
  outputStream* os = out;   // if path not specified or path is NULL, use out
  fileStream* fs = NULL;
  const char* arg0 = op->arg(0);
  uint parallel_thread_num = MAX2<uint>(1, (uint)os::initial_active_processor_count() * 3 / 8);
  if (arg0 != NULL && (strlen(arg0) > 0)) {
    if (strcmp(arg0, "-all") != 0 && strcmp(arg0, "-live") != 0) {
      out->print_cr("Invalid argument to inspectheap operation: %s", arg0);
      return JNI_ERR;
    }
    live_objects_only = strcmp(arg0, "-live") == 0;
  }

  const char* path = op->arg(1);
  if (path != NULL && path[0] != '\0') {
    // create file
    fs = new (ResourceObj::C_HEAP, mtInternal) fileStream(path);
    if (fs == NULL) {
      out->print_cr("Failed to allocate space for file: %s", path);
    }
    os = fs;
  }

  const char* num_str = op->arg(2);
  if (num_str != NULL && num_str[0] != '\0') {
    uintx num;
    if (!Arguments::parse_uintx(num_str, &num, 0)) {
      out->print_cr("Invalid parallel thread number: [%s]", num_str);
      return JNI_ERR;
    }
    parallel_thread_num = num == 0 ? parallel_thread_num : (uint)num;
  }

  VM_GC_HeapInspection heapop(os, live_objects_only /* request full gc */, parallel_thread_num);
  VMThread::execute(&heapop);
  if (os != NULL && os != out) {
    out->print_cr("Heap inspection file created: %s", path);
    delete fs;
  }
  return JNI_OK;
}

// Implementation of "setflag" command
static jint set_flag(AttachOperation* op, outputStream* out) {

  const char* name = NULL;
  if ((name = op->arg(0)) == NULL) {
    out->print_cr("flag name is missing");
    return JNI_ERR;
  }

  FormatBuffer<80> err_msg("%s", "");

  int ret = WriteableFlags::set_flag(op->arg(0), op->arg(1), JVMFlagOrigin::ATTACH_ON_DEMAND, err_msg);
  if (ret != JVMFlag::SUCCESS) {
    if (ret == JVMFlag::NON_WRITABLE) {
      // if the flag is not manageable try to change it through
      // the platform dependent implementation
      return AttachListener::pd_set_flag(op, out);
    } else {
      out->print_cr("%s", err_msg.buffer());
    }

    return JNI_ERR;
  }
  return JNI_OK;
}

// Implementation of "printflag" command
// See also: PrintVMFlagsDCmd class
static jint print_flag(AttachOperation* op, outputStream* out) {
  const char* name = NULL;
  if ((name = op->arg(0)) == NULL) {
    out->print_cr("flag name is missing");
    return JNI_ERR;
  }
  JVMFlag* f = JVMFlag::find_flag(name);
  if (f) {
    f->print_as_flag(out);
    out->cr();
  } else {
    out->print_cr("no such flag '%s'", name);
  }
  return JNI_OK;
}

// Table to map operation names to functions.

// names must be of length <= AttachOperation::name_length_max
static AttachOperationFunctionInfo funcs[] = {
  { "agentProperties",  get_agent_properties },
  { "datadump",         data_dump },
  { "dumpheap",         dump_heap },
  { "load",             load_agent },
  { "properties",       get_system_properties },
  { "threaddump",       thread_dump },
  { "inspectheap",      heap_inspection },
  { "setflag",          set_flag },
  { "printflag",        print_flag },
  { "jcmd",             jcmd },
  { NULL,               NULL }
};



// The Attach Listener threads services a queue. It dequeues an operation
// from the queue, examines the operation name (command), and dispatches
// to the corresponding function to perform the operation.

static void attach_listener_thread_entry(JavaThread* thread, TRAPS) {
  os::set_priority(thread, NearMaxPriority);

  assert(thread == Thread::current(), "Must be");
  assert(thread->stack_base() != NULL && thread->stack_size() > 0,
         "Should already be setup");

  if (AttachListener::pd_init() != 0) {
    AttachListener::set_state(AL_NOT_INITIALIZED);
    return;
  }
  AttachListener::set_initialized();

  for (;;) {
    AttachOperation* op = AttachListener::dequeue();
    if (op == NULL) {
      AttachListener::set_state(AL_NOT_INITIALIZED);
      return;   // dequeue failed or shutdown
    }

    ResourceMark rm;
    bufferedStream st;
    jint res = JNI_OK;

    // handle special detachall operation
    if (strcmp(op->name(), AttachOperation::detachall_operation_name()) == 0) {
      AttachListener::detachall();
    } else if (!EnableDynamicAgentLoading && strcmp(op->name(), "load") == 0) {
      st.print("Dynamic agent loading is not enabled. "
               "Use -XX:+EnableDynamicAgentLoading to launch target VM.");
      res = JNI_ERR;
    } else {
      // find the function to dispatch too
      AttachOperationFunctionInfo* info = NULL;
      for (int i=0; funcs[i].name != NULL; i++) {
        const char* name = funcs[i].name;
        assert(strlen(name) <= AttachOperation::name_length_max, "operation <= name_length_max");
        if (strcmp(op->name(), name) == 0) {
          info = &(funcs[i]);
          break;
        }
      }

      // check for platform dependent attach operation
      if (info == NULL) {
        info = AttachListener::pd_find_operation(op->name());
      }

      if (info != NULL) {
        // dispatch to the function that implements this operation
        res = (info->func)(op, &st);
      } else {
        st.print("Operation %s not recognized!", op->name());
        res = JNI_ERR;
      }
    }

    // operation complete - send result and output to client
    op->complete(res, &st);
  }

  ShouldNotReachHere();
}

bool AttachListener::has_init_error(TRAPS) {
  if (HAS_PENDING_EXCEPTION) {
    tty->print_cr("Exception in VM (AttachListener::init) : ");
    java_lang_Throwable::print(PENDING_EXCEPTION, tty);
    tty->cr();

    CLEAR_PENDING_EXCEPTION;

    return true;
  } else {
    return false;
  }
}

// Starts the Attach Listener thread
void AttachListener::init() {
  EXCEPTION_MARK;

  const char* name = "Attach Listener";
  Handle thread_oop = JavaThread::create_system_thread_object(name, true /* visible */, THREAD);
  if (has_init_error(THREAD)) {
    set_state(AL_NOT_INITIALIZED);
    return;
  }

<<<<<<< HEAD
  // Initialize thread_oop to put it into the system threadGroup
  Handle thread_group (THREAD, Universe::system_thread_group());
  Handle thread_oop = JavaCalls::construct_new_instance(vmClasses::Thread_klass(),
                       vmSymbols::threadgroup_string_void_signature(),
                       thread_group,
                       string,
                       THREAD);
  if (has_init_error(THREAD)) {
    set_state(AL_NOT_INITIALIZED);
    return;
  }

  { MutexLocker mu(THREAD, Threads_lock);
    JavaThread* listener_thread = new JavaThread(&attach_listener_thread_entry);

    // Check that thread and osthread were created
    if (listener_thread == NULL || listener_thread->osthread() == NULL) {
      vm_exit_during_initialization("java.lang.OutOfMemoryError",
                                    os::native_thread_creation_failed_msg());
    }

    java_lang_Thread::set_thread(thread_oop(), listener_thread);
    java_lang_Thread::set_daemon(thread_oop());

    listener_thread->set_threadOopHandles(thread_oop());
    Threads::add(listener_thread);
    Thread::start(listener_thread);
  }
=======
  JavaThread* thread = new JavaThread(&attach_listener_thread_entry);
  JavaThread::vm_exit_on_osthread_failure(thread);

  JavaThread::start_internal_daemon(THREAD, thread, thread_oop, NoPriority);
>>>>>>> c0d4efff
}

// Performs clean-up tasks on platforms where we can detect that the last
// client has detached
void AttachListener::detachall() {
  // call the platform dependent clean-up
  pd_detachall();
}<|MERGE_RESOLUTION|>--- conflicted
+++ resolved
@@ -458,41 +458,10 @@
     return;
   }
 
-<<<<<<< HEAD
-  // Initialize thread_oop to put it into the system threadGroup
-  Handle thread_group (THREAD, Universe::system_thread_group());
-  Handle thread_oop = JavaCalls::construct_new_instance(vmClasses::Thread_klass(),
-                       vmSymbols::threadgroup_string_void_signature(),
-                       thread_group,
-                       string,
-                       THREAD);
-  if (has_init_error(THREAD)) {
-    set_state(AL_NOT_INITIALIZED);
-    return;
-  }
-
-  { MutexLocker mu(THREAD, Threads_lock);
-    JavaThread* listener_thread = new JavaThread(&attach_listener_thread_entry);
-
-    // Check that thread and osthread were created
-    if (listener_thread == NULL || listener_thread->osthread() == NULL) {
-      vm_exit_during_initialization("java.lang.OutOfMemoryError",
-                                    os::native_thread_creation_failed_msg());
-    }
-
-    java_lang_Thread::set_thread(thread_oop(), listener_thread);
-    java_lang_Thread::set_daemon(thread_oop());
-
-    listener_thread->set_threadOopHandles(thread_oop());
-    Threads::add(listener_thread);
-    Thread::start(listener_thread);
-  }
-=======
   JavaThread* thread = new JavaThread(&attach_listener_thread_entry);
   JavaThread::vm_exit_on_osthread_failure(thread);
 
   JavaThread::start_internal_daemon(THREAD, thread, thread_oop, NoPriority);
->>>>>>> c0d4efff
 }
 
 // Performs clean-up tasks on platforms where we can detect that the last
