/*
 * Copyright (c) 1994, 2021, Oracle and/or its affiliates. All rights reserved.
 * DO NOT ALTER OR REMOVE COPYRIGHT NOTICES OR THIS FILE HEADER.
 *
 * This code is free software; you can redistribute it and/or modify it
 * under the terms of the GNU General Public License version 2 only, as
 * published by the Free Software Foundation.  Oracle designates this
 * particular file as subject to the "Classpath" exception as provided
 * by Oracle in the LICENSE file that accompanied this code.
 *
 * This code is distributed in the hope that it will be useful, but WITHOUT
 * ANY WARRANTY; without even the implied warranty of MERCHANTABILITY or
 * FITNESS FOR A PARTICULAR PURPOSE.  See the GNU General Public License
 * version 2 for more details (a copy is included in the LICENSE file that
 * accompanied this code).
 *
 * You should have received a copy of the GNU General Public License version
 * 2 along with this work; if not, write to the Free Software Foundation,
 * Inc., 51 Franklin St, Fifth Floor, Boston, MA 02110-1301 USA.
 *
 * Please contact Oracle, 500 Oracle Parkway, Redwood Shores, CA 94065 USA
 * or visit www.oracle.com if you need additional information or have any
 * questions.
 */

package java.io;

import java.nio.channels.FileChannel;
<<<<<<< HEAD
import jdk.internal.misc.Blocker;
=======
import java.util.Arrays;
import jdk.internal.util.ArraysSupport;
>>>>>>> fdd03528
import sun.nio.ch.FileChannelImpl;

/**
 * A {@code FileInputStream} obtains input bytes
 * from a file in a file system. What files
 * are  available depends on the host environment.
 *
 * <p>{@code FileInputStream} is meant for reading streams of raw bytes
 * such as image data. For reading streams of characters, consider using
 * {@code FileReader}.
 *
 * @apiNote
 * To release resources used by this stream {@link #close} should be called
 * directly or by try-with-resources. Subclasses are responsible for the cleanup
 * of resources acquired by the subclass.
 * Subclasses that override {@link #finalize} in order to perform cleanup
 * should be modified to use alternative cleanup mechanisms such as
 * {@link java.lang.ref.Cleaner} and remove the overriding {@code finalize} method.
 *
 * @implSpec
 * If this FileInputStream has been subclassed and the {@link #close}
 * method has been overridden, the {@link #close} method will be
 * called when the FileInputStream is unreachable.
 * Otherwise, it is implementation specific how the resource cleanup described in
 * {@link #close} is performed.
 *
 * @author  Arthur van Hoff
 * @see     java.io.File
 * @see     java.io.FileDescriptor
 * @see     java.io.FileOutputStream
 * @see     java.nio.file.Files#newInputStream
 * @since   1.0
 */
public class FileInputStream extends InputStream
{
    private static final int DEFAULT_BUFFER_SIZE = 8192;

    /* File Descriptor - handle to the open file */
    private final FileDescriptor fd;

    /**
     * The path of the referenced file
     * (null if the stream is created with a file descriptor)
     */
    private final String path;

    private volatile FileChannel channel;

    private final Object closeLock = new Object();

    private volatile boolean closed;

    /**
     * Creates a {@code FileInputStream} by
     * opening a connection to an actual file,
     * the file named by the path name {@code name}
     * in the file system.  A new {@code FileDescriptor}
     * object is created to represent this file
     * connection.
     * <p>
     * First, if there is a security
     * manager, its {@code checkRead} method
     * is called with the {@code name} argument
     * as its argument.
     * <p>
     * If the named file does not exist, is a directory rather than a regular
     * file, or for some other reason cannot be opened for reading then a
     * {@code FileNotFoundException} is thrown.
     *
     * @param      name   the system-dependent file name.
     * @throws     FileNotFoundException  if the file does not exist,
     *             is a directory rather than a regular file,
     *             or for some other reason cannot be opened for
     *             reading.
     * @throws     SecurityException      if a security manager exists and its
     *             {@code checkRead} method denies read access
     *             to the file.
     * @see        java.lang.SecurityManager#checkRead(java.lang.String)
     */
    public FileInputStream(String name) throws FileNotFoundException {
        this(name != null ? new File(name) : null);
    }

    /**
     * Creates a {@code FileInputStream} by
     * opening a connection to an actual file,
     * the file named by the {@code File}
     * object {@code file} in the file system.
     * A new {@code FileDescriptor} object
     * is created to represent this file connection.
     * <p>
     * First, if there is a security manager,
     * its {@code checkRead} method  is called
     * with the path represented by the {@code file}
     * argument as its argument.
     * <p>
     * If the named file does not exist, is a directory rather than a regular
     * file, or for some other reason cannot be opened for reading then a
     * {@code FileNotFoundException} is thrown.
     *
     * @param      file   the file to be opened for reading.
     * @throws     FileNotFoundException  if the file does not exist,
     *             is a directory rather than a regular file,
     *             or for some other reason cannot be opened for
     *             reading.
     * @throws     SecurityException      if a security manager exists and its
     *             {@code checkRead} method denies read access to the file.
     * @see        java.io.File#getPath()
     * @see        java.lang.SecurityManager#checkRead(java.lang.String)
     */
    public FileInputStream(File file) throws FileNotFoundException {
        String name = (file != null ? file.getPath() : null);
        SecurityManager security = System.getSecurityManager();
        if (security != null) {
            security.checkRead(name);
        }
        if (name == null) {
            throw new NullPointerException();
        }
        if (file.isInvalid()) {
            throw new FileNotFoundException("Invalid file path");
        }
        fd = new FileDescriptor();
        fd.attach(this);
        path = name;
        open(name);
        FileCleanable.register(fd);       // open set the fd, register the cleanup
    }

    /**
     * Creates a {@code FileInputStream} by using the file descriptor
     * {@code fdObj}, which represents an existing connection to an
     * actual file in the file system.
     * <p>
     * If there is a security manager, its {@code checkRead} method is
     * called with the file descriptor {@code fdObj} as its argument to
     * see if it's ok to read the file descriptor. If read access is denied
     * to the file descriptor a {@code SecurityException} is thrown.
     * <p>
     * If {@code fdObj} is null then a {@code NullPointerException}
     * is thrown.
     * <p>
     * This constructor does not throw an exception if {@code fdObj}
     * is {@link java.io.FileDescriptor#valid() invalid}.
     * However, if the methods are invoked on the resulting stream to attempt
     * I/O on the stream, an {@code IOException} is thrown.
     *
     * @param      fdObj   the file descriptor to be opened for reading.
     * @throws     SecurityException      if a security manager exists and its
     *             {@code checkRead} method denies read access to the
     *             file descriptor.
     * @see        SecurityManager#checkRead(java.io.FileDescriptor)
     */
    public FileInputStream(FileDescriptor fdObj) {
        SecurityManager security = System.getSecurityManager();
        if (fdObj == null) {
            throw new NullPointerException();
        }
        if (security != null) {
            security.checkRead(fdObj);
        }
        fd = fdObj;
        path = null;

        /*
         * FileDescriptor is being shared by streams.
         * Register this stream with FileDescriptor tracker.
         */
        fd.attach(this);
    }

    /**
     * Opens the specified file for reading.
     * @param name the name of the file
     */
    private native void open0(String name) throws FileNotFoundException;

    // wrap native call to allow instrumentation
    /**
     * Opens the specified file for reading.
     * @param name the name of the file
     */
    private void open(String name) throws FileNotFoundException {
        if (Thread.currentThread().isVirtual()) {
            Blocker.managedBlock(() -> open0(name));
        } else {
            open0(name);
        }
    }

    /**
     * Reads a byte of data from this input stream. This method blocks
     * if no input is yet available.
     *
     * @return     the next byte of data, or {@code -1} if the end of the
     *             file is reached.
     * @throws     IOException  if an I/O error occurs.
     */
    public int read() throws IOException {
        if (Thread.currentThread().isVirtual()) {
            return Blocker.managedBlock(() -> read0());
        } else {
            return read0();
        }
    }

    private native int read0() throws IOException;

    /**
     * Reads a subarray as a sequence of bytes.
     * @param     b the data to be written
     * @param     off the start offset in the data
     * @param     len the number of bytes that are written
     * @throws    IOException If an I/O error has occurred.
     */
    private native int readBytes(byte b[], int off, int len) throws IOException;

    /**
     * Reads up to {@code b.length} bytes of data from this input
     * stream into an array of bytes. This method blocks until some input
     * is available.
     *
     * @param      b   the buffer into which the data is read.
     * @return     the total number of bytes read into the buffer, or
     *             {@code -1} if there is no more data because the end of
     *             the file has been reached.
     * @throws     IOException  if an I/O error occurs.
     */
    public int read(byte b[]) throws IOException {
        if (Thread.currentThread().isVirtual()) {
            return Blocker.managedBlock(() -> readBytes(b, 0, b.length));
        } else {
            return readBytes(b, 0, b.length);
        }
    }

    /**
     * Reads up to {@code len} bytes of data from this input stream
     * into an array of bytes. If {@code len} is not zero, the method
     * blocks until some input is available; otherwise, no
     * bytes are read and {@code 0} is returned.
     *
     * @param      b     the buffer into which the data is read.
     * @param      off   the start offset in the destination array {@code b}
     * @param      len   the maximum number of bytes read.
     * @return     the total number of bytes read into the buffer, or
     *             {@code -1} if there is no more data because the end of
     *             the file has been reached.
     * @throws     NullPointerException If {@code b} is {@code null}.
     * @throws     IndexOutOfBoundsException If {@code off} is negative,
     *             {@code len} is negative, or {@code len} is greater than
     *             {@code b.length - off}
     * @throws     IOException  if an I/O error occurs.
     */
    public int read(byte b[], int off, int len) throws IOException {
        if (Thread.currentThread().isVirtual()) {
            return Blocker.managedBlock(() -> readBytes(b, off, len));
        } else {
            return readBytes(b, off, len);
        }
    }

    public byte[] readAllBytes() throws IOException {
        long length = length();
        long position = position();
        long size = length - position;

        if (length <= 0 || size <= 0)
            return super.readAllBytes();

        if (size > (long) Integer.MAX_VALUE) {
            String msg =
                String.format("Required array size too large for %s: %d = %d - %d",
                    path, size, length, position);
            throw new OutOfMemoryError(msg);
        }

        int capacity = (int)size;
        byte[] buf = new byte[capacity];

        int nread = 0;
        int n;
        for (;;) {
            // read to EOF which may read more or less than initial size, e.g.,
            // file is truncated while we are reading
            while ((n = read(buf, nread, capacity - nread)) > 0)
                nread += n;

            // if last call to read() returned -1, we are done; otherwise,
            // try to read one more byte and if that fails we're done too
            if (n < 0 || (n = read()) < 0)
                break;

            // one more byte was read; need to allocate a larger buffer
            capacity = Math.max(ArraysSupport.newLength(capacity,
                                                        1,         // min growth
                                                        capacity), // pref growth
                                DEFAULT_BUFFER_SIZE);
            buf = Arrays.copyOf(buf, capacity);
            buf[nread++] = (byte)n;
        }
        return (capacity == nread) ? buf : Arrays.copyOf(buf, nread);
    }

    public byte[] readNBytes(int len) throws IOException {
        if (len < 0)
            throw new IllegalArgumentException("len < 0");
        if (len == 0)
            return new byte[0];

        long length = length();
        long position = position();
        long size = length - position;

        if (length <= 0 || size <= 0)
            return super.readNBytes(len);

        int capacity = (int)Math.min(len, size);
        byte[] buf = new byte[capacity];

        int remaining = capacity;
        int nread = 0;
        int n;
        do {
            n = read(buf, nread, remaining);
            if (n > 0 ) {
                nread += n;
                remaining -= n;
            } else if (n == 0) {
                // Block until a byte is read or EOF is detected
                byte b = (byte)read();
                if (b == -1 )
                    break;
                buf[nread++] = b;
                remaining--;
            }
        } while (n >= 0 && remaining > 0);
        return (capacity == nread) ? buf : Arrays.copyOf(buf, nread);
    }

    private long length() throws IOException {
        return length0();
    }
    private native long length0() throws IOException;

    private long position() throws IOException {
        return position0();
    }
    private native long position0() throws IOException;

    /**
     * Skips over and discards {@code n} bytes of data from the
     * input stream.
     *
     * <p>The {@code skip} method may, for a variety of
     * reasons, end up skipping over some smaller number of bytes,
     * possibly {@code 0}. If {@code n} is negative, the method
     * will try to skip backwards. In case the backing file does not support
     * backward skip at its current position, an {@code IOException} is
     * thrown. The actual number of bytes skipped is returned. If it skips
     * forwards, it returns a positive value. If it skips backwards, it
     * returns a negative value.
     *
     * <p>This method may skip more bytes than what are remaining in the
     * backing file. This produces no exception and the number of bytes skipped
     * may include some number of bytes that were beyond the EOF of the
     * backing file. Attempting to read from the stream after skipping past
     * the end will result in -1 indicating the end of the file.
     *
     * @param      n   the number of bytes to be skipped.
     * @return     the actual number of bytes skipped.
     * @throws     IOException  if n is negative, if the stream does not
     *             support seek, or if an I/O error occurs.
     */
    public long skip(long n) throws IOException {
        if (Thread.currentThread().isVirtual()) {
            return Blocker.managedBlock(() -> skip0(n));
        } else {
            return skip0(n);
        }
    }

    private native long skip0(long n) throws IOException;

    /**
     * Returns an estimate of the number of remaining bytes that can be read (or
     * skipped over) from this input stream without blocking by the next
     * invocation of a method for this input stream. Returns 0 when the file
     * position is beyond EOF. The next invocation might be the same thread
     * or another thread. A single read or skip of this many bytes will not
     * block, but may read or skip fewer bytes.
     *
     * <p> In some cases, a non-blocking read (or skip) may appear to be
     * blocked when it is merely slow, for example when reading large
     * files over slow networks.
     *
     * @return     an estimate of the number of remaining bytes that can be read
     *             (or skipped over) from this input stream without blocking.
     * @throws     IOException  if this file input stream has been closed by calling
     *             {@code close} or an I/O error occurs.
     */
    public int available() throws IOException {
        if (Thread.currentThread().isVirtual()) {
            return Blocker.managedBlock(() -> available0());
        } else {
            return available0();
        }
    }

    private native int available0() throws IOException;

    /**
     * Closes this file input stream and releases any system resources
     * associated with the stream.
     *
     * <p> If this stream has an associated channel then the channel is closed
     * as well.
     *
     * @apiNote
     * Overriding {@link #close} to perform cleanup actions is reliable
     * only when called directly or when called by try-with-resources.
     * Do not depend on finalization to invoke {@code close};
     * finalization is not reliable and is deprecated.
     * If cleanup of native resources is needed, other mechanisms such as
     * {@linkplain java.lang.ref.Cleaner} should be used.
     *
     * @throws     IOException  if an I/O error occurs.
     *
     * @revised 1.4
     */
    public void close() throws IOException {
        if (closed) {
            return;
        }
        synchronized (closeLock) {
            if (closed) {
                return;
            }
            closed = true;
        }

        FileChannel fc = channel;
        if (fc != null) {
            // possible race with getChannel(), benign since
            // FileChannel.close is final and idempotent
            fc.close();
        }

        fd.closeAll(new Closeable() {
            public void close() throws IOException {
               fd.close();
           }
        });
    }

    /**
     * Returns the {@code FileDescriptor}
     * object  that represents the connection to
     * the actual file in the file system being
     * used by this {@code FileInputStream}.
     *
     * @return     the file descriptor object associated with this stream.
     * @throws     IOException  if an I/O error occurs.
     * @see        java.io.FileDescriptor
     */
    public final FileDescriptor getFD() throws IOException {
        if (fd != null) {
            return fd;
        }
        throw new IOException();
    }

    /**
     * Returns the unique {@link java.nio.channels.FileChannel FileChannel}
     * object associated with this file input stream.
     *
     * <p> The initial {@link java.nio.channels.FileChannel#position()
     * position} of the returned channel will be equal to the
     * number of bytes read from the file so far.  Reading bytes from this
     * stream will increment the channel's position.  Changing the channel's
     * position, either explicitly or by reading, will change this stream's
     * file position.
     *
     * @return  the file channel associated with this file input stream
     *
     * @since 1.4
     */
    public FileChannel getChannel() {
        FileChannel fc = this.channel;
        if (fc == null) {
            synchronized (this) {
                fc = this.channel;
                if (fc == null) {
                    this.channel = fc = FileChannelImpl.open(fd, path, true,
                        false, false, this);
                    if (closed) {
                        try {
                            // possible race with close(), benign since
                            // FileChannel.close is final and idempotent
                            fc.close();
                        } catch (IOException ioe) {
                            throw new InternalError(ioe); // should not happen
                        }
                    }
                }
            }
        }
        return fc;
    }

    private static native void initIDs();

    static {
        initIDs();
    }
}<|MERGE_RESOLUTION|>--- conflicted
+++ resolved
@@ -26,12 +26,9 @@
 package java.io;
 
 import java.nio.channels.FileChannel;
-<<<<<<< HEAD
+import java.util.Arrays;
 import jdk.internal.misc.Blocker;
-=======
-import java.util.Arrays;
 import jdk.internal.util.ArraysSupport;
->>>>>>> fdd03528
 import sun.nio.ch.FileChannelImpl;
 
 /**
@@ -373,12 +370,20 @@
     }
 
     private long length() throws IOException {
-        return length0();
+        if (Thread.currentThread().isVirtual()) {
+            return Blocker.managedBlock(() -> length0());
+        } else {
+            return length0();
+        }
     }
     private native long length0() throws IOException;
 
     private long position() throws IOException {
-        return position0();
+        if (Thread.currentThread().isVirtual()) {
+            return Blocker.managedBlock(() -> position0());
+        } else {
+            return position0();
+        }
     }
     private native long position0() throws IOException;
 
