--- conflicted
+++ resolved
@@ -72,15 +72,12 @@
         STRING_TEMPLATES,
         @JEP(number=443, title="Unnamed Patterns and Variables")
         UNNAMED,
-<<<<<<< HEAD
+        @JEP(number=445, title="Unnamed Classes and Instance Main Methods")
+        UNNAMED_CLASSES,
         @JEP(number=446, title="Scoped Values", status="Preview")
         SCOPED_VALUES,
         @JEP(number=453, title="Structured Concurrency", status="Preview")
         STRUCTURED_CONCURRENCY,
-=======
-        @JEP(number=445, title="Unnamed Classes and Instance Main Methods")
-        UNNAMED_CLASSES,
->>>>>>> 2e9eff56
         /**
          * A key for testing.
          */
