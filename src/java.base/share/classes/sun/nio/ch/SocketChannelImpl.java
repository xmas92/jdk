/*
 * Copyright (c) 2000, 2019, Oracle and/or its affiliates. All rights reserved.
 * DO NOT ALTER OR REMOVE COPYRIGHT NOTICES OR THIS FILE HEADER.
 *
 * This code is free software; you can redistribute it and/or modify it
 * under the terms of the GNU General Public License version 2 only, as
 * published by the Free Software Foundation.  Oracle designates this
 * particular file as subject to the "Classpath" exception as provided
 * by Oracle in the LICENSE file that accompanied this code.
 *
 * This code is distributed in the hope that it will be useful, but WITHOUT
 * ANY WARRANTY; without even the implied warranty of MERCHANTABILITY or
 * FITNESS FOR A PARTICULAR PURPOSE.  See the GNU General Public License
 * version 2 for more details (a copy is included in the LICENSE file that
 * accompanied this code).
 *
 * You should have received a copy of the GNU General Public License version
 * 2 along with this work; if not, write to the Free Software Foundation,
 * Inc., 51 Franklin St, Fifth Floor, Boston, MA 02110-1301 USA.
 *
 * Please contact Oracle, 500 Oracle Parkway, Redwood Shores, CA 94065 USA
 * or visit www.oracle.com if you need additional information or have any
 * questions.
 */

package sun.nio.ch;

import java.io.FileDescriptor;
import java.io.IOException;
import java.net.InetAddress;
import java.net.Inet4Address;
import java.net.InetSocketAddress;
import java.net.ProtocolFamily;
import java.net.Socket;
import java.net.SocketAddress;
import java.net.SocketException;
import java.net.SocketOption;
import java.net.SocketTimeoutException;
import java.net.StandardProtocolFamily;
import java.net.StandardSocketOptions;
import java.nio.ByteBuffer;
import java.nio.channels.AlreadyBoundException;
import java.nio.channels.AlreadyConnectedException;
import java.nio.channels.AsynchronousCloseException;
import java.nio.channels.ClosedChannelException;
import java.nio.channels.ConnectionPendingException;
import java.nio.channels.IllegalBlockingModeException;
import java.nio.channels.NoConnectionPendingException;
import java.nio.channels.NotYetConnectedException;
import java.nio.channels.SelectionKey;
import java.nio.channels.SocketChannel;
import java.nio.channels.spi.SelectorProvider;
import java.util.Collections;
import java.util.HashSet;
import java.util.Objects;
import java.util.Set;
import java.util.concurrent.locks.ReentrantLock;

import sun.net.ConnectionResetException;
import sun.net.NetHooks;
import sun.net.ext.ExtendedSocketOptions;
import sun.net.util.SocketExceptions;

/**
 * An implementation of SocketChannels
 */

class SocketChannelImpl
    extends SocketChannel
    implements SelChImpl
{
    // Used to make native read and write calls
    private static final NativeDispatcher nd = new SocketDispatcher();

    // The protocol family of the socket
    private final ProtocolFamily family;

    // Our file descriptor object
    private final FileDescriptor fd;
    private final int fdVal;

    // Lock held by current reading or connecting thread
    private final ReentrantLock readLock = new ReentrantLock();

    // Lock held by current writing or connecting thread
    private final ReentrantLock writeLock = new ReentrantLock();

    // Lock held by any thread that modifies the state fields declared below
    // DO NOT invoke a blocking I/O operation while holding this lock!
    private final Object stateLock = new Object();

    // Input/Output closed
    private volatile boolean isInputClosed;
    private volatile boolean isOutputClosed;

    // Connection reset protected by readLock
    private boolean connectionReset;

    // -- The following fields are protected by stateLock

    // set true when exclusive binding is on and SO_REUSEADDR is emulated
    private boolean isReuseAddress;

    // State, increases monotonically
    private static final int ST_UNCONNECTED = 0;
    private static final int ST_CONNECTIONPENDING = 1;
    private static final int ST_CONNECTED = 2;
    private static final int ST_CLOSING = 3;
    private static final int ST_CLOSED = 4;
    private volatile int state;  // need stateLock to change

    // IDs of native threads doing reads and writes, for signalling
    private long readerThread;
    private long writerThread;

    // Binding
    private InetSocketAddress localAddress;
    private InetSocketAddress remoteAddress;

    // Socket adaptor, created on demand
    private Socket socket;

    // lazily set to true when the socket is configured non-blocking
    private volatile boolean nonBlocking;

    // -- End of fields protected by stateLock

    // Constructor for normal connecting sockets
    //
    SocketChannelImpl(SelectorProvider sp) throws IOException {
        this(sp, Net.isIPv6Available()
                ? StandardProtocolFamily.INET6
                : StandardProtocolFamily.INET);
    }

    SocketChannelImpl(SelectorProvider sp, ProtocolFamily family) throws IOException {
        super(sp);
        Objects.requireNonNull(family, "'family' is null");
        if ((family != StandardProtocolFamily.INET) &&
                (family != StandardProtocolFamily.INET6)) {
            throw new UnsupportedOperationException("Protocol family not supported");
        }
        if (family == StandardProtocolFamily.INET6 && !Net.isIPv6Available()) {
            throw new UnsupportedOperationException("IPv6 not available");
        }
        this.family = family;
        this.fd = Net.socket(family, true);
        this.fdVal = IOUtil.fdVal(fd);
    }

    SocketChannelImpl(SelectorProvider sp, FileDescriptor fd, boolean bound)
        throws IOException
    {
        super(sp);
        this.family = Net.isIPv6Available()
                ? StandardProtocolFamily.INET6
                : StandardProtocolFamily.INET;
        this.fd = fd;
        this.fdVal = IOUtil.fdVal(fd);

        if (bound) {
            synchronized (stateLock) {
                this.localAddress = Net.localAddress(fd);
            }
        }
    }

    // Constructor for sockets obtained from server sockets
    //
    SocketChannelImpl(SelectorProvider sp,
                      ProtocolFamily family,
                      FileDescriptor fd,
                      InetSocketAddress isa)
        throws IOException
    {
        super(sp);
        this.family = family;
        this.fd = fd;
        this.fdVal = IOUtil.fdVal(fd);
        synchronized (stateLock) {
            this.localAddress = Net.localAddress(fd);
            this.remoteAddress = isa;
            this.state = ST_CONNECTED;
        }
    }

    /**
     * Checks that the channel is open.
     *
     * @throws ClosedChannelException if channel is closed (or closing)
     */
    private void ensureOpen() throws ClosedChannelException {
        if (!isOpen())
            throw new ClosedChannelException();
    }

    /**
     * Checks that the channel is open and connected.
     *
     * @apiNote This method uses the "state" field to check if the channel is
     * open. It should never be used in conjuncion with isOpen or ensureOpen
     * as these methods check AbstractInterruptibleChannel's closed field - that
     * field is set before implCloseSelectableChannel is called and so before
     * the state is changed.
     *
     * @throws ClosedChannelException if channel is closed (or closing)
     * @throws NotYetConnectedException if open and not connected
     */
    private void ensureOpenAndConnected() throws ClosedChannelException {
        int state = this.state;
        if (state < ST_CONNECTED) {
            throw new NotYetConnectedException();
        } else if (state > ST_CONNECTED) {
            throw new ClosedChannelException();
        }
    }

    @Override
    public Socket socket() {
        synchronized (stateLock) {
            if (socket == null)
                socket = SocketAdaptor.create(this);
            return socket;
        }
    }

    @Override
    public SocketAddress getLocalAddress() throws IOException {
        synchronized (stateLock) {
            ensureOpen();
            return Net.getRevealedLocalAddress(localAddress);
        }
    }

    @Override
    public SocketAddress getRemoteAddress() throws IOException {
        synchronized (stateLock) {
            ensureOpen();
            return remoteAddress;
        }
    }

    @Override
    public <T> SocketChannel setOption(SocketOption<T> name, T value)
        throws IOException
    {
        Objects.requireNonNull(name);
        if (!supportedOptions().contains(name))
            throw new UnsupportedOperationException("'" + name + "' not supported");
        if (!name.type().isInstance(value))
            throw new IllegalArgumentException("Invalid value '" + value + "'");

        synchronized (stateLock) {
            ensureOpen();

            if (name == StandardSocketOptions.IP_TOS) {
                Net.setSocketOption(fd, family, name, value);
                return this;
            }

            if (name == StandardSocketOptions.SO_REUSEADDR && Net.useExclusiveBind()) {
                // SO_REUSEADDR emulated when using exclusive bind
                isReuseAddress = (Boolean)value;
                return this;
            }

            // no options that require special handling
            Net.setSocketOption(fd, name, value);
            return this;
        }
    }

    @Override
    @SuppressWarnings("unchecked")
    public <T> T getOption(SocketOption<T> name)
        throws IOException
    {
        Objects.requireNonNull(name);
        if (!supportedOptions().contains(name))
            throw new UnsupportedOperationException("'" + name + "' not supported");

        synchronized (stateLock) {
            ensureOpen();

            if (name == StandardSocketOptions.SO_REUSEADDR && Net.useExclusiveBind()) {
                // SO_REUSEADDR emulated when using exclusive bind
                return (T)Boolean.valueOf(isReuseAddress);
            }

            // special handling for IP_TOS
            if (name == StandardSocketOptions.IP_TOS) {
                return (T) Net.getSocketOption(fd, family, name);
            }

            // no options that require special handling
            return (T) Net.getSocketOption(fd, name);
        }
    }

    private static class DefaultOptionsHolder {
        static final Set<SocketOption<?>> defaultOptions = defaultOptions();

        private static Set<SocketOption<?>> defaultOptions() {
            HashSet<SocketOption<?>> set = new HashSet<>();
            set.add(StandardSocketOptions.SO_SNDBUF);
            set.add(StandardSocketOptions.SO_RCVBUF);
            set.add(StandardSocketOptions.SO_KEEPALIVE);
            set.add(StandardSocketOptions.SO_REUSEADDR);
            if (Net.isReusePortAvailable()) {
                set.add(StandardSocketOptions.SO_REUSEPORT);
            }
            set.add(StandardSocketOptions.SO_LINGER);
            set.add(StandardSocketOptions.TCP_NODELAY);
            // additional options required by socket adaptor
            set.add(StandardSocketOptions.IP_TOS);
            set.add(ExtendedSocketOption.SO_OOBINLINE);
            set.addAll(ExtendedSocketOptions.clientSocketOptions());
            return Collections.unmodifiableSet(set);
        }
    }

    @Override
    public final Set<SocketOption<?>> supportedOptions() {
        return DefaultOptionsHolder.defaultOptions;
    }

    /**
     * Marks the beginning of a read operation that might block.
     *
     * @throws ClosedChannelException if the channel is closed
     * @throws NotYetConnectedException if the channel is not yet connected
     */
    private void beginRead(boolean blocking) throws ClosedChannelException {
        if (blocking) {
            // set hook for Thread.interrupt
            begin();

            synchronized (stateLock) {
                ensureOpenAndConnected();
                // record thread so it can be signalled if needed
                readerThread = NativeThread.current();
            }
        } else {
            ensureOpenAndConnected();
        }
    }

    /**
     * Marks the end of a read operation that may have blocked.
     *
     * @throws AsynchronousCloseException if the channel was closed due to this
     * thread being interrupted on a blocking read operation.
     */
    private void endRead(boolean blocking, boolean completed)
        throws AsynchronousCloseException
    {
        if (blocking) {
            synchronized (stateLock) {
                readerThread = 0;
                if (state == ST_CLOSING) {
                    tryFinishClose();
                }
            }
            // remove hook for Thread.interrupt
            end(completed);
        }
    }

    private void throwConnectionReset() throws SocketException {
        throw new SocketException("Connection reset");
    }

    @Override
    public int read(ByteBuffer buf) throws IOException {
        Objects.requireNonNull(buf);

        readLock.lock();
        try {
            boolean blocking = isBlocking();
            int n = 0;
            try {
                beginRead(blocking);

                // check if connection has been reset
                if (connectionReset)
                    throwConnectionReset();

                // check if input is shutdown
                if (isInputClosed)
                    return IOStatus.EOF;

                configureNonBlockingIfNeeded();
                n = IOUtil.read(fd, buf, -1, nd);
                if (blocking) {
                    while (IOStatus.okayToRetry(n) && isOpen()) {
                        park(Net.POLLIN);
                        n = IOUtil.read(fd, buf, -1, nd);
                    }
                }
            } catch (ConnectionResetException e) {
                connectionReset = true;
                throwConnectionReset();
            } finally {
                endRead(blocking, n > 0);
                if (n <= 0 && isInputClosed)
                    return IOStatus.EOF;
            }
            return IOStatus.normalize(n);
        } finally {
            readLock.unlock();
        }
    }

    @Override
    public long read(ByteBuffer[] dsts, int offset, int length)
        throws IOException
    {
        Objects.checkFromIndexSize(offset, length, dsts.length);

        readLock.lock();
        try {
            boolean blocking = isBlocking();
            long n = 0;
            try {
                beginRead(blocking);

                // check if connection has been reset
                if (connectionReset)
                    throwConnectionReset();

                // check if input is shutdown
                if (isInputClosed)
                    return IOStatus.EOF;

                configureNonBlockingIfNeeded();
                n = IOUtil.read(fd, dsts, offset, length, nd);
                if (blocking) {
                    while (IOStatus.okayToRetry(n) && isOpen()) {
                        park(Net.POLLIN);
                        n = IOUtil.read(fd, dsts, offset, length, nd);
                    }
                }
            } catch (ConnectionResetException e) {
                connectionReset = true;
                throwConnectionReset();
            } finally {
                endRead(blocking, n > 0);
                if (n <= 0 && isInputClosed)
                    return IOStatus.EOF;
            }
            return IOStatus.normalize(n);
        } finally {
            readLock.unlock();
        }
    }

    /**
     * Marks the beginning of a write operation that might block.
     *
     * @throws ClosedChannelException if the channel is closed or output shutdown
     * @throws NotYetConnectedException if the channel is not yet connected
     */
    private void beginWrite(boolean blocking) throws ClosedChannelException {
        if (blocking) {
            // set hook for Thread.interrupt
            begin();

            synchronized (stateLock) {
                ensureOpenAndConnected();
                if (isOutputClosed)
                    throw new ClosedChannelException();
                // record thread so it can be signalled if needed
                writerThread = NativeThread.current();
            }
        } else {
            ensureOpenAndConnected();
        }
    }

    /**
     * Marks the end of a write operation that may have blocked.
     *
     * @throws AsynchronousCloseException if the channel was closed due to this
     * thread being interrupted on a blocking write operation.
     */
    private void endWrite(boolean blocking, boolean completed)
        throws AsynchronousCloseException
    {
        if (blocking) {
            synchronized (stateLock) {
                writerThread = 0;
                if (state == ST_CLOSING) {
                    tryFinishClose();
                }
            }
            // remove hook for Thread.interrupt
            end(completed);
        }
    }

    @Override
    public int write(ByteBuffer buf) throws IOException {
        Objects.requireNonNull(buf);

        writeLock.lock();
        try {
            boolean blocking = isBlocking();
            int n = 0;
            try {
                beginWrite(blocking);
                configureNonBlockingIfNeeded();
                n = IOUtil.write(fd, buf, -1, nd);
                if (blocking) {
                    while (IOStatus.okayToRetry(n) && isOpen()) {
                        park(Net.POLLOUT);
                        n = IOUtil.write(fd, buf, -1, nd);
                    }
                }
            } finally {
                endWrite(blocking, n > 0);
                if (n <= 0 && isOutputClosed)
                    throw new AsynchronousCloseException();
            }
            return IOStatus.normalize(n);
        } finally {
            writeLock.unlock();
        }
    }

    @Override
    public long write(ByteBuffer[] srcs, int offset, int length)
        throws IOException
    {
        Objects.checkFromIndexSize(offset, length, srcs.length);

        writeLock.lock();
        try {
            boolean blocking = isBlocking();
            long n = 0;
            try {
                beginWrite(blocking);
                configureNonBlockingIfNeeded();
                n = IOUtil.write(fd, srcs, offset, length, nd);
                if (blocking) {
                    while (IOStatus.okayToRetry(n) && isOpen()) {
                        park(Net.POLLOUT);
                        n = IOUtil.write(fd, srcs, offset, length, nd);
                    }
                }
            } finally {
                endWrite(blocking, n > 0);
                if (n <= 0 && isOutputClosed)
                    throw new AsynchronousCloseException();
            }
            return IOStatus.normalize(n);
        } finally {
            writeLock.unlock();
        }
    }

    /**
     * Writes a byte of out of band data.
     */
    int sendOutOfBandData(byte b) throws IOException {
        writeLock.lock();
        try {
            boolean blocking = isBlocking();
            int n = 0;
            try {
                beginWrite(blocking);
                configureNonBlockingIfNeeded();
                do {
                    n = Net.sendOOB(fd, b);
                } while (n == IOStatus.INTERRUPTED && isOpen());
                if (blocking && n == IOStatus.UNAVAILABLE) {
                    throw new SocketException("No buffer space available");
                }
            } finally {
                endWrite(blocking, n > 0);
                if (n <= 0 && isOutputClosed)
                    throw new AsynchronousCloseException();
            }
            return IOStatus.normalize(n);
        } finally {
            writeLock.unlock();
        }
    }

    @Override
    protected void implConfigureBlocking(boolean block) throws IOException {
        readLock.lock();
        try {
            writeLock.lock();
            try {
                lockedConfigureBlocking(block);
            } finally {
                writeLock.unlock();
            }
        } finally {
            readLock.unlock();
        }
    }

    /**
     * Adjust the blocking mode while holding readLock or writeLock.
     */
    private void lockedConfigureBlocking(boolean block) throws IOException {
        assert readLock.isHeldByCurrentThread() || writeLock.isHeldByCurrentThread();
        synchronized (stateLock) {
            ensureOpen();
            // do nothing if virtual thread has forced the socket to be non-blocking
            if (!nonBlocking) {
                IOUtil.configureBlocking(fd, block);
            }
        }
    }

    /**
     * Attempts to adjusts the blocking mode if the channel is open.
     * @return {@code true} if the blocking mode was adjusted
     */
    private boolean tryLockedConfigureBlocking(boolean block) throws IOException {
        assert readLock.isHeldByCurrentThread() || writeLock.isHeldByCurrentThread();
        synchronized (stateLock) {
            // do nothing if virtual thread has forced the socket to be non-blocking
            if (!nonBlocking && isOpen()) {
                IOUtil.configureBlocking(fd, block);
                return true;
            } else {
                return false;
            }
        }
    }

    /**
     * Ensures that the socket is configured non-blocking when on a virtual
     * thread.
     */
    private void configureNonBlockingIfNeeded() throws IOException {
        assert readLock.isHeldByCurrentThread() || writeLock.isHeldByCurrentThread();
        if (!nonBlocking && Thread.currentThread().isVirtual()) {
            synchronized (stateLock) {
                ensureOpen();
                IOUtil.configureBlocking(fd, false);
                nonBlocking = true;
            }
        }
    }

    /**
     * Returns the local address, or null if not bound
     */
    InetSocketAddress localAddress() {
        synchronized (stateLock) {
            return localAddress;
        }
    }

    /**
     * Returns the remote address, or null if not connected
     */
    InetSocketAddress remoteAddress() {
        synchronized (stateLock) {
            return remoteAddress;
        }
    }

    @Override
    public SocketChannel bind(SocketAddress local) throws IOException {
        readLock.lock();
        try {
            writeLock.lock();
            try {
                synchronized (stateLock) {
                    ensureOpen();
                    if (state == ST_CONNECTIONPENDING)
                        throw new ConnectionPendingException();
                    if (localAddress != null)
                        throw new AlreadyBoundException();
                    InetSocketAddress isa;
                    if (local == null) {
                        isa = new InetSocketAddress(Net.anyLocalAddress(family), 0);
                    } else {
                        isa = Net.checkAddress(local, family);
                    }
                    SecurityManager sm = System.getSecurityManager();
                    if (sm != null) {
                        sm.checkListen(isa.getPort());
                    }
                    NetHooks.beforeTcpBind(fd, isa.getAddress(), isa.getPort());
                    Net.bind(family, fd, isa.getAddress(), isa.getPort());
                    localAddress = Net.localAddress(fd);
                }
            } finally {
                writeLock.unlock();
            }
        } finally {
            readLock.unlock();
        }
        return this;
    }

    @Override
    public boolean isConnected() {
        return (state == ST_CONNECTED);
    }

    @Override
    public boolean isConnectionPending() {
        return (state == ST_CONNECTIONPENDING);
    }

    /**
     * Marks the beginning of a connect operation that might block.
     * @param blocking true if configured blocking
     * @param isa the remote address
     * @throws ClosedChannelException if the channel is closed
     * @throws AlreadyConnectedException if already connected
     * @throws ConnectionPendingException is a connection is pending
     * @throws IOException if the pre-connect hook fails
     */
    private void beginConnect(boolean blocking, InetSocketAddress isa)
        throws IOException
    {
        if (blocking) {
            // set hook for Thread.interrupt
            begin();
        }
        synchronized (stateLock) {
            ensureOpen();
            int state = this.state;
            if (state == ST_CONNECTED)
                throw new AlreadyConnectedException();
            if (state == ST_CONNECTIONPENDING)
                throw new ConnectionPendingException();
            assert state == ST_UNCONNECTED;
            this.state = ST_CONNECTIONPENDING;

            if (localAddress == null)
                NetHooks.beforeTcpConnect(fd, isa.getAddress(), isa.getPort());
            remoteAddress = isa;

            if (blocking) {
                // record thread so it can be signalled if needed
                readerThread = NativeThread.current();
            }
        }
    }

    /**
     * Marks the end of a connect operation that may have blocked.
     *
     * @throws AsynchronousCloseException if the channel was closed due to this
     * thread being interrupted on a blocking connect operation.
     * @throws IOException if completed and unable to obtain the local address
     */
    private void endConnect(boolean blocking, boolean completed)
        throws IOException
    {
        endRead(blocking, completed);

        if (completed) {
            synchronized (stateLock) {
                if (state == ST_CONNECTIONPENDING) {
                    localAddress = Net.localAddress(fd);
                    state = ST_CONNECTED;
                }
            }
        }
    }

    /**
     * Checks the remote address to which this channel is to be connected.
     */
    private InetSocketAddress checkRemote(SocketAddress sa) {
        InetSocketAddress isa = Net.checkAddress(sa, family);
        SecurityManager sm = System.getSecurityManager();
        if (sm != null) {
            sm.checkConnect(isa.getAddress().getHostAddress(), isa.getPort());
        }
        InetAddress address = isa.getAddress();
        if (address.isAnyLocalAddress()) {
            int port = isa.getPort();
            if (address instanceof Inet4Address) {
                return new InetSocketAddress(Net.inet4LoopbackAddress(), port);
            } else {
                assert family == StandardProtocolFamily.INET6;
                return new InetSocketAddress(Net.inet6LoopbackAddress(), port);
            }
        } else {
            return isa;
        }
    }

    @Override
    public boolean connect(SocketAddress remote) throws IOException {
        InetSocketAddress isa = checkRemote(remote);
        try {
            readLock.lock();
            try {
                writeLock.lock();
                try {
                    boolean blocking = isBlocking();
                    boolean connected = false;
                    try {
                        beginConnect(blocking, isa);
<<<<<<< HEAD
                        configureNonBlockingIfNeeded();
                        int n = Net.connect(fd, isa.getAddress(), isa.getPort());
=======
                        int n = Net.connect(family,
                                            fd,
                                            isa.getAddress(),
                                            isa.getPort());
>>>>>>> 612c38cd
                        if (n > 0) {
                            connected = true;
                        } else if (blocking) {
                            assert IOStatus.okayToRetry(n);
                            boolean polled = false;
                            while (!polled && isOpen()) {
                                park(Net.POLLOUT);
                                polled = Net.pollConnectNow(fd);
                            }
                            connected = polled && isOpen();
                        }
                    } finally {
                        endConnect(blocking, connected);
                    }
                    return connected;
                } finally {
                    writeLock.unlock();
                }
            } finally {
                readLock.unlock();
            }
        } catch (IOException ioe) {
            // connect failed, close the channel
            close();
            throw SocketExceptions.of(ioe, isa);
        }
    }

    /**
     * Marks the beginning of a finishConnect operation that might block.
     *
     * @throws ClosedChannelException if the channel is closed
     * @throws NoConnectionPendingException if no connection is pending
     */
    private void beginFinishConnect(boolean blocking) throws ClosedChannelException {
        if (blocking) {
            // set hook for Thread.interrupt
            begin();
        }
        synchronized (stateLock) {
            ensureOpen();
            if (state != ST_CONNECTIONPENDING)
                throw new NoConnectionPendingException();
            if (blocking) {
                // record thread so it can be signalled if needed
                readerThread = NativeThread.current();
            }
        }
    }

    /**
     * Marks the end of a finishConnect operation that may have blocked.
     *
     * @throws AsynchronousCloseException if the channel was closed due to this
     * thread being interrupted on a blocking connect operation.
     * @throws IOException if completed and unable to obtain the local address
     */
    private void endFinishConnect(boolean blocking, boolean completed)
        throws IOException
    {
        endRead(blocking, completed);

        if (completed) {
            synchronized (stateLock) {
                if (state == ST_CONNECTIONPENDING) {
                    localAddress = Net.localAddress(fd);
                    state = ST_CONNECTED;
                }
            }
        }
    }

    @Override
    public boolean finishConnect() throws IOException {
        try {
            readLock.lock();
            try {
                writeLock.lock();
                try {
                    // no-op if already connected
                    if (isConnected())
                        return true;

                    boolean blocking = isBlocking();
                    boolean connected = false;
                    try {
                        beginFinishConnect(blocking);
                        boolean polled = Net.pollConnectNow(fd);
                        if (blocking) {
                            while (!polled && isOpen()) {
                                park(Net.POLLOUT);
                                polled = Net.pollConnectNow(fd);
                            }
                        }
                        connected = polled && isOpen();
                    } finally {
                        endFinishConnect(blocking, connected);
                    }
                    assert (blocking && connected) ^ !blocking;
                    return connected;
                } finally {
                    writeLock.unlock();
                }
            } finally {
                readLock.unlock();
            }
        } catch (IOException ioe) {
            // connect failed, close the channel
            close();
            throw SocketExceptions.of(ioe, remoteAddress);
        }
    }

    /**
     * Closes the socket if there are no I/O operations in progress and the
     * channel is not registered with a Selector.
     */
    private boolean tryClose() throws IOException {
        assert Thread.holdsLock(stateLock) && state == ST_CLOSING;
        if ((readerThread == 0) && (writerThread == 0) && !isRegistered()) {
            state = ST_CLOSED;
            nd.close(fd);
            return true;
        } else {
            return false;
        }
    }

    /**
     * Invokes tryClose to attempt to close the socket.
     *
     * This method is used for deferred closing by I/O and Selector operations.
     */
    private void tryFinishClose() {
        try {
            tryClose();
        } catch (IOException ignore) { }
    }

    /**
     * Closes this channel when configured in blocking mode.
     *
     * If there is an I/O operation in progress then the socket is pre-closed
     * and the I/O threads signalled, in which case the final close is deferred
     * until all I/O operations complete.
     *
     * Note that a channel configured blocking may be registered with a Selector
     * This arises when a key is canceled and the channel configured to blocking
     * mode before the key is flushed from the Selector.
     */
    private void implCloseBlockingMode() throws IOException {
        synchronized (stateLock) {
            assert state < ST_CLOSING;
            state = ST_CLOSING;
            if (!tryClose()) {
                long reader = readerThread;
                long writer = writerThread;
                if (reader != 0 || writer != 0) {
                    if (NativeThread.isVirtualThread(reader)
                            || NativeThread.isVirtualThread(writer)) {
                        Poller.stopPoll(fdVal);
                    }
                    nd.preClose(fd);
                    if (NativeThread.isKernelThread(reader))
                        NativeThread.signal(reader);
                    if (NativeThread.isKernelThread(writer))
                        NativeThread.signal(writer);
                }
            }
        }
    }

    /**
     * Closes this channel when configured in non-blocking mode.
     *
     * If the channel is registered with a Selector then the close is deferred
     * until the channel is flushed from all Selectors.
     *
     * If the socket is connected and the channel is registered with a Selector
     * then the socket is shutdown for writing so that the peer reads EOF. In
     * addition, if SO_LINGER is set to a non-zero value then it is disabled so
     * that the deferred close does not wait.
     */
    private void implCloseNonBlockingMode() throws IOException {
        boolean connected;
        synchronized (stateLock) {
            assert state < ST_CLOSING;
            connected = (state == ST_CONNECTED);
            state = ST_CLOSING;
        }

        // wait for any read/write operations to complete
        readLock.lock();
        readLock.unlock();
        writeLock.lock();
        writeLock.unlock();

        // if the socket cannot be closed because it's registered with a Selector
        // then shutdown the socket for writing.
        synchronized (stateLock) {
            if (state == ST_CLOSING && !tryClose() && connected && isRegistered()) {
                try {
                    SocketOption<Integer> opt = StandardSocketOptions.SO_LINGER;
                    int interval = (int) Net.getSocketOption(fd, Net.UNSPEC, opt);
                    if (interval != 0) {
                        if (interval > 0) {
                            // disable SO_LINGER
                            Net.setSocketOption(fd, Net.UNSPEC, opt, -1);
                        }
                        Net.shutdown(fd, Net.SHUT_WR);
                    }
                } catch (IOException ignore) { }
            }
        }
    }

    /**
     * Invoked by implCloseChannel to close the channel.
     */
    @Override
    protected void implCloseSelectableChannel() throws IOException {
        assert !isOpen();
        if (isBlocking()) {
            implCloseBlockingMode();
        } else {
            implCloseNonBlockingMode();
        }
    }

    @Override
    public void kill() {
        synchronized (stateLock) {
            if (state == ST_CLOSING) {
                tryFinishClose();
            }
        }
    }

    @Override
    public SocketChannel shutdownInput() throws IOException {
        synchronized (stateLock) {
            ensureOpen();
            if (!isConnected())
                throw new NotYetConnectedException();
            if (!isInputClosed) {
                Net.shutdown(fd, Net.SHUT_RD);
                long reader = readerThread;
                if (NativeThread.isVirtualThread(reader)) {
                    Poller.stopPoll(fdVal, Net.POLLIN);
                } else if (NativeThread.isKernelThread(reader)) {
                    NativeThread.signal(reader);
                }
                isInputClosed = true;
            }
            return this;
        }
    }

    @Override
    public SocketChannel shutdownOutput() throws IOException {
        synchronized (stateLock) {
            ensureOpen();
            if (!isConnected())
                throw new NotYetConnectedException();
            if (!isOutputClosed) {
                Net.shutdown(fd, Net.SHUT_WR);
                long writer = writerThread;
                if (NativeThread.isVirtualThread(writer)) {
                    Poller.stopPoll(fdVal, Net.POLLOUT);
                } else if (NativeThread.isKernelThread(writer)) {
                    NativeThread.signal(writer);
                }
                isOutputClosed = true;
            }
            return this;
        }
    }

    boolean isInputOpen() {
        return !isInputClosed;
    }

    boolean isOutputOpen() {
        return !isOutputClosed;
    }

    /**
     * Waits for a connection attempt to finish with a timeout
     * @throws SocketTimeoutException if the connect timeout elapses
     */
    private boolean finishTimedConnect(long nanos) throws IOException {
        long startNanos = System.nanoTime();
        boolean polled = Net.pollConnectNow(fd);
        while (!polled && isOpen()) {
            long remainingNanos = nanos - (System.nanoTime() - startNanos);
            if (remainingNanos <= 0) {
                throw new SocketTimeoutException("Connect timed out");
            }
            park(Net.POLLOUT, remainingNanos);
            polled = Net.pollConnectNow(fd);
        }
        return polled && isOpen();
    }

    /**
     * Attempts to establish a connection to the given socket address with a
     * timeout. Closes the socket if connection cannot be established.
     *
     * @apiNote This method is for use by the socket adaptor.
     *
     * @throws IllegalBlockingModeException if the channel is non-blocking
     * @throws SocketTimeoutException if the read timeout elapses
     */
    void blockingConnect(SocketAddress remote, long nanos) throws IOException {
        InetSocketAddress isa = checkRemote(remote);
        try {
            readLock.lock();
            try {
                writeLock.lock();
                try {
                    if (!isBlocking())
                        throw new IllegalBlockingModeException();
                    boolean connected = false;
                    try {
                        beginConnect(true, isa);
                        // change socket to non-blocking
                        lockedConfigureBlocking(false);
                        try {
                            int n = Net.connect(fd, isa.getAddress(), isa.getPort());
                            connected = (n > 0) ? true : finishTimedConnect(nanos);
                        } finally {
                            // restore socket to blocking mode (if channel is open)
                            tryLockedConfigureBlocking(true);
                        }
                    } finally {
                        endConnect(true, connected);
                    }
                } finally {
                    writeLock.unlock();
                }
            } finally {
                readLock.unlock();
            }
        } catch (IOException ioe) {
            // connect failed, close the channel
            close();
            throw SocketExceptions.of(ioe, isa);
        }
    }

    /**
     * Attempts to read bytes from the socket into the given byte array.
     */
    private int tryRead(byte[] b, int off, int len) throws IOException {
        ByteBuffer dst = Util.getTemporaryDirectBuffer(len);
        assert dst.position() == 0;
        try {
            int n = nd.read(fd, ((DirectBuffer)dst).address(), len);
            if (n > 0) {
                dst.get(b, off, n);
            }
            return n;
        } finally{
            Util.offerFirstTemporaryDirectBuffer(dst);
        }
    }

    /**
     * Reads bytes from the socket into the given byte array with a timeout.
     * @throws SocketTimeoutException if the read timeout elapses
     */
    private int timedRead(byte[] b, int off, int len, long nanos) throws IOException {
        long startNanos = System.nanoTime();
        int n = tryRead(b, off, len);
        while (n == IOStatus.UNAVAILABLE && isOpen()) {
            long remainingNanos = nanos - (System.nanoTime() - startNanos);
            if (remainingNanos <= 0) {
                throw new SocketTimeoutException("Read timed out");
            }
            park(Net.POLLIN, remainingNanos);
            n = tryRead(b, off, len);
        }
        return n;
    }

    /**
     * Reads bytes from the socket into the given byte array.
     *
     * @apiNote This method is for use by the socket adaptor.
     *
     * @throws IllegalBlockingModeException if the channel is non-blocking
     * @throws SocketTimeoutException if the read timeout elapses
     */
    int blockingRead(byte[] b, int off, int len, long nanos) throws IOException {
        Objects.checkFromIndexSize(off, len, b.length);
        if (len == 0) {
            // nothing to do
            return 0;
        }

        readLock.lock();
        try {
            // check that channel is configured blocking
            if (!isBlocking())
                throw new IllegalBlockingModeException();

            int n = 0;
            try {
                beginRead(true);

                // check if connection has been reset
                if (connectionReset)
                    throwConnectionReset();

                // check if input is shutdown
                if (isInputClosed)
                    return IOStatus.EOF;

                if (nanos > 0) {
                    // change socket to non-blocking
                    lockedConfigureBlocking(false);
                    try {
                        n = timedRead(b, off, len, nanos);
                    } finally {
                        // restore socket to blocking mode (if channel is open)
                        tryLockedConfigureBlocking(true);
                    }
                } else {
                    // read, no timeout
                    configureNonBlockingIfNeeded();
                    n = tryRead(b, off, len);
                    while (IOStatus.okayToRetry(n) && isOpen()) {
                        park(Net.POLLIN);
                        n = tryRead(b, off, len);
                    }
                }
            } catch (ConnectionResetException e) {
                connectionReset = true;
                throwConnectionReset();
            } finally {
                endRead(true, n > 0);
                if (n <= 0 && isInputClosed)
                    return IOStatus.EOF;
            }
            assert n > 0 || n == -1;
            return n;
        } finally {
            readLock.unlock();
        }
    }

    /**
     * Attempts to write a sequence of bytes to the socket from the given
     * byte array.
     */
    private int tryWrite(byte[] b, int off, int len) throws IOException {
        ByteBuffer src = Util.getTemporaryDirectBuffer(len);
        assert src.position() == 0;
        try {
            src.put(b, off, len);
            return nd.write(fd, ((DirectBuffer)src).address(), len);
        } finally {
            Util.offerFirstTemporaryDirectBuffer(src);
        }
    }

    /**
     * Writes a sequence of bytes to the socket from the given byte array.
     *
     * @apiNote This method is for use by the socket adaptor.
     */
    void blockingWriteFully(byte[] b, int off, int len) throws IOException {
        Objects.checkFromIndexSize(off, len, b.length);
        if (len == 0) {
            // nothing to do
            return;
        }

        writeLock.lock();
        try {
            // check that channel is configured blocking
            if (!isBlocking())
                throw new IllegalBlockingModeException();

            // loop until all bytes have been written
            int pos = off;
            int end = off + len;
            beginWrite(true);
            try {
                configureNonBlockingIfNeeded();
                while (pos < end && isOpen()) {
                    int size = end - pos;
                    int n = tryWrite(b, pos, size);
                    while (IOStatus.okayToRetry(n) && isOpen()) {
                        park(Net.POLLOUT);
                        n = tryWrite(b, pos, size);
                    }
                    if (n > 0) {
                        pos += n;
                    }
                }
            } finally {
                endWrite(true, pos >= end);
            }
        } finally {
            writeLock.unlock();
        }
    }

    /**
     * Return the number of bytes in the socket input buffer.
     */
    int available() throws IOException {
        synchronized (stateLock) {
            ensureOpenAndConnected();
            if (isInputClosed) {
                return 0;
            } else {
                return Net.available(fd);
            }
        }
    }

    /**
     * Translates native poll revent ops into a ready operation ops
     */
    public boolean translateReadyOps(int ops, int initialOps, SelectionKeyImpl ski) {
        int intOps = ski.nioInterestOps();
        int oldOps = ski.nioReadyOps();
        int newOps = initialOps;

        if ((ops & Net.POLLNVAL) != 0) {
            // This should only happen if this channel is pre-closed while a
            // selection operation is in progress
            // ## Throw an error if this channel has not been pre-closed
            return false;
        }

        if ((ops & (Net.POLLERR | Net.POLLHUP)) != 0) {
            newOps = intOps;
            ski.nioReadyOps(newOps);
            return (newOps & ~oldOps) != 0;
        }

        boolean connected = isConnected();
        if (((ops & Net.POLLIN) != 0) &&
            ((intOps & SelectionKey.OP_READ) != 0) && connected)
            newOps |= SelectionKey.OP_READ;

        if (((ops & Net.POLLCONN) != 0) &&
            ((intOps & SelectionKey.OP_CONNECT) != 0) && isConnectionPending())
            newOps |= SelectionKey.OP_CONNECT;

        if (((ops & Net.POLLOUT) != 0) &&
            ((intOps & SelectionKey.OP_WRITE) != 0) && connected)
            newOps |= SelectionKey.OP_WRITE;

        ski.nioReadyOps(newOps);
        return (newOps & ~oldOps) != 0;
    }

    public boolean translateAndUpdateReadyOps(int ops, SelectionKeyImpl ski) {
        return translateReadyOps(ops, ski.nioReadyOps(), ski);
    }

    public boolean translateAndSetReadyOps(int ops, SelectionKeyImpl ski) {
        return translateReadyOps(ops, 0, ski);
    }

    /**
     * Translates an interest operation set into a native poll event set
     */
    public int translateInterestOps(int ops) {
        int newOps = 0;
        if ((ops & SelectionKey.OP_READ) != 0)
            newOps |= Net.POLLIN;
        if ((ops & SelectionKey.OP_WRITE) != 0)
            newOps |= Net.POLLOUT;
        if ((ops & SelectionKey.OP_CONNECT) != 0)
            newOps |= Net.POLLCONN;
        return newOps;
    }

    public FileDescriptor getFD() {
        return fd;
    }

    public int getFDVal() {
        return fdVal;
    }

    @Override
    public String toString() {
        StringBuilder sb = new StringBuilder();
        sb.append(this.getClass().getSuperclass().getName());
        sb.append('[');
        if (!isOpen())
            sb.append("closed");
        else {
            synchronized (stateLock) {
                switch (state) {
                case ST_UNCONNECTED:
                    sb.append("unconnected");
                    break;
                case ST_CONNECTIONPENDING:
                    sb.append("connection-pending");
                    break;
                case ST_CONNECTED:
                    sb.append("connected");
                    if (isInputClosed)
                        sb.append(" ishut");
                    if (isOutputClosed)
                        sb.append(" oshut");
                    break;
                }
                InetSocketAddress addr = localAddress();
                if (addr != null) {
                    sb.append(" local=");
                    sb.append(Net.getRevealedLocalAddressAsString(addr));
                }
                if (remoteAddress() != null) {
                    sb.append(" remote=");
                    sb.append(remoteAddress().toString());
                }
            }
        }
        sb.append(']');
        return sb.toString();
    }
}<|MERGE_RESOLUTION|>--- conflicted
+++ resolved
@@ -804,15 +804,11 @@
                     boolean connected = false;
                     try {
                         beginConnect(blocking, isa);
-<<<<<<< HEAD
                         configureNonBlockingIfNeeded();
-                        int n = Net.connect(fd, isa.getAddress(), isa.getPort());
-=======
                         int n = Net.connect(family,
                                             fd,
                                             isa.getAddress(),
                                             isa.getPort());
->>>>>>> 612c38cd
                         if (n > 0) {
                             connected = true;
                         } else if (blocking) {
