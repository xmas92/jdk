--- conflicted
+++ resolved
@@ -220,13 +220,10 @@
         AVX512_VBMI2,
         AVX512_VBMI,
         HV,
-<<<<<<< HEAD
+        SERIALIZE,
         RDTSCP,
         RDPID,
         FSRM,
-=======
-        SERIALIZE,
->>>>>>> 0a27f264
     }
 
     private final EnumSet<CPUFeature> features;
