--- conflicted
+++ resolved
@@ -1,9 +1,5 @@
 /*
-<<<<<<< HEAD
- * Copyright (c) 2001, 2020, Oracle and/or its affiliates. All rights reserved.
-=======
  * Copyright (c) 2001, 2021, Oracle and/or its affiliates. All rights reserved.
->>>>>>> 07851474
  * DO NOT ALTER OR REMOVE COPYRIGHT NOTICES OR THIS FILE HEADER.
  *
  * This code is free software; you can redistribute it and/or modify it
@@ -1415,7 +1411,37 @@
     return error != JVMTI_ERROR_NONE? error : error2;
 }
 
+/***** filter (and event) installation and deinstallation *****/
+
+/**
+ * Make the set of event filters that correspond with this
+ * node active (including enabling the corresponding events).
+ */
+jvmtiError
+eventFilterRestricted_install(HandlerNode *node)
+{
+    return enableEvents(node);
+}
+
+/**
+ * Make the set of event filters that correspond with this
+ * node inactive (including disabling the corresponding events
+ * and freeing resources).
+ */
+jvmtiError
+eventFilterRestricted_deinstall(HandlerNode *node)
+{
+    jvmtiError error1, error2;
+
+    error1 = disableEvents(node);
+    error2 = clearFilters(node);
+
+    return error1 != JVMTI_ERROR_NONE? error1 : error2;
+}
+
 /***** debugging *****/
+
+#ifdef DEBUG
 
 void
 eventFilter_dumpHandlerFilters(HandlerNode *node)
@@ -1426,9 +1452,8 @@
     for (i = 0; i < FILTER_COUNT(node); ++i, ++filter) {
         switch (filter->modifier) {
             case JDWP_REQUEST_MODIFIER(ThreadOnly):
-                tty_message("ThreadOnly: thread(%p) isVThread(%d)",
-                            filter->u.ThreadOnly.thread,
-                            isVThread(filter->u.ThreadOnly.thread));
+                tty_message("ThreadOnly: thread(%p)",
+                            filter->u.ThreadOnly.thread);
                 break;
             case JDWP_REQUEST_MODIFIER(ClassOnly): {
                 char *class_name;
@@ -1483,121 +1508,6 @@
                             filter->u.ClassExclude.classPattern);
                 break;
             case JDWP_REQUEST_MODIFIER(Step):
-                tty_message("Step: size(%d) depth(%d) thread(%p) isVThread(%d)",
-                            filter->u.Step.size,
-                            filter->u.Step.depth,
-                            filter->u.Step.thread,
-                            isVThread(filter->u.Step.thread));
-                break;
-            case JDWP_REQUEST_MODIFIER(SourceNameMatch):
-                tty_message("SourceNameMatch: sourceNamePattern(%s)",
-                            filter->u.SourceNameOnly.sourceNamePattern);
-                break;
-            default:
-                EXIT_ERROR(AGENT_ERROR_ILLEGAL_ARGUMENT, "Invalid filter modifier");
-                return;
-        }
-    }
-}
-
-
-/***** filter (and event) installation and deinstallation *****/
-
-/**
- * Make the set of event filters that correspond with this
- * node active (including enabling the corresponding events).
- */
-jvmtiError
-eventFilterRestricted_install(HandlerNode *node)
-{
-    return enableEvents(node);
-}
-
-/**
- * Make the set of event filters that correspond with this
- * node inactive (including disabling the corresponding events
- * and freeing resources).
- */
-jvmtiError
-eventFilterRestricted_deinstall(HandlerNode *node)
-{
-    jvmtiError error1, error2;
-
-    error1 = disableEvents(node);
-    error2 = clearFilters(node);
-
-    return error1 != JVMTI_ERROR_NONE? error1 : error2;
-}
-
-/***** debugging *****/
-
-#ifdef DEBUG
-
-void
-eventFilter_dumpHandlerFilters(HandlerNode *node)
-{
-    int i;
-    Filter *filter = FILTERS_ARRAY(node);
-
-    for (i = 0; i < FILTER_COUNT(node); ++i, ++filter) {
-        switch (filter->modifier) {
-            case JDWP_REQUEST_MODIFIER(ThreadOnly):
-                tty_message("ThreadOnly: thread(%p)",
-                            filter->u.ThreadOnly.thread);
-                break;
-            case JDWP_REQUEST_MODIFIER(ClassOnly): {
-                char *class_name;
-                classSignature(filter->u.ClassOnly.clazz, &class_name, NULL);
-                tty_message("ClassOnly: clazz(%s)",
-                            class_name);
-                break;
-            }
-            case JDWP_REQUEST_MODIFIER(LocationOnly): {
-                char *method_name;
-                char *class_name;
-                methodSignature(filter->u.LocationOnly.method, &method_name, NULL, NULL);
-                classSignature(filter->u.LocationOnly.clazz, &class_name, NULL);
-                tty_message("LocationOnly: clazz(%s), method(%s) location(%d)",
-                            class_name,
-                            method_name,
-                            filter->u.LocationOnly.location);
-                break;
-            }
-            case JDWP_REQUEST_MODIFIER(FieldOnly): {
-                char *class_name;
-                classSignature(filter->u.FieldOnly.clazz, &class_name, NULL);
-                tty_message("FieldOnly: clazz(%p), field(%d)",
-                            class_name,
-                            filter->u.FieldOnly.field);
-                break;
-            }
-            case JDWP_REQUEST_MODIFIER(ExceptionOnly):
-                tty_message("ExceptionOnly: clazz(%p), caught(%d) uncaught(%d)",
-                            filter->u.ExceptionOnly.exception,
-                            filter->u.ExceptionOnly.caught,
-                            filter->u.ExceptionOnly.uncaught);
-                break;
-            case JDWP_REQUEST_MODIFIER(InstanceOnly):
-                tty_message("InstanceOnly: instance(%p)",
-                            filter->u.InstanceOnly.instance);
-                break;
-            case JDWP_REQUEST_MODIFIER(Count):
-                tty_message("Count: count(%d)",
-                            filter->u.Count.count);
-                break;
-            case JDWP_REQUEST_MODIFIER(Conditional):
-                tty_message("Conditional: exprID(%d)",
-                            filter->u.Conditional.exprID);
-                break;
-            case JDWP_REQUEST_MODIFIER(ClassMatch):
-                tty_message("ClassMatch: classPattern(%s)",
-                            filter->u.ClassMatch.classPattern);
-                break;
-            case JDWP_REQUEST_MODIFIER(ClassExclude):
-                tty_message("ClassExclude: classPattern(%s)",
-                            filter->u.ClassExclude.classPattern);
-                break;
-            case JDWP_REQUEST_MODIFIER(Step):
                 tty_message("Step: size(%d) depth(%d) thread(%p)",
                             filter->u.Step.size,
                             filter->u.Step.depth,
