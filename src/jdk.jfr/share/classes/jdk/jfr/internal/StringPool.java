/*
 * Copyright (c) 2016, 2024, Oracle and/or its affiliates. All rights reserved.
 * DO NOT ALTER OR REMOVE COPYRIGHT NOTICES OR THIS FILE HEADER.
 *
 * This code is free software; you can redistribute it and/or modify it
 * under the terms of the GNU General Public License version 2 only, as
 * published by the Free Software Foundation.  Oracle designates this
 * particular file as subject to the "Classpath" exception as provided
 * by Oracle in the LICENSE file that accompanied this code.
 *
 * This code is distributed in the hope that it will be useful, but WITHOUT
 * ANY WARRANTY; without even the implied warranty of MERCHANTABILITY or
 * FITNESS FOR A PARTICULAR PURPOSE.  See the GNU General Public License
 * version 2 for more details (a copy is included in the LICENSE file that
 * accompanied this code).
 *
 * You should have received a copy of the GNU General Public License version
 * 2 along with this work; if not, write to the Free Software Foundation,
 * Inc., 51 Franklin St, Fifth Floor, Boston, MA 02110-1301 USA.
 *
 * Please contact Oracle, 500 Oracle Parkway, Redwood Shores, CA 94065 USA
 * or visit www.oracle.com if you need additional information or have any
 * questions.
 */
package jdk.jfr.internal;

import java.util.concurrent.ConcurrentHashMap;
import java.util.concurrent.atomic.AtomicLong;
import jdk.internal.vm.Continuation;
<<<<<<< HEAD
import jdk.internal.vm.ContinuationSupport;
=======
>>>>>>> 23dc3b02

public final class StringPool {
    public static final int MIN_LIMIT = 16;
    public static final int MAX_LIMIT = 128; /* 0 MAX means disabled */

    private static final long DO_NOT_POOL = -1;
    /* max size */
    private static final int MAX_SIZE = 32 * 1024;
    /* max size bytes */
    private static final long MAX_SIZE_UTF16 = 16 * 1024 * 1024;
    /* mask for constructing generation relative string id. */
    private static final long SID_MASK = -65536;
    /* string id index */
    private static final AtomicLong sidIdx = new AtomicLong(1);
    /* looking at a biased data set 4 is a good value */
    private static final String[] preCache = new String[] { "", "", "", "" };
    /* the cache */
    private static final ConcurrentHashMap<String, Long> cache = new ConcurrentHashMap<>(MAX_SIZE, 0.75f);
    /* loop mask */
    private static final int preCacheMask = 0x03;
    /* index of oldest */
    private static int preCacheOld = 0;
    /* max size bytes */
    private static long currentSizeUTF16;
    /* string pool generation (0-65535) set by the JVM on epoch shift. Not private to avoid being optimized away. */
    static short generation = 0;

    /* internalSid is a composite id [48-bit externalSid][16-bit generation]. */
    private static boolean isCurrentGeneration(long internalSid) {
        return generation == (short)internalSid;
    }

    private static long updateInternalSid(long internalSid) {
        return (internalSid & SID_MASK) | generation;
    }

    private static long nextInternalSid() {
        return sidIdx.getAndIncrement() << 16  | generation;
    }

    /* externalSid is the most significant 48-bits of the internalSid. */
    private static long externalSid(long internalSid) {
        return internalSid >> 16;
    }

    /* Explicitly pin a virtual thread before acquiring the string pool monitor
     * because migrating the EventWriter onto another carrier thread is impossible.
     */
<<<<<<< HEAD
    private static void pinVirtualThread() {
        if (Thread.currentThread().isVirtual() && ContinuationSupport.isSupported()) {
            Continuation.pin();
        }
    }

    private static void unpinVirtualThread() {
        if (Thread.currentThread().isVirtual() && ContinuationSupport.isSupported()) {
            Continuation.unpin();
        }
    }

    private static long storeString(String s) {
        pinVirtualThread();
=======
    private static long storeString(String s, boolean pinVirtualThread) {
        if (pinVirtualThread) {
            assert(Thread.currentThread().isVirtual());
            Continuation.pin();
        }
>>>>>>> 23dc3b02
        try {
            /* synchronized because of writing the string to the JVM. */
            synchronized (StringPool.class) {
                Long lsid = cache.get(s);
                long internalSid;
                if (lsid != null) {
                    internalSid = lsid.longValue();
                    if (isCurrentGeneration(internalSid)) {
                        // Someone already updated the cache.
                        return externalSid(internalSid);
                    }
                    internalSid = updateInternalSid(internalSid);
                } else {
                    // Not yet added or the cache was cleared.
                    internalSid = nextInternalSid();
                    currentSizeUTF16 += s.length();
                }
                long extSid = externalSid(internalSid);
                // Write the string to the JVM before publishing to the cache.
                JVM.addStringConstant(extSid, s);
                cache.put(s, internalSid);
                return extSid;
<<<<<<< HEAD
            }
        } finally {
            unpinVirtualThread();
=======
            }
        } finally {
            if (pinVirtualThread) {
                assert(Thread.currentThread().isVirtual());
                Continuation.unpin();
            }
>>>>>>> 23dc3b02
        }
    }

    /* a string fetched from the string pool must be of the current generation */
    private static long ensureCurrentGeneration(String s, Long lsid, boolean pinVirtualThread) {
        long internalSid = lsid.longValue();
        return isCurrentGeneration(internalSid) ? externalSid(internalSid) : storeString(s, pinVirtualThread);
    }

    /*
     * The string pool uses a generational id scheme to sync the JVM and Java sides.
     * The string pool relies on the EventWriter and its implementation, especially
     * its ability to restart event write attempts on interleaving epoch shifts.
     * Even though a string id is generationally valid during StringPool lookup,
     * the JVM can evolve the generation before the event is committed,
     * effectively invalidating the fetched string id. The event restart mechanism
     * of the EventWriter ensures that committed strings are in the correct generation.
     */
    public static long addString(String s, boolean pinVirtualThread) {
        Long lsid = cache.get(s);
        if (lsid != null) {
            return ensureCurrentGeneration(s, lsid, pinVirtualThread);
        }
        if (!preCache(s)) {
            /* we should not pool this string */
            return DO_NOT_POOL;
        }
        if (cache.size() > MAX_SIZE || currentSizeUTF16 > MAX_SIZE_UTF16) {
            /* pool was full */
            reset(pinVirtualThread);
        }
        return storeString(s, pinVirtualThread);
    }

    private static boolean preCache(String s) {
        if (preCache[0].equals(s)) {
            return true;
        }
        if (preCache[1].equals(s)) {
            return true;
        }
        if (preCache[2].equals(s)) {
            return true;
        }
        if (preCache[3].equals(s)) {
            return true;
        }
        preCacheOld = (preCacheOld - 1) & preCacheMask;
        preCache[preCacheOld] = s;
        return false;
    }

<<<<<<< HEAD
    private static void reset() {
        pinVirtualThread();
=======
    private static void reset(boolean pinVirtualThread) {
        if (pinVirtualThread) {
            assert(Thread.currentThread().isVirtual());
            Continuation.pin();
        }
>>>>>>> 23dc3b02
        try {
            synchronized (StringPool.class) {
                cache.clear();
                currentSizeUTF16 = 0;
            }
        } finally {
<<<<<<< HEAD
            unpinVirtualThread();
=======
            if (pinVirtualThread) {
                assert(Thread.currentThread().isVirtual());
                Continuation.unpin();
            }
>>>>>>> 23dc3b02
        }
    }
}<|MERGE_RESOLUTION|>--- conflicted
+++ resolved
@@ -27,10 +27,6 @@
 import java.util.concurrent.ConcurrentHashMap;
 import java.util.concurrent.atomic.AtomicLong;
 import jdk.internal.vm.Continuation;
-<<<<<<< HEAD
-import jdk.internal.vm.ContinuationSupport;
-=======
->>>>>>> 23dc3b02
 
 public final class StringPool {
     public static final int MIN_LIMIT = 16;
@@ -79,28 +75,11 @@
     /* Explicitly pin a virtual thread before acquiring the string pool monitor
      * because migrating the EventWriter onto another carrier thread is impossible.
      */
-<<<<<<< HEAD
-    private static void pinVirtualThread() {
-        if (Thread.currentThread().isVirtual() && ContinuationSupport.isSupported()) {
-            Continuation.pin();
-        }
-    }
-
-    private static void unpinVirtualThread() {
-        if (Thread.currentThread().isVirtual() && ContinuationSupport.isSupported()) {
-            Continuation.unpin();
-        }
-    }
-
-    private static long storeString(String s) {
-        pinVirtualThread();
-=======
     private static long storeString(String s, boolean pinVirtualThread) {
         if (pinVirtualThread) {
             assert(Thread.currentThread().isVirtual());
             Continuation.pin();
         }
->>>>>>> 23dc3b02
         try {
             /* synchronized because of writing the string to the JVM. */
             synchronized (StringPool.class) {
@@ -123,18 +102,12 @@
                 JVM.addStringConstant(extSid, s);
                 cache.put(s, internalSid);
                 return extSid;
-<<<<<<< HEAD
-            }
-        } finally {
-            unpinVirtualThread();
-=======
             }
         } finally {
             if (pinVirtualThread) {
                 assert(Thread.currentThread().isVirtual());
                 Continuation.unpin();
             }
->>>>>>> 23dc3b02
         }
     }
 
@@ -187,30 +160,21 @@
         return false;
     }
 
-<<<<<<< HEAD
-    private static void reset() {
-        pinVirtualThread();
-=======
     private static void reset(boolean pinVirtualThread) {
         if (pinVirtualThread) {
             assert(Thread.currentThread().isVirtual());
             Continuation.pin();
         }
->>>>>>> 23dc3b02
         try {
             synchronized (StringPool.class) {
                 cache.clear();
                 currentSizeUTF16 = 0;
             }
         } finally {
-<<<<<<< HEAD
-            unpinVirtualThread();
-=======
             if (pinVirtualThread) {
                 assert(Thread.currentThread().isVirtual());
                 Continuation.unpin();
             }
->>>>>>> 23dc3b02
         }
     }
 }