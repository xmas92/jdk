/*
 * Copyright (c) 2025, Oracle and/or its affiliates. All rights reserved.
 * DO NOT ALTER OR REMOVE COPYRIGHT NOTICES OR THIS FILE HEADER.
 *
 * This code is free software; you can redistribute it and/or modify it
 * under the terms of the GNU General Public License version 2 only, as
 * published by the Free Software Foundation.
 *
 * This code is distributed in the hope that it will be useful, but WITHOUT
 * ANY WARRANTY; without even the implied warranty of MERCHANTABILITY or
 * FITNESS FOR A PARTICULAR PURPOSE.  See the GNU General Public License
 * version 2 for more details (a copy is included in the LICENSE file that
 * accompanied this code).
 *
 * You should have received a copy of the GNU General Public License version
 * 2 along with this work; if not, write to the Free Software Foundation,
 * Inc., 51 Franklin St, Fifth Floor, Boston, MA 02110-1301 USA.
 *
 * Please contact Oracle, 500 Oracle Parkway, Redwood Shores, CA 94065 USA
 * or visit www.oracle.com if you need additional information or have any
 * questions.
 */

#ifndef ZUNITTEST_HPP
#define ZUNITTEST_HPP

#include "gc/z/zAddress.inline.hpp"
#include "gc/z/zArguments.hpp"
#include "gc/z/zInitialize.hpp"
#include "gc/z/zNUMA.hpp"
#include "gc/z/zRangeRegistry.hpp"
#include "gc/z/zVirtualMemory.inline.hpp"
#include "gc/z/zVirtualMemoryManager.hpp"
#include "runtime/os.hpp"
#include "unittest.hpp"

#include <ostream>

inline std::ostream& operator<<(std::ostream& str, const ZVirtualMemory& vmem) {
  return str << "ZVirtualMemory{start=" << (void*)untype(vmem.start()) << ", size=" << vmem.size() << "}";
}

class ZAddressOffsetLimitsSetter {
  friend class ZTest;

private:
  size_t _old_max;
  size_t _old_mask;
  size_t _old_upper_limit;

public:
  ZAddressOffsetLimitsSetter(size_t zaddress_offset_max, size_t zaddress_offset_limit)
    : _old_max(ZAddressOffsetMax),
      _old_mask(ZAddressOffsetMask),
      _old_upper_limit(ZAddressOffsetUpperLimit) {
    ZAddressOffsetMax = zaddress_offset_max;
    ZAddressOffsetMask = ZAddressOffsetMax - 1;

    ZAddressOffsetUpperLimit = zaddress_offset_max;
  }
  ZAddressOffsetLimitsSetter(size_t zaddress_offset_max)
    : ZAddressOffsetLimitsSetter(zaddress_offset_max, zaddress_offset_max) {}

  ~ZAddressOffsetLimitsSetter() {
    ZAddressOffsetMax = _old_max;
    ZAddressOffsetMask = _old_mask;
    ZAddressOffsetUpperLimit = _old_upper_limit;
  }
};

class ZTest : public testing::Test {
<<<<<<< HEAD
=======
public:
  class ZAddressReserver {
    ZVirtualMemoryReserver* _reserver;
    bool _active;

    public:
      ZAddressReserver()
        : _reserver(nullptr),
          _active(false) {}

      ~ZAddressReserver() {
        GTEST_EXPECT_FALSE(_active) << "ZAddressReserver deconstructed without calling TearDown";
      }

      void SetUp(size_t reservation_size) {
        GTEST_EXPECT_FALSE(_active) << "SetUp called twice without a TearDown";
        _active = true;

        _reserver = (ZVirtualMemoryReserver*)os::malloc(sizeof(ZVirtualMemoryManager), mtTest);
        _reserver = ::new (_reserver) ZVirtualMemoryReserver(reservation_size);
      }

      void TearDown() {
        GTEST_EXPECT_TRUE(_active) << "TearDown called without a preceding SetUp";
        _active = false;

        // Best-effort cleanup
        _reserver->unreserve_all();
        _reserver->~ZVirtualMemoryReserver();
        os::free(_reserver);
      }

      ZVirtualMemoryReserver* reserver() {
        GTEST_EXPECT_TRUE(_active) << "Should only use HeapReserver while active";
        return _reserver;
      }

      ZVirtualMemoryRegistry* registry() {
        GTEST_EXPECT_TRUE(_active) << "Should only use HeapReserver while active";
        return &_reserver->_registry;
      }
  };

>>>>>>> c419dda4
private:
  ZAddressOffsetLimitsSetter _zaddress_offset_max_setter;
  unsigned int _rand_seed;

  void skip_all_tests() {
    // Skipping from the constructor currently works, but according to the
    // documentation the GTEST_SKIP macro should be used from the test or
    // from the SetUp function. If this start to fail down the road, then
    // we'll have to explicitly call this for each inheriting gtest.
    GTEST_SKIP() << "OS not supported";
  }

protected:
  ZTest()
    : _zaddress_offset_max_setter(ZAddressOffsetMax),
      _rand_seed(static_cast<unsigned int>(::testing::UnitTest::GetInstance()->random_seed())) {
    if (!is_os_supported()) {
      // If the OS does not support ZGC do not run initialization, as it may crash the VM.
      skip_all_tests();
      return;
    }

    // Initialize ZGC subsystems for gtests, may only be called once per process.
    static bool runs_once = [&]() {
      ZInitialize::pd_initialize();
      ZNUMA::pd_initialize();
      ZGlobalsPointers::initialize();

      auto initialize_heap_settings = [&]() {
        assert(MaxHeapSize > 0, "Expecting heap size to be initialized");
        for (size_t heap_base_shift = ZAddressHeapBaseMinShift;
            heap_base_shift <= ZAddressHeapBaseMaxShift;
            heap_base_shift++) {
          const size_t heap_base = uintptr_t(1) << heap_base_shift;
          const size_t max_offset = (size_t)heap_base;
          if (MaxHeapSize <= max_offset) {
            ZGlobalsPointers::set_heap_limits(heap_base, heap_base + size_t(heap_base));
            return true;
          }
        }

        return false;
      };

      GTEST_EXPECT_TRUE(initialize_heap_settings()) << "Failed to setup test fixture";

      // ZGlobalsPointers::set_heap_limits() sets ZAddressOffsetMax and ZAddressOffsetUpperLimit,
      // make sure the first test fixture invocation has a correct ZAddressOffsetLimitsSetter.
      _zaddress_offset_max_setter._old_max = ZAddressOffsetMax;
      _zaddress_offset_max_setter._old_mask = ZAddressOffsetMask;
      _zaddress_offset_max_setter._old_upper_limit = ZAddressOffsetMax;
      return true;
    }();
  }

  int random() {
    const int next_seed = os::next_random(_rand_seed);
    _rand_seed = static_cast<unsigned int>(next_seed);
    return next_seed;
  }

public:
  static bool is_os_supported() {
    return ZArguments::is_os_supported();
  }
};

class ZTestAddressReserver {
  ZVirtualMemoryAdaptiveReserver* _reserver;
  ZVirtualMemoryReservation*      _reservation;
  bool                            _active;

public:
  ZTestAddressReserver()
  : _reserver(nullptr),
    _reservation(nullptr),
    _active(false) {}

  ~ZTestAddressReserver() {
    GTEST_EXPECT_FALSE(_active) << "ZTestAddressReserver deconstructed without calling TearDown";
  }

  void SetUp(size_t reservation_size) {
    GTEST_EXPECT_TRUE(ZTest::is_os_supported()) << "Should not use SetUp on unsupported systems";
    GTEST_EXPECT_FALSE(_active) << "SetUp called twice without a TearDown";
    _active = true;

    ZVirtualMemoryAdaptiveReserver reserver;

    const size_t reserved = reserver.reserve(reservation_size, reservation_size);

    GTEST_EXPECT_TRUE(reserved == reservation_size);

    ZGlobalsPointers::set_heap_limits(reserver.heap_base(), reserver.end());

    _reservation = (ZVirtualMemoryReservation*)os::malloc(sizeof(ZVirtualMemoryReservation), mtTest);
    _reservation = ::new (_reservation) ZVirtualMemoryReservation(reserver.reserved_ranges());
  }

  void TearDown() {
    GTEST_EXPECT_TRUE(_active) << "TearDown called without a preceding SetUp";
    _active = false;

    // Best-effort cleanup
    _reservation->unreserve_all();
    _reservation->~ZVirtualMemoryReservation();
    os::free(_reservation);
  }

  ZVirtualMemoryReservation* reservation() {
    GTEST_EXPECT_TRUE(_active) << "Should only use HeapReserver while active";
    return _reservation;
  }

  ZVirtualMemoryRegistry* registry() {
    GTEST_EXPECT_TRUE(_active) << "Should only use HeapReserver while active";
    return &_reservation->_registry;
  }
};

#endif // ZUNITTEST_HPP<|MERGE_RESOLUTION|>--- conflicted
+++ resolved
@@ -69,52 +69,6 @@
 };
 
 class ZTest : public testing::Test {
-<<<<<<< HEAD
-=======
-public:
-  class ZAddressReserver {
-    ZVirtualMemoryReserver* _reserver;
-    bool _active;
-
-    public:
-      ZAddressReserver()
-        : _reserver(nullptr),
-          _active(false) {}
-
-      ~ZAddressReserver() {
-        GTEST_EXPECT_FALSE(_active) << "ZAddressReserver deconstructed without calling TearDown";
-      }
-
-      void SetUp(size_t reservation_size) {
-        GTEST_EXPECT_FALSE(_active) << "SetUp called twice without a TearDown";
-        _active = true;
-
-        _reserver = (ZVirtualMemoryReserver*)os::malloc(sizeof(ZVirtualMemoryManager), mtTest);
-        _reserver = ::new (_reserver) ZVirtualMemoryReserver(reservation_size);
-      }
-
-      void TearDown() {
-        GTEST_EXPECT_TRUE(_active) << "TearDown called without a preceding SetUp";
-        _active = false;
-
-        // Best-effort cleanup
-        _reserver->unreserve_all();
-        _reserver->~ZVirtualMemoryReserver();
-        os::free(_reserver);
-      }
-
-      ZVirtualMemoryReserver* reserver() {
-        GTEST_EXPECT_TRUE(_active) << "Should only use HeapReserver while active";
-        return _reserver;
-      }
-
-      ZVirtualMemoryRegistry* registry() {
-        GTEST_EXPECT_TRUE(_active) << "Should only use HeapReserver while active";
-        return &_reserver->_registry;
-      }
-  };
-
->>>>>>> c419dda4
 private:
   ZAddressOffsetLimitsSetter _zaddress_offset_max_setter;
   unsigned int _rand_seed;
