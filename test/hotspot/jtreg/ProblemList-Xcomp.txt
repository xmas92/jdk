#
# Copyright (c) 2018, 2023, Oracle and/or its affiliates. All rights reserved.
# DO NOT ALTER OR REMOVE COPYRIGHT NOTICES OR THIS FILE HEADER.
#
# This code is free software; you can redistribute it and/or modify it
# under the terms of the GNU General Public License version 2 only, as
# published by the Free Software Foundation.
#
# This code is distributed in the hope that it will be useful, but WITHOUT
# ANY WARRANTY; without even the implied warranty of MERCHANTABILITY or
# FITNESS FOR A PARTICULAR PURPOSE.  See the GNU General Public License
# version 2 for more details (a copy is included in the LICENSE file that
# accompanied this code).
#
# You should have received a copy of the GNU General Public License version
# 2 along with this work; if not, write to the Free Software Foundation,
# Inc., 51 Franklin St, Fifth Floor, Boston, MA 02110-1301 USA.
#
# Please contact Oracle, 500 Oracle Parkway, Redwood Shores, CA 94065 USA
# or visit www.oracle.com if you need additional information or have any
# questions.
#

#############################################################################
#
# List of quarantined tests for testing in Xcomp mode.
#
#############################################################################

vmTestbase/nsk/jvmti/AttachOnDemand/attach022/TestDescription.java 8277573 generic-all
vmTestbase/nsk/jvmti/SetFieldAccessWatch/setfldw001/TestDescription.java 8205957 generic-all
vmTestbase/nsk/jvmti/scenarios/sampling/SP07/sp07t002/TestDescription.java 8245680 windows-x64

vmTestbase/vm/mlvm/mixed/stress/regression/b6969574/INDIFY_Test.java 8265295 linux-x64,windows-x64

serviceability/sa/TestJhsdbJstackMixed.java 8248675 linux-aarch64

serviceability/jvmti/VMObjectAlloc/VMObjectAllocTest.java 8288430 generic-all

<<<<<<< HEAD
gc/cslocker/TestCSLocker.java 8293289 generic-x64

compiler/c1/TestPrintC1Statistics.java 8298053 linux-aarch64


############################################################################

# Loom, fibers branch

gc/g1/mixedgc/TestOldGenCollectionUsage.java                            8284404 generic-all
gc/whitebox/TestConcMarkCycleWB.java                                    8284404 generic-all

gc/g1/plab/TestPLABPromotion.java                                       8278126 generic-all
gc/g1/plab/TestPLABResize.java                                          8278126 generic-all

gc/stringdedup/TestStringDeduplicationInterned.java#G1                  8278127 generic-all
gc/stringdedup/TestStringDeduplicationInterned.java#Parallel            8278127 generic-all
gc/stringdedup/TestStringDeduplicationInterned.java#Serial              8278127 generic-all
gc/stringdedup/TestStringDeduplicationInterned.java#Z                   8278127 generic-all

gc/z/TestGarbageCollectorMXBean.java                                    8278129 generic-all
=======
gc/cslocker/TestCSLocker.java 8293289 generic-x64
>>>>>>> 33f3bd8f
<|MERGE_RESOLUTION|>--- conflicted
+++ resolved
@@ -37,11 +37,7 @@
 
 serviceability/jvmti/VMObjectAlloc/VMObjectAllocTest.java 8288430 generic-all
 
-<<<<<<< HEAD
 gc/cslocker/TestCSLocker.java 8293289 generic-x64
-
-compiler/c1/TestPrintC1Statistics.java 8298053 linux-aarch64
-
 
 ############################################################################
 
@@ -58,7 +54,4 @@
 gc/stringdedup/TestStringDeduplicationInterned.java#Serial              8278127 generic-all
 gc/stringdedup/TestStringDeduplicationInterned.java#Z                   8278127 generic-all
 
-gc/z/TestGarbageCollectorMXBean.java                                    8278129 generic-all
-=======
-gc/cslocker/TestCSLocker.java 8293289 generic-x64
->>>>>>> 33f3bd8f
+gc/z/TestGarbageCollectorMXBean.java                                    8278129 generic-all