#
# Copyright (c) 2018, 2022, Oracle and/or its affiliates. All rights reserved.
# DO NOT ALTER OR REMOVE COPYRIGHT NOTICES OR THIS FILE HEADER.
#
# This code is free software; you can redistribute it and/or modify it
# under the terms of the GNU General Public License version 2 only, as
# published by the Free Software Foundation.
#
# This code is distributed in the hope that it will be useful, but WITHOUT
# ANY WARRANTY; without even the implied warranty of MERCHANTABILITY or
# FITNESS FOR A PARTICULAR PURPOSE.  See the GNU General Public License
# version 2 for more details (a copy is included in the LICENSE file that
# accompanied this code).
#
# You should have received a copy of the GNU General Public License version
# 2 along with this work; if not, write to the Free Software Foundation,
# Inc., 51 Franklin St, Fifth Floor, Boston, MA 02110-1301 USA.
#
# Please contact Oracle, 500 Oracle Parkway, Redwood Shores, CA 94065 USA
# or visit www.oracle.com if you need additional information or have any
# questions.
#

#############################################################################
#
# List of quarantined tests for testing in Xcomp mode.
#
#############################################################################

vmTestbase/nsk/jvmti/AttachOnDemand/attach022/TestDescription.java 8277573 generic-all
vmTestbase/nsk/jvmti/SetFieldAccessWatch/setfldw001/TestDescription.java 8205957 generic-all
vmTestbase/nsk/jvmti/scenarios/sampling/SP07/sp07t002/TestDescription.java 8245680 windows-x64

vmTestbase/vm/mlvm/mixed/stress/regression/b6969574/INDIFY_Test.java 8265295 linux-x64,windows-x64

serviceability/sa/TestJhsdbJstackMixed.java 8248675 linux-aarch64

<<<<<<< HEAD
serviceability/jvmti/VMObjectAlloc/VMObjectAllocTest.java 8288430 generic-all
serviceability/jvmti/GetLocalVariable/GetLocalWithoutSuspendTest.java 8290013 windows-x64

############################################################################

# Loom, fibers branch

gc/g1/mixedgc/TestOldGenCollectionUsage.java                            8284404 generic-all
gc/whitebox/TestConcMarkCycleWB.java                                    8284404 generic-all

gc/g1/plab/TestPLABPromotion.java                                       8278126 generic-all
gc/g1/plab/TestPLABResize.java                                          8278126 generic-all

gc/stringdedup/TestStringDeduplicationInterned.java#G1                  8278127 generic-all
gc/stringdedup/TestStringDeduplicationInterned.java#Parallel            8278127 generic-all
gc/stringdedup/TestStringDeduplicationInterned.java#Serial              8278127 generic-all
gc/stringdedup/TestStringDeduplicationInterned.java#Z                   8278127 generic-all

gc/z/TestGarbageCollectorMXBean.java                                    8278129 generic-all
=======
serviceability/jvmti/VMObjectAlloc/VMObjectAllocTest.java 8288430 generic-all
>>>>>>> c1040897
<|MERGE_RESOLUTION|>--- conflicted
+++ resolved
@@ -35,9 +35,7 @@
 
 serviceability/sa/TestJhsdbJstackMixed.java 8248675 linux-aarch64
 
-<<<<<<< HEAD
 serviceability/jvmti/VMObjectAlloc/VMObjectAllocTest.java 8288430 generic-all
-serviceability/jvmti/GetLocalVariable/GetLocalWithoutSuspendTest.java 8290013 windows-x64
 
 ############################################################################
 
@@ -54,7 +52,4 @@
 gc/stringdedup/TestStringDeduplicationInterned.java#Serial              8278127 generic-all
 gc/stringdedup/TestStringDeduplicationInterned.java#Z                   8278127 generic-all
 
-gc/z/TestGarbageCollectorMXBean.java                                    8278129 generic-all
-=======
-serviceability/jvmti/VMObjectAlloc/VMObjectAllocTest.java 8288430 generic-all
->>>>>>> c1040897
+gc/z/TestGarbageCollectorMXBean.java                                    8278129 generic-all