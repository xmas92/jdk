--- conflicted
+++ resolved
@@ -44,7 +44,9 @@
 
 vmTestbase/nsk/jvmti/scenarios/capability/CM03/cm03t001/TestDescription.java 8299493 macosx-x64
 
-<<<<<<< HEAD
+gc/arguments/TestNewSizeFlags.java 8299116 macosx-aarch64
+compiler/interpreter/TestVerifyStackAfterDeopt.java 8316392 macosx-aarch64
+
 ############################################################################
 
 # Loom, fibers branch
@@ -60,8 +62,4 @@
 gc/stringdedup/TestStringDeduplicationInterned.java#Serial              8278127 generic-all
 gc/stringdedup/TestStringDeduplicationInterned.java#Z                   8278127 generic-all
 
-gc/z/TestGarbageCollectorMXBean.java                                    8278129 generic-all
-=======
-gc/arguments/TestNewSizeFlags.java 8299116 macosx-aarch64
-compiler/interpreter/TestVerifyStackAfterDeopt.java 8316392 macosx-aarch64
->>>>>>> 3105538d
+gc/z/TestGarbageCollectorMXBean.java                                    8278129 generic-all