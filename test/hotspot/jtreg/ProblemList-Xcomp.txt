#
# Copyright (c) 2018, 2024, Oracle and/or its affiliates. All rights reserved.
# DO NOT ALTER OR REMOVE COPYRIGHT NOTICES OR THIS FILE HEADER.
#
# This code is free software; you can redistribute it and/or modify it
# under the terms of the GNU General Public License version 2 only, as
# published by the Free Software Foundation.
#
# This code is distributed in the hope that it will be useful, but WITHOUT
# ANY WARRANTY; without even the implied warranty of MERCHANTABILITY or
# FITNESS FOR A PARTICULAR PURPOSE.  See the GNU General Public License
# version 2 for more details (a copy is included in the LICENSE file that
# accompanied this code).
#
# You should have received a copy of the GNU General Public License version
# 2 along with this work; if not, write to the Free Software Foundation,
# Inc., 51 Franklin St, Fifth Floor, Boston, MA 02110-1301 USA.
#
# Please contact Oracle, 500 Oracle Parkway, Redwood Shores, CA 94065 USA
# or visit www.oracle.com if you need additional information or have any
# questions.
#

#############################################################################
#
# List of quarantined tests for testing in Xcomp mode.
#
#############################################################################

vmTestbase/nsk/jvmti/AttachOnDemand/attach020/TestDescription.java 8287324 generic-all

vmTestbase/nsk/jvmti/scenarios/sampling/SP07/sp07t002/TestDescription.java 8245680 windows-x64

vmTestbase/vm/mlvm/mixed/stress/regression/b6969574/INDIFY_Test.java 8265295 linux-x64,windows-x64

serviceability/AsyncGetCallTrace/MyPackage/ASGCTBaseTest.java 8303168 linux-all

serviceability/jvmti/vthread/SuspendWithInterruptLock/SuspendWithInterruptLock.java#default 8312064 generic-all

serviceability/sa/ClhsdbInspect.java 8283578 windows-x64

vmTestbase/vm/mlvm/indy/func/jvmti/mergeCP_indy2manyDiff_a/TestDescription.java 8308367 windows-x64
vmTestbase/vm/mlvm/indy/func/jvmti/mergeCP_indy2manySame_a/TestDescription.java 8308367 windows-x64
vmTestbase/vm/mlvm/indy/func/jvmti/redefineClassInTarget/TestDescription.java 8308367 windows-x64

vmTestbase/nsk/jdi/StepRequest/addClassFilter_rt/filter_rt001/TestDescription.java 8043571 generic-all
vmTestbase/nsk/jdi/StepRequest/addClassFilter_rt/filter_rt003/TestDescription.java 8043571 generic-all

vmTestbase/nsk/jvmti/scenarios/capability/CM03/cm03t001/TestDescription.java 8299493 macosx-x64,windows-x64

vmTestbase/nsk/stress/thread/thread006.java 8321476 linux-all

gc/arguments/TestNewSizeFlags.java 8299116 macosx-aarch64

<<<<<<< HEAD
############################################################################

# Loom, fibers branch

gc/g1/plab/TestPLABPromotion.java                                       8278126 generic-all
gc/g1/plab/TestPLABResize.java                                          8278126 generic-all

gc/stringdedup/TestStringDeduplicationInterned.java#G1                  8278127 generic-all
gc/stringdedup/TestStringDeduplicationInterned.java#Parallel            8278127 generic-all
gc/stringdedup/TestStringDeduplicationInterned.java#Serial              8278127 generic-all
gc/stringdedup/TestStringDeduplicationInterned.java#Z                   8278127 generic-all

gc/z/TestGarbageCollectorMXBean.java                                    8278129 generic-all
=======
runtime/condy/escapeAnalysis/TestEscapeCondy.java 8339694 generic-all
>>>>>>> 6d4bd6c6
<|MERGE_RESOLUTION|>--- conflicted
+++ resolved
@@ -52,7 +52,8 @@
 
 gc/arguments/TestNewSizeFlags.java 8299116 macosx-aarch64
 
-<<<<<<< HEAD
+runtime/condy/escapeAnalysis/TestEscapeCondy.java 8339694 generic-all
+
 ############################################################################
 
 # Loom, fibers branch
@@ -65,7 +66,4 @@
 gc/stringdedup/TestStringDeduplicationInterned.java#Serial              8278127 generic-all
 gc/stringdedup/TestStringDeduplicationInterned.java#Z                   8278127 generic-all
 
-gc/z/TestGarbageCollectorMXBean.java                                    8278129 generic-all
-=======
-runtime/condy/escapeAnalysis/TestEscapeCondy.java 8339694 generic-all
->>>>>>> 6d4bd6c6
+gc/z/TestGarbageCollectorMXBean.java                                    8278129 generic-all