/*
 * Copyright (c) 2022, Oracle and/or its affiliates. All rights reserved.
 * DO NOT ALTER OR REMOVE COPYRIGHT NOTICES OR THIS FILE HEADER.
 *
 * This code is free software; you can redistribute it and/or modify it
 * under the terms of the GNU General Public License version 2 only, as
 * published by the Free Software Foundation.
 *
 * This code is distributed in the hope that it will be useful, but WITHOUT
 * ANY WARRANTY; without even the implied warranty of MERCHANTABILITY or
 * FITNESS FOR A PARTICULAR PURPOSE.  See the GNU General Public License
 * version 2 for more details (a copy is included in the LICENSE file that
 * accompanied this code).
 *
 * You should have received a copy of the GNU General Public License version
 * 2 along with this work; if not, write to the Free Software Foundation,
 * Inc., 51 Franklin St, Fifth Floor, Boston, MA 02110-1301 USA.
 *
 * Please contact Oracle, 500 Oracle Parkway, Redwood Shores, CA 94065 USA
 * or visit www.oracle.com if you need additional information or have any
 * questions.
 */
package compiler.c2.irTests;

import jdk.test.lib.Asserts;
import compiler.lib.ir_framework.*;

/*
 * @test
 * @bug 8267265
 * @summary Test that Ideal transformations of AddLNode* are being performed as expected.
 * @library /test/lib /
 * @run driver compiler.c2.irTests.AddLNodeIdealizationTests
 */
public class AddLNodeIdealizationTests {
    public static void main(String[] args) {
        TestFramework.run();
    }

    @Run(test = {"additions", "xMinusX", "test1",
                 "test2", "test3", "test4",
                 "test5", "test6", "test7",
                 "test8", "test9", "test10",
                 "test11", "test12", "test13",
                 "test14", "test15", "test16",
                 "test17", "test18", "test19",
<<<<<<< HEAD
                 "test20", "test21", "test22",
                 "test23"})
=======
                 "test20","test21", "test22"})
>>>>>>> c7755b81
    public void runMethod() {
        long a = RunInfo.getRandom().nextLong();
        long b = RunInfo.getRandom().nextLong();
        long c = RunInfo.getRandom().nextLong();
        long d = RunInfo.getRandom().nextLong();

        long min = Long.MIN_VALUE;
        long max = Long.MAX_VALUE;

        assertResult(0, 0, 0, 0);
        assertResult(a, b, c, d);
        assertResult(min, min, min, min);
        assertResult(max, max, max, max);
    }

    @DontCompile
    public void assertResult(long a, long b, long c, long d) {
<<<<<<< HEAD
        Asserts.assertEQ(((a+a) + (a+a))  , additions(a));
        Asserts.assertEQ(0L               , xMinusX(a));
        Asserts.assertEQ(a + 1 + 2        , test1(a));
        Asserts.assertEQ((a + 2021) + b   , test2(a, b));
        Asserts.assertEQ(a + (b + 2021)   , test3(a, b));
        Asserts.assertEQ((1 - a) + 2      , test4(a));
        Asserts.assertEQ((a - b) + (c - d), test5(a, b, c, d));
        Asserts.assertEQ((a - b) + (b + c), test6(a, b, c));
        Asserts.assertEQ((a - b) + (c + b), test7(a, b, c));
        Asserts.assertEQ((a - b) + (c - a), test8(a, b, c));
        Asserts.assertEQ(a + (0 - b)      , test9(a, b));
        Asserts.assertEQ((0 - b) + a      , test10(a, b));
        Asserts.assertEQ((a - b) + b      , test11(a, b));
        Asserts.assertEQ(b + (a - b)      , test12(a, b));
        Asserts.assertEQ(a + 0            , test13(a));
        Asserts.assertEQ(0 + a            , test14(a));
        Asserts.assertEQ(a*b + a*c        , test15(a, b, c));
        Asserts.assertEQ(a*b + b*c        , test16(a, b, c));
        Asserts.assertEQ(a*c + b*c        , test17(a, b, c));
        Asserts.assertEQ(a*b + c*a        , test18(a, b, c));
        Asserts.assertEQ(b - a            , test19(a, b));
        Asserts.assertEQ(a - b            , test20(a, b));
        Asserts.assertEQ(b - a            , test21(a, b));
        Asserts.assertEQ(a - b            , test22(a, b));
        Asserts.assertEQ(2021 - a         , test23(a));
=======
        Asserts.assertEQ(((a+a) + (a+a))             , additions(a));
        Asserts.assertEQ(0L                          , xMinusX(a));
        Asserts.assertEQ(a + 1 + 2                   , test1(a));
        Asserts.assertEQ((a + 2021) + b              , test2(a, b));
        Asserts.assertEQ(a + (b + 2021)              , test3(a, b));
        Asserts.assertEQ((1 - a) + 2                 , test4(a));
        Asserts.assertEQ((a - b) + (c - d)           , test5(a, b, c, d));
        Asserts.assertEQ((a - b) + (b + c)           , test6(a, b, c));
        Asserts.assertEQ((a - b) + (c + b)           , test7(a, b, c));
        Asserts.assertEQ((a - b) + (c - a)           , test8(a, b, c));
        Asserts.assertEQ(a + (0 - b)                 , test9(a, b));
        Asserts.assertEQ((0 - b) + a                 , test10(a, b));
        Asserts.assertEQ((a - b) + b                 , test11(a, b));
        Asserts.assertEQ(b + (a - b)                 , test12(a, b));
        Asserts.assertEQ(a + 0                       , test13(a));
        Asserts.assertEQ(0 + a                       , test14(a));
        Asserts.assertEQ(a*b + a*c                   , test15(a, b, c));
        Asserts.assertEQ(a*b + b*c                   , test16(a, b, c));
        Asserts.assertEQ(a*c + b*c                   , test17(a, b, c));
        Asserts.assertEQ(a*b + c*a                   , test18(a, b, c));
        Asserts.assertEQ((a - b) + 123_456_789_123L  , test19(a, b));
        Asserts.assertEQ((a - b) + -123_456_788_877L , test20(a, b));
        Asserts.assertEQ((a - b) + 123_456_789_123L  , test21(a, b));
        Asserts.assertEQ((a - b) + -123_456_788_877L , test22(a, b));
>>>>>>> c7755b81
    }

    @Test
    @IR(counts = {IRNode.ADD, "2"})
    // Checks (x + x) + (x + x) => a=(x + x); r=a+a
    public long additions(long x) {
        return (x + x) + (x + x);
    }

    @Test
    @IR(failOn = {IRNode.ADD, IRNode.SUB})
    // Checks (x - x) => 0 and 0 - 0 => 0
    public long xMinusX(long x) {
        return (x - x) + (x - x);
    }

    @Test
    @IR(counts = {IRNode.ADD, "1"})
    // Checks (x + c1) + c2 => x + c3 where c3 = c1 + c2
    public long test1(long x) {
        return (x + 1) + 2;
    }

    @Test
    @IR(counts = {IRNode.ADD, "2"})
    // Checks (x + c1) + y => (x + y) + c1
    public long test2(long x, long y) {
        return (x + 2021) + y;
    }

    @Test
    @IR(counts = {IRNode.ADD, "2"})
    // Checks x + (y + c1) => (x + y) + c1
    public long test3(long x, long y) {
        return x + (y + 2021);
    }

    @Test
    @IR(failOn = {IRNode.ADD})
    @IR(counts = {IRNode.SUB, "1"})
    // Checks (c1 - x) + c2 => c3 - x where c3 = c1 + c2
    public long test4(long x) {
        return (1 - x) + 2;
    }

    @Test
    @IR(counts = {IRNode.SUB, "1",
                  IRNode.ADD, "2",
                 })
    // Checks (a - b) + (c - d) => (a + c) - (b + d)
    public long test5(long a, long b, long c, long d) {
        return (a - b) + (c - d);
    }

    @Test
    @IR(failOn = {IRNode.SUB})
    @IR(counts = {IRNode.ADD, "1"})
    // Checks (a - b) + (b + c) => (a + c)
    public long test6(long a, long b, long c) {
        return (a - b) + (b + c);
    }

    @Test
    @IR(failOn = {IRNode.SUB})
    @IR(counts = {IRNode.ADD, "1"})
    // Checks (a - b) + (c + b) => (a + c)
    public long test7(long a, long b, long c) {
        return (a - b) + (c + b);
    }

    @Test
    @IR(failOn = {IRNode.ADD})
    @IR(counts = {IRNode.SUB, "1"})
    // Checks (a - b) + (c - a) => (c - b)
    public long test8(long a, long b, long c) {
        return (a - b) + (c - a);
    }

    @Test
    @IR(failOn = {IRNode.ADD})
    @IR(counts = {IRNode.SUB, "1"})
    // Checks x + (0 - y) => (x - y)
    public long test9(long x, long y) {
        return x + (0 - y);
    }

    @Test
    @IR(failOn = {IRNode.ADD})
    @IR(counts = {IRNode.SUB, "1"})
    // Checks (0 - y) + x => (x - y)
    public long test10(long x, long y) {
        return (0 - y) + x;
    }

    @Test
    @IR(failOn = {IRNode.ADD, IRNode.SUB})
    // Checks (x - y) + y => x
    public long test11(long x, long y) {
        return (x - y) + y;
    }

    @Test
    @IR(failOn = {IRNode.ADD, IRNode.SUB})
    // Checks y + (x - y) => x
    public long test12(long x, long y) {
        return y + (x - y);
    }

    @Test
    @IR(failOn = {IRNode.ADD})
    // Checks x + 0 => x
    public long test13(long x) {
        return x + 0;
    }

    @Test
    @IR(failOn = {IRNode.ADD})
    // Checks 0 + x => x
    public long test14(long x) {
        return 0 + x;
    }

    @Test
    @IR(counts = {IRNode.MUL, "1",
                  IRNode.ADD, "1"
                 })
    // Checks "a*b + a*c => a*(b+c)
    public long test15(long a, long b, long c) {
        return a*b + a*c;
    }

    @Test
    @IR(counts = {IRNode.MUL, "1",
                  IRNode.ADD, "1"
                 })
    // Checks a*b + b*c => b*(a+c)
    public long test16(long a, long b, long c) {
        return a*b + b*c;
    }

    @Test
    @IR(counts = {IRNode.MUL, "1",
                  IRNode.ADD, "1"
                 })
    // Checks a*c + b*c => (a+b)*c
    public long test17(long a, long b, long c) {
        return a*c + b*c;
    }

    @Test
    @IR(counts = {IRNode.MUL, "1",
                  IRNode.ADD, "1"
                 })
    // Checks a*b + c*a => a*(b+c)
    public long test18(long a, long b, long c) {
        return a*b + c*a;
    }

    @Test
<<<<<<< HEAD
    @IR(failOn = {IRNode.XOR, IRNode.ADD})
    @IR(counts = {IRNode.SUB, "1"})
    // Checks (~x + y) + 1 => y - x
    public long test19(long x, long y) {
        return (~x + y) + 1;
    }

    @Test
    @IR(failOn = {IRNode.XOR, IRNode.ADD})
    @IR(counts = {IRNode.SUB, "1"})
    // Checks (x + ~y) + 1 => x - y
    public long test20(long x, long y) {
        return (x + ~y) + 1;
    }

    @Test
    @IR(failOn = {IRNode.XOR, IRNode.ADD})
    @IR(counts = {IRNode.SUB, "1"})
    // Checks ~x + (y + 1) => y - x
    public long test21(long x, long y) {
        return ~x + (y + 1);
    }

    @Test
    @IR(failOn = {IRNode.XOR, IRNode.ADD})
    @IR(counts = {IRNode.SUB, "1"})
    // Checks (x + 1) + ~y => x - y
    public long test22(long x, long y) {
        return (x + 1) + ~y;
    }

    @Test
    @IR(failOn = {IRNode.ADD, IRNode.XOR})
    @IR(counts = {IRNode.SUB, "1"})
    // Checks ~x + c => (c - 1) - x
    public long test23(long x) {
        return ~x + 2022;
=======
    @IR(counts = {IRNode.SUB_L, "1",
                  IRNode.ADD_L, "1",
                  IRNode.CON_L, "1"})
    // Checks x + (con - y) => (x - y) + con
    // where con > 0
    public long test19(long x, long y) {
        return x + (123_456_789_000L - y) + 123;
        // transformed to (x - y) + 123_456_789_123L;
    }

    @Test
    @IR(counts = {IRNode.SUB_L, "1",
                  IRNode.ADD_L, "1",
                  IRNode.CON_L, "1"})
    // Checks x + (con - y) => (x - y) + con
    // where con < 0
    public long test20(long x, long y) {
        return x + (-123_456_789_000L - y) + 123;
        // transformed to (x - y) + -123_456_788_877L;
    }

    @Test
    @IR(counts = {IRNode.SUB_L, "1",
                  IRNode.ADD_L, "1",
                  IRNode.CON_L, "1"})
    // Checks (con - y) + x => (x - y) + con
    // where con > 0
    public long test21(long x, long y) {
        return x + (123_456_789_000L - y) + 123;
        // transformed to (x - y) + 123_456_789_123L;
    }

    @Test
    @IR(counts = {IRNode.SUB_L, "1",
                  IRNode.ADD_L, "1",
                  IRNode.CON_L, "1"})
    // Checks (con - y) + x => (x - y) + con
    // where con < 0
    public long test22(long x, long y) {
        return x + (-123_456_789_000L - y) + 123;
        // transformed to (x - y) + -123_456_788_877L;
>>>>>>> c7755b81
    }
}<|MERGE_RESOLUTION|>--- conflicted
+++ resolved
@@ -44,12 +44,9 @@
                  "test11", "test12", "test13",
                  "test14", "test15", "test16",
                  "test17", "test18", "test19",
-<<<<<<< HEAD
                  "test20", "test21", "test22",
-                 "test23"})
-=======
-                 "test20","test21", "test22"})
->>>>>>> c7755b81
+                 "test23", "test24", "test25",
+                 "test26", "test27"})
     public void runMethod() {
         long a = RunInfo.getRandom().nextLong();
         long b = RunInfo.getRandom().nextLong();
@@ -67,33 +64,6 @@
 
     @DontCompile
     public void assertResult(long a, long b, long c, long d) {
-<<<<<<< HEAD
-        Asserts.assertEQ(((a+a) + (a+a))  , additions(a));
-        Asserts.assertEQ(0L               , xMinusX(a));
-        Asserts.assertEQ(a + 1 + 2        , test1(a));
-        Asserts.assertEQ((a + 2021) + b   , test2(a, b));
-        Asserts.assertEQ(a + (b + 2021)   , test3(a, b));
-        Asserts.assertEQ((1 - a) + 2      , test4(a));
-        Asserts.assertEQ((a - b) + (c - d), test5(a, b, c, d));
-        Asserts.assertEQ((a - b) + (b + c), test6(a, b, c));
-        Asserts.assertEQ((a - b) + (c + b), test7(a, b, c));
-        Asserts.assertEQ((a - b) + (c - a), test8(a, b, c));
-        Asserts.assertEQ(a + (0 - b)      , test9(a, b));
-        Asserts.assertEQ((0 - b) + a      , test10(a, b));
-        Asserts.assertEQ((a - b) + b      , test11(a, b));
-        Asserts.assertEQ(b + (a - b)      , test12(a, b));
-        Asserts.assertEQ(a + 0            , test13(a));
-        Asserts.assertEQ(0 + a            , test14(a));
-        Asserts.assertEQ(a*b + a*c        , test15(a, b, c));
-        Asserts.assertEQ(a*b + b*c        , test16(a, b, c));
-        Asserts.assertEQ(a*c + b*c        , test17(a, b, c));
-        Asserts.assertEQ(a*b + c*a        , test18(a, b, c));
-        Asserts.assertEQ(b - a            , test19(a, b));
-        Asserts.assertEQ(a - b            , test20(a, b));
-        Asserts.assertEQ(b - a            , test21(a, b));
-        Asserts.assertEQ(a - b            , test22(a, b));
-        Asserts.assertEQ(2021 - a         , test23(a));
-=======
         Asserts.assertEQ(((a+a) + (a+a))             , additions(a));
         Asserts.assertEQ(0L                          , xMinusX(a));
         Asserts.assertEQ(a + 1 + 2                   , test1(a));
@@ -118,7 +88,11 @@
         Asserts.assertEQ((a - b) + -123_456_788_877L , test20(a, b));
         Asserts.assertEQ((a - b) + 123_456_789_123L  , test21(a, b));
         Asserts.assertEQ((a - b) + -123_456_788_877L , test22(a, b));
->>>>>>> c7755b81
+        Asserts.assertEQ(b - a                       , test23(a, b));
+        Asserts.assertEQ(a - b                       , test24(a, b));
+        Asserts.assertEQ(b - a                       , test25(a, b));
+        Asserts.assertEQ(a - b                       , test26(a, b));
+        Asserts.assertEQ(2021 - a                    , test27(a));
     }
 
     @Test
@@ -278,45 +252,6 @@
     }
 
     @Test
-<<<<<<< HEAD
-    @IR(failOn = {IRNode.XOR, IRNode.ADD})
-    @IR(counts = {IRNode.SUB, "1"})
-    // Checks (~x + y) + 1 => y - x
-    public long test19(long x, long y) {
-        return (~x + y) + 1;
-    }
-
-    @Test
-    @IR(failOn = {IRNode.XOR, IRNode.ADD})
-    @IR(counts = {IRNode.SUB, "1"})
-    // Checks (x + ~y) + 1 => x - y
-    public long test20(long x, long y) {
-        return (x + ~y) + 1;
-    }
-
-    @Test
-    @IR(failOn = {IRNode.XOR, IRNode.ADD})
-    @IR(counts = {IRNode.SUB, "1"})
-    // Checks ~x + (y + 1) => y - x
-    public long test21(long x, long y) {
-        return ~x + (y + 1);
-    }
-
-    @Test
-    @IR(failOn = {IRNode.XOR, IRNode.ADD})
-    @IR(counts = {IRNode.SUB, "1"})
-    // Checks (x + 1) + ~y => x - y
-    public long test22(long x, long y) {
-        return (x + 1) + ~y;
-    }
-
-    @Test
-    @IR(failOn = {IRNode.ADD, IRNode.XOR})
-    @IR(counts = {IRNode.SUB, "1"})
-    // Checks ~x + c => (c - 1) - x
-    public long test23(long x) {
-        return ~x + 2022;
-=======
     @IR(counts = {IRNode.SUB_L, "1",
                   IRNode.ADD_L, "1",
                   IRNode.CON_L, "1"})
@@ -358,6 +293,45 @@
     public long test22(long x, long y) {
         return x + (-123_456_789_000L - y) + 123;
         // transformed to (x - y) + -123_456_788_877L;
->>>>>>> c7755b81
+    }
+
+    @Test
+    @IR(failOn = {IRNode.XOR, IRNode.ADD})
+    @IR(counts = {IRNode.SUB, "1"})
+    // Checks (~x + y) + 1 => y - x
+    public long test23(long x, long y) {
+        return (~x + y) + 1;
+    }
+
+    @Test
+    @IR(failOn = {IRNode.XOR, IRNode.ADD})
+    @IR(counts = {IRNode.SUB, "1"})
+    // Checks (x + ~y) + 1 => x - y
+    public long test24(long x, long y) {
+        return (x + ~y) + 1;
+    }
+
+    @Test
+    @IR(failOn = {IRNode.XOR, IRNode.ADD})
+    @IR(counts = {IRNode.SUB, "1"})
+    // Checks ~x + (y + 1) => y - x
+    public long test25(long x, long y) {
+        return ~x + (y + 1);
+    }
+
+    @Test
+    @IR(failOn = {IRNode.XOR, IRNode.ADD})
+    @IR(counts = {IRNode.SUB, "1"})
+    // Checks (x + 1) + ~y => x - y
+    public long test26(long x, long y) {
+        return (x + 1) + ~y;
+    }
+
+    @Test
+    @IR(failOn = {IRNode.ADD, IRNode.XOR})
+    @IR(counts = {IRNode.SUB, "1"})
+    // Checks ~x + c => (c - 1) - x
+    public long test27(long x) {
+        return ~x + 2022;
     }
 }