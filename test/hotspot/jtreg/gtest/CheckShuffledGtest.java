--- conflicted
+++ resolved
@@ -55,12 +55,8 @@
     // List of tests which have dependencies, these should have bugs associated
     // with them, and should be removed once they are resolved.
     static final TestFilter[] TEST_FILTERS = {
-<<<<<<< HEAD
+        // JDK-8372242
         TF("LogTagSet.defaults__vm"),
-=======
-        // JDK-8372242
-        TF("LogTagSet.defaults_vm"),
->>>>>>> 83042978
     };
 
     public static Stream<String> getFilteredTests() {
