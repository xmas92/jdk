/*
 * Copyright (c) 2019, 2024, Oracle and/or its affiliates. All rights reserved.
 * DO NOT ALTER OR REMOVE COPYRIGHT NOTICES OR THIS FILE HEADER.
 *
 * This code is free software; you can redistribute it and/or modify it
 * under the terms of the GNU General Public License version 2 only, as
 * published by the Free Software Foundation.
 *
 * This code is distributed in the hope that it will be useful, but WITHOUT
 * ANY WARRANTY; without even the implied warranty of MERCHANTABILITY or
 * FITNESS FOR A PARTICULAR PURPOSE.  See the GNU General Public License
 * version 2 for more details (a copy is included in the LICENSE file that
 * accompanied this code).
 *
 * You should have received a copy of the GNU General Public License version
 * 2 along with this work; if not, write to the Free Software Foundation,
 * Inc., 51 Franklin St, Fifth Floor, Boston, MA 02110-1301 USA.
 *
 * Please contact Oracle, 500 Oracle Parkway, Redwood Shores, CA 94065 USA
 * or visit www.oracle.com if you need additional information or have any
 * questions.
 */

/*
 * @test id=default
 * @summary Test virtual threads using Object.wait/notifyAll
 * @requires os.arch=="amd64" | os.arch=="x86_64" | os.arch=="aarch64"
 * @modules java.base/java.lang:+open
 * @library /test/lib
 * @run junit/othervm --enable-native-access=ALL-UNNAMED MonitorWaitNotify
 */

/*
 * @test id=LM_LEGACY
 * @requires os.arch=="amd64" | os.arch=="x86_64" | os.arch=="aarch64"
 * @modules java.base/java.lang:+open
 * @library /test/lib
 * @run junit/othervm -XX:LockingMode=1 --enable-native-access=ALL-UNNAMED MonitorWaitNotify
 */

/*
 * @test id=LM_LIGHTWEIGHT
 * @requires os.arch=="amd64" | os.arch=="x86_64" | os.arch=="aarch64"
 * @modules java.base/java.lang:+open
 * @library /test/lib
 * @run junit/othervm -XX:LockingMode=2 --enable-native-access=ALL-UNNAMED MonitorWaitNotify
 */

/*
 * @test id=Xint-LM_LEGACY
 * @requires os.arch=="amd64" | os.arch=="x86_64" | os.arch=="aarch64"
 * @modules java.base/java.lang:+open
 * @library /test/lib
 * @run junit/othervm -Xint -XX:LockingMode=1 --enable-native-access=ALL-UNNAMED MonitorWaitNotify
 */

/*
 * @test id=Xint-LM_LIGHTWEIGHT
 * @requires os.arch=="amd64" | os.arch=="x86_64" | os.arch=="aarch64"
<<<<<<< HEAD
 * @modules java.base/java.lang:+open
 * @library /test/lib
 * @run junit/othervm -Xint -XX:LockingMode=2 --enable-native-access=ALL-UNNAMED MonitorWaitNotify
 */

/*
 * @test id=Xcomp-TieredStopAtLevel1-LM_LEGACY
 * @requires os.arch=="amd64" | os.arch=="x86_64" | os.arch=="aarch64"
 * @modules java.base/java.lang:+open
 * @library /test/lib
 * @run junit/othervm -Xcomp -XX:TieredStopAtLevel=1 -XX:LockingMode=1 --enable-native-access=ALL-UNNAMED MonitorWaitNotify
 */

/*
 * @test id=Xcomp-TieredStopAtLevel1-LM_LIGHTWEIGHT
 * @modules java.base/java.lang:+open
 * @library /test/lib
 * @run junit/othervm -Xcomp -XX:TieredStopAtLevel=1 -XX:LockingMode=2 --enable-native-access=ALL-UNNAMED MonitorWaitNotify
 */

/*
 * @test id=Xcomp-noTieredCompilation-LM_LEGACY
 * @requires os.arch=="amd64" | os.arch=="x86_64" | os.arch=="aarch64"
 * @modules java.base/java.lang:+open
 * @library /test/lib
 * @run junit/othervm -Xcomp -XX:-TieredCompilation -XX:LockingMode=1 --enable-native-access=ALL-UNNAMED MonitorWaitNotify
 */

/*
 * @test id=Xcomp-noTieredCompilation-LM_LIGHTWEIGHT
 * @requires os.arch=="amd64" | os.arch=="x86_64" | os.arch=="aarch64"
 * @modules java.base/java.lang:+open
 * @library /test/lib
 * @run junit/othervm -Xcomp -XX:-TieredCompilation -XX:LockingMode=2 --enable-native-access=ALL-UNNAMED MonitorWaitNotify
 */

import java.util.ArrayList;
import java.util.List;
import java.util.Set;
import java.util.concurrent.CountDownLatch;
import java.util.concurrent.Executors;
import java.util.concurrent.ExecutorService;
import java.util.concurrent.ThreadFactory;
import java.util.concurrent.TimeUnit;
import java.util.concurrent.atomic.AtomicBoolean;
import java.util.concurrent.atomic.AtomicInteger;
import java.util.concurrent.atomic.AtomicReference;
import java.util.concurrent.locks.LockSupport;
import java.util.stream.IntStream;
import java.util.stream.Stream;
import java.util.stream.Collectors;

=======
 * @modules java.base/java.lang:+open
 * @library /test/lib
 * @run junit/othervm -Xint -XX:LockingMode=2 --enable-native-access=ALL-UNNAMED MonitorWaitNotify
 */

/*
 * @test id=Xcomp-LM_LEGACY
 * @requires os.arch=="amd64" | os.arch=="x86_64" | os.arch=="aarch64"
 * @modules java.base/java.lang:+open
 * @library /test/lib
 * @run junit/othervm -Xcomp -XX:LockingMode=1 --enable-native-access=ALL-UNNAMED MonitorWaitNotify
 */

/*
 * @test id=Xcomp-LM_LIGHTWEIGHT
 * @requires os.arch=="amd64" | os.arch=="x86_64" | os.arch=="aarch64"
 * @modules java.base/java.lang:+open
 * @library /test/lib
 * @run junit/othervm -Xcomp -XX:LockingMode=2 --enable-native-access=ALL-UNNAMED MonitorWaitNotify
 */

/*
 * @test id=Xcomp-TieredStopAtLevel1-LM_LEGACY
 * @requires os.arch=="amd64" | os.arch=="x86_64" | os.arch=="aarch64"
 * @modules java.base/java.lang:+open
 * @library /test/lib
 * @run junit/othervm -Xcomp -XX:TieredStopAtLevel=1 -XX:LockingMode=1 --enable-native-access=ALL-UNNAMED MonitorWaitNotify
 */

/*
 * @test id=Xcomp-TieredStopAtLevel1-LM_LIGHTWEIGHT
 * @modules java.base/java.lang:+open
 * @library /test/lib
 * @run junit/othervm -Xcomp -XX:TieredStopAtLevel=1 -XX:LockingMode=2 --enable-native-access=ALL-UNNAMED MonitorWaitNotify
 */

/*
 * @test id=Xcomp-noTieredCompilation-LM_LEGACY
 * @requires os.arch=="amd64" | os.arch=="x86_64" | os.arch=="aarch64"
 * @modules java.base/java.lang:+open
 * @library /test/lib
 * @run junit/othervm -Xcomp -XX:-TieredCompilation -XX:LockingMode=1 --enable-native-access=ALL-UNNAMED MonitorWaitNotify
 */

/*
 * @test id=Xcomp-noTieredCompilation-LM_LIGHTWEIGHT
 * @requires os.arch=="amd64" | os.arch=="x86_64" | os.arch=="aarch64"
 * @modules java.base/java.lang:+open
 * @library /test/lib
 * @run junit/othervm -Xcomp -XX:-TieredCompilation -XX:LockingMode=2 --enable-native-access=ALL-UNNAMED MonitorWaitNotify
 */

import java.util.ArrayList;
import java.util.List;
import java.util.Set;
import java.util.concurrent.CountDownLatch;
import java.util.concurrent.Executors;
import java.util.concurrent.ExecutorService;
import java.util.concurrent.ThreadFactory;
import java.util.concurrent.TimeUnit;
import java.util.concurrent.atomic.AtomicBoolean;
import java.util.concurrent.atomic.AtomicInteger;
import java.util.concurrent.atomic.AtomicReference;
import java.util.concurrent.locks.LockSupport;
import java.util.stream.IntStream;
import java.util.stream.Stream;
import java.util.stream.Collectors;

>>>>>>> eead9cc0
import jdk.test.lib.thread.VThreadScheduler;
import jdk.test.lib.thread.VThreadRunner;
import jdk.test.lib.thread.VThreadRunner;
import jdk.test.lib.thread.VThreadPinner;
import org.junit.jupiter.api.Test;
import org.junit.jupiter.api.BeforeAll;
import org.junit.jupiter.params.provider.Arguments;
import org.junit.jupiter.params.ParameterizedTest;
import org.junit.jupiter.params.provider.MethodSource;
import org.junit.jupiter.params.provider.ValueSource;
import static org.junit.jupiter.api.Assertions.*;
import static org.junit.jupiter.api.Assumptions.*;

class MonitorWaitNotify {

    @BeforeAll
    static void setup() {
        // need >=2 carriers for testing pinning
        VThreadRunner.ensureParallelism(2);
    }

    /**
     * Test virtual thread waits, notified by platform thread.
     */
    @ParameterizedTest
    @ValueSource(booleans = { true, false })
    void testWaitNotify1(boolean pinned) throws Exception {
        var lock = new Object();
        var ready = new AtomicBoolean();
        var thread = Thread.ofVirtual().start(() -> {
            synchronized (lock) {
                try {
                    if (pinned) {
                        VThreadPinner.runPinned(() -> {
                            ready.set(true);
                            lock.wait();
                        });
                    } else {
                        ready.set(true);
                        lock.wait();
                    }
                } catch (InterruptedException e) { }
            }
        });
        awaitTrue(ready);

        // notify, thread should block waiting to reenter
        synchronized (lock) {
            lock.notifyAll();
            await(thread, Thread.State.BLOCKED);
        }
        thread.join();
    }

    /**
     * Test platform thread waits, notified by virtual thread.
     */
    @Test
    void testWaitNotify2() throws Exception {
        var lock = new Object();
        var thread = Thread.ofVirtual().unstarted(() -> {
            synchronized (lock) {
                lock.notifyAll();
            }
        });
        synchronized (lock) {
            thread.start();
            lock.wait();
        }
        thread.join();
    }

    /**
     * Test virtual thread waits, notified by another virtual thread.
     */
    @ParameterizedTest
    @ValueSource(booleans = { true, false })
    void testWaitNotify3(boolean pinned) throws Exception {
        var lock = new Object();
        var ready = new AtomicBoolean();
        var thread1 = Thread.ofVirtual().start(() -> {
            synchronized (lock) {
                try {
                    if (pinned) {
                        VThreadPinner.runPinned(() -> {
                            ready.set(true);
                            lock.wait();
                        });
                    } else {
                        ready.set(true);
                        lock.wait();
                    }
                } catch (InterruptedException e) {
                    e.printStackTrace();
                }
            }
        });
        var thread2 = Thread.ofVirtual().start(() -> {
            try {
                awaitTrue(ready);

                // notify, thread should block waiting to reenter
                synchronized (lock) {
                    lock.notifyAll();
                    await(thread1, Thread.State.BLOCKED);
                }
            } catch (InterruptedException e) {
                e.printStackTrace();
            }
        });
        thread1.join();
        thread2.join();
    }

    /**
     * Test notifyAll when there are no threads waiting.
     */
    @ParameterizedTest
    @ValueSource(ints = { 0, 30000, Integer.MAX_VALUE })
    void testNotifyBeforeWait(int timeout) throws Exception {
        var lock = new Object();

        // no threads waiting
        synchronized (lock) {
            lock.notifyAll();
        }

        var ready = new AtomicBoolean();
        var thread = Thread.ofVirtual().start(() -> {
            try {
                synchronized (lock) {
                    ready.set(true);

                    // thread should wait
                    if (timeout > 0) {
                        lock.wait(timeout);
                    } else {
                        lock.wait();
                    }
                }
            } catch (InterruptedException e) { }
        });

        try {
            // wait for thread to start and wait
            awaitTrue(ready);
            Thread.State expectedState = timeout > 0
                    ? Thread.State.TIMED_WAITING
                    : Thread.State.WAITING;
            await(thread, expectedState);

            // poll thread state again, it should still be waiting
            Thread.sleep(10);
            assertEquals(thread.getState(), expectedState);
<<<<<<< HEAD
        } finally {
            synchronized (lock) {
                lock.notifyAll();
            }
            thread.join();
        }
    }

    /**
     * Returns a stream of elements that are ordered pairs of platform and virtual thread
     * counts. 0,2,4,..8 platform threads. 2,4,6,..16 virtual threads.
     */
    static Stream<Arguments> threadCounts() {
        return IntStream.range(0, 9)
                .filter(i -> i % 2 == 0)
                .mapToObj(i -> i)
                .flatMap(np -> IntStream.range(2, 17)
                        .filter(i -> i % 2 == 0)
                        .mapToObj(vp -> Arguments.of(np, vp)));
    }

    /**
     * Test notify wakes only one thread when platform and virtual threads are waiting.
     */
    @ParameterizedTest
    @MethodSource("threadCounts")
    void testNotifyOneThread(int nPlatformThreads, int nVirtualThreads) throws Exception {
        int nThreads = nPlatformThreads + nVirtualThreads;

        var lock = new Object();
        var ready = new CountDownLatch(nThreads);
        var notified = new AtomicInteger();

        Runnable waitTask = () -> {
            synchronized (lock) {
                try {
                    ready.countDown();
                    lock.wait();
                    notified.incrementAndGet();
                } catch (InterruptedException e) { }
            }
        };

        var threads = new ArrayList<Thread>();
        try {
            for (int i = 0; i < nPlatformThreads; i++) {
                threads.add(Thread.ofPlatform().start(waitTask));
            }
            for (int i = 0; i < nVirtualThreads; i++) {
                threads.add(Thread.ofVirtual().start(waitTask));
            }

            // wait for all threads to wait
            ready.await();

            // wake threads, one by one
            for (int i = 0; i < threads.size(); i++) {

                // wake one thread
                synchronized (lock) {
                    lock.notify();
                }

                // one thread should have awoken
                int expectedWakeups = i + 1;
                while (notified.get() < expectedWakeups) {
                    Thread.sleep(10);
                }
                assertEquals(expectedWakeups, notified.get());
            }
        } finally {
            for (Thread t : threads) {
                t.interrupt();
                t.join();
            }
        }
    }

    /**
     * Test notifyAll wakes all threads.
     */
    @ParameterizedTest
    @MethodSource("threadCounts")
    void testNotifyAllThreads(int nPlatformThreads, int nVirtualThreads) throws Exception {
        int nThreads = nPlatformThreads + nVirtualThreads;

        var lock = new Object();
        var ready = new CountDownLatch(nThreads);
        var notified = new CountDownLatch(nThreads);

        Runnable waitTask = () -> {
            synchronized (lock) {
                try {
                    ready.countDown();
                    lock.wait();
                    notified.countDown();
                } catch (InterruptedException e) { }
            }
        };

        var threads = new ArrayList<Thread>();
        try {
            for (int i = 0; i < nPlatformThreads; i++) {
                threads.add(Thread.ofPlatform().start(waitTask));
            }
            for (int i = 0; i < nVirtualThreads; i++) {
                threads.add(Thread.ofVirtual().start(waitTask));
            }

            // wait for all threads to wait
            ready.await();

            // wakeup all threads
            synchronized (lock) {
                lock.notifyAll();
            }

            // wait for all threads to have awoken
            notified.await();

        } finally {
            for (Thread t : threads) {
                t.interrupt();
                t.join();
            }
        }
    }

    /**
=======
        } finally {
            synchronized (lock) {
                lock.notifyAll();
            }
            thread.join();
        }
    }

    /**
     * Returns a stream of elements that are ordered pairs of platform and virtual thread
     * counts. 0,2,4,..8 platform threads. 2,4,6,..16 virtual threads.
     */
    static Stream<Arguments> threadCounts() {
        return IntStream.range(0, 9)
                .filter(i -> i % 2 == 0)
                .mapToObj(i -> i)
                .flatMap(np -> IntStream.range(2, 17)
                        .filter(i -> i % 2 == 0)
                        .mapToObj(vp -> Arguments.of(np, vp)));
    }

    /**
     * Test notify wakes only one thread when platform and virtual threads are waiting.
     */
    @ParameterizedTest
    @MethodSource("threadCounts")
    void testNotifyOneThread(int nPlatformThreads, int nVirtualThreads) throws Exception {
        int nThreads = nPlatformThreads + nVirtualThreads;

        var lock = new Object();
        var ready = new CountDownLatch(nThreads);
        var notified = new AtomicInteger();

        Runnable waitTask = () -> {
            synchronized (lock) {
                try {
                    ready.countDown();
                    lock.wait();
                    notified.incrementAndGet();
                } catch (InterruptedException e) { }
            }
        };

        var threads = new ArrayList<Thread>();
        try {
            for (int i = 0; i < nPlatformThreads; i++) {
                threads.add(Thread.ofPlatform().start(waitTask));
            }
            for (int i = 0; i < nVirtualThreads; i++) {
                threads.add(Thread.ofVirtual().start(waitTask));
            }

            // wait for all threads to wait
            ready.await();

            // wake threads, one by one
            for (int i = 0; i < threads.size(); i++) {

                // wake one thread
                synchronized (lock) {
                    lock.notify();
                }

                // one thread should have awoken
                int expectedWakeups = i + 1;
                while (notified.get() < expectedWakeups) {
                    Thread.sleep(10);
                }
                assertEquals(expectedWakeups, notified.get());
            }
        } finally {
            for (Thread t : threads) {
                t.interrupt();
                t.join();
            }
        }
    }

    /**
     * Test notifyAll wakes all threads.
     */
    @ParameterizedTest
    @MethodSource("threadCounts")
    void testNotifyAllThreads(int nPlatformThreads, int nVirtualThreads) throws Exception {
        int nThreads = nPlatformThreads + nVirtualThreads;

        var lock = new Object();
        var ready = new CountDownLatch(nThreads);
        var notified = new CountDownLatch(nThreads);

        Runnable waitTask = () -> {
            synchronized (lock) {
                try {
                    ready.countDown();
                    lock.wait();
                    notified.countDown();
                } catch (InterruptedException e) { }
            }
        };

        var threads = new ArrayList<Thread>();
        try {
            for (int i = 0; i < nPlatformThreads; i++) {
                threads.add(Thread.ofPlatform().start(waitTask));
            }
            for (int i = 0; i < nVirtualThreads; i++) {
                threads.add(Thread.ofVirtual().start(waitTask));
            }

            // wait for all threads to wait
            ready.await();

            // wakeup all threads
            synchronized (lock) {
                lock.notifyAll();
            }

            // wait for all threads to have awoken
            notified.await();

        } finally {
            for (Thread t : threads) {
                t.interrupt();
                t.join();
            }
        }
    }

    /**
>>>>>>> eead9cc0
     * Test duration of timed Object.wait.
     */
    @Test
    void testTimedWaitDuration1() throws Exception {
        var lock = new Object();

        var durationRef = new AtomicReference<Long>();
        var thread = Thread.ofVirtual().start(() -> {
            try {
                synchronized (lock) {
                    long start = millisTime();
                    lock.wait(2000);
                    durationRef.set(millisTime() - start);
                }
            } catch (InterruptedException e) { }
        });

        thread.join();

        long duration = durationRef.get();
        checkDuration(duration, 1900, 20_000);
    }

    /**
     * Test duration of timed Object.wait. This test invokes wait twice, first with a short
     * timeout, the second with a longer timeout. The test scenario ensures that the
     * timeout from the first wait doesn't interfere with the second wait.
     */
    @Test
    void testTimedWaitDuration2() throws Exception {
        var lock = new Object();

        var ready = new AtomicBoolean();
        var waited = new AtomicBoolean();
        var durationRef = new AtomicReference<Long>();
        var thread = Thread.ofVirtual().start(() -> {
            try {
                synchronized (lock) {
                    ready.set(true);
                    lock.wait(200);
                    waited.set(true);

                    long start = millisTime();
                    lock.wait(2000);
                    durationRef.set(millisTime() - start);
                }
            } catch (InterruptedException e) { }
        });

        awaitTrue(ready);
        synchronized (lock) {
            // wake thread if waiting in first wait
            if (!waited.get()) {
                lock.notifyAll();
            }
        }

        thread.join();

        long duration = durationRef.get();
        checkDuration(duration, 1900, 20_000);
    }

    /**
     * Testing invoking Object.wait with interrupt status set.
     */
    @ParameterizedTest
    @ValueSource(ints = { 0, 30000, Integer.MAX_VALUE })
    void testWaitWithInterruptSet(int timeout) throws Exception {
        VThreadRunner.run(() -> {
            Object lock = new Object();
            synchronized (lock) {
                Thread.currentThread().interrupt();
                if (timeout > 0) {
                    assertThrows(InterruptedException.class, () -> lock.wait(timeout));
                } else {
                    assertThrows(InterruptedException.class, lock::wait);
                }
                assertFalse(Thread.currentThread().isInterrupted());
            }
        });
    }

    /**
     * Test interrupting a virtual thread waiting in Object.wait.
     */
    @ParameterizedTest
    @ValueSource(ints = { 0, 30000, Integer.MAX_VALUE })
    void testInterruptWait(int timeout) throws Exception {
        var lock = new Object();
        var ready = new AtomicBoolean();
        var interruptedException = new AtomicBoolean();
        var vthread = Thread.ofVirtual().start(() -> {
            synchronized (lock) {
                try {
                    ready.set(true);
                    if (timeout > 0) {
                        lock.wait(timeout);
                    } else {
                        lock.wait();
                    }
                } catch (InterruptedException e) {
                    // check stack trace has the expected frames
                    Set<String> expected = Set.of("wait0", "wait", "run");
                    Set<String> methods = Stream.of(e.getStackTrace())
                            .map(StackTraceElement::getMethodName)
                            .collect(Collectors.toSet());
                    assertTrue(methods.containsAll(expected));

                    interruptedException.set(true);
                }
            }
        });

        // wait for thread to start and wait
        awaitTrue(ready);
        await(vthread, timeout > 0 ? Thread.State.TIMED_WAITING : Thread.State.WAITING);

        // interrupt thread, should block, then throw InterruptedException
        synchronized (lock) {
            vthread.interrupt();
            await(vthread, Thread.State.BLOCKED);
        }
        vthread.join();
        assertTrue(interruptedException.get());
    }

    /**
     * Test interrupting a virtual thread blocked waiting to reenter after waiting.
     */
    @ParameterizedTest
    @ValueSource(ints = { 0, 30000, Integer.MAX_VALUE })
    void testInterruptReenterAfterWait(int timeout) throws Exception {
        var lock = new Object();
        var ready = new AtomicBoolean();
        var interruptedException = new AtomicBoolean();
        var vthread = Thread.ofVirtual().start(() -> {
            synchronized (lock) {
                try {
                    ready.set(true);
                    if (timeout > 0) {
                        lock.wait(timeout);
                    } else {
                        lock.wait();
                    }
                } catch (InterruptedException e) {
                    interruptedException.set(true);
                }
            }
        });

        // wait for thread to start and wait
        awaitTrue(ready);
        await(vthread, timeout > 0 ? Thread.State.TIMED_WAITING : Thread.State.WAITING);

        // notify, thread should block waiting to reenter
        synchronized (lock) {
            lock.notifyAll();
            await(vthread, Thread.State.BLOCKED);

            // interrupt when blocked
            vthread.interrupt();
        }

        vthread.join();
        assertFalse(interruptedException.get());
        assertTrue(vthread.isInterrupted());
    }

    /**
     * Test Object.wait when the monitor entry count > 1.
     */
    @ParameterizedTest
    @ValueSource(ints = { 0, 30000, Integer.MAX_VALUE })
    void testWaitWhenEnteredManyTimes(int timeout) throws Exception {
        var lock = new Object();
        var ready = new AtomicBoolean();
        var vthread = Thread.ofVirtual().start(() -> {
            synchronized (lock) {
                synchronized (lock) {
                    synchronized (lock) {
                        try {
                            ready.set(true);
                            if (timeout > 0) {
                                lock.wait(timeout);
                            } else {
                                lock.wait();
                            }
                        } catch (InterruptedException e) { }
                    }
                }
            }
        });

        // wait for thread to start and wait
        awaitTrue(ready);
        await(vthread, timeout > 0 ? Thread.State.TIMED_WAITING : Thread.State.WAITING);

        // notify, thread should block waiting to reenter
        synchronized (lock) {
            lock.notifyAll();
            await(vthread, Thread.State.BLOCKED);
        }
        vthread.join();
    }

    /**
     * Test that Object.wait does not consume the thread's parking permit.
     */
    @Test
    void testParkingPermitNotConsumed() throws Exception {
        var lock = new Object();
        var started = new CountDownLatch(1);
        var completed = new AtomicBoolean();
        var vthread = Thread.ofVirtual().start(() -> {
            started.countDown();
            LockSupport.unpark(Thread.currentThread());
            synchronized (lock) {
                try {
                    lock.wait();
                } catch (InterruptedException e) {
                    fail("wait interrupted");
                }
            }
            LockSupport.park();      // should not park
            completed.set(true);
        });

        // wait for thread to start and wait
        started.await();
        await(vthread, Thread.State.WAITING);

        // wakeup thread
        synchronized (lock) {
            lock.notifyAll();
        }

        // thread should terminate
        vthread.join();
        assertTrue(completed.get());
    }

    /**
     * Test that Object.wait does not make available the thread's parking permit.
     */
    @Test
    void testParkingPermitNotOffered() throws Exception {
        var lock = new Object();
        var started = new CountDownLatch(1);
        var readyToPark = new CountDownLatch(1);
        var completed = new AtomicBoolean();
        var vthread = Thread.ofVirtual().start(() -> {
            started.countDown();
            synchronized (lock) {
                try {
                    lock.wait();
                } catch (InterruptedException e) {
                    fail("wait interrupted");
                }
            }
            readyToPark.countDown();
            LockSupport.park();      // should park
            completed.set(true);
        });

        // wait for thread to start and wait
        started.await();
        await(vthread, Thread.State.WAITING);

        // wakeup thread
        synchronized (lock) {
            lock.notifyAll();
        }

        // thread should park
        readyToPark.await();
        await(vthread, Thread.State.WAITING);

        LockSupport.unpark(vthread);

        // thread should terminate
        vthread.join();
        assertTrue(completed.get());
    }

    /**
     * Test that Object.wait releases the carrier. This test uses a custom scheduler
     * with one carrier thread.
     */
    @ParameterizedTest
    @ValueSource(ints = { 0, 30000, Integer.MAX_VALUE })
    void testReleaseWhenWaiting1(int timeout) throws Exception {
        assumeTrue(VThreadScheduler.supportsCustomScheduler(), "No support for custom schedulers");
        try (ExecutorService scheduler = Executors.newFixedThreadPool(1)) {
            ThreadFactory factory = VThreadScheduler.virtualThreadFactory(scheduler);

            var lock = new Object();
            var ready = new AtomicBoolean();
            var completed = new AtomicBoolean();

            var vthread1 = factory.newThread(() -> {
                synchronized (lock) {
                    try {
                        ready.set(true);
                        if (timeout > 0) {
                            lock.wait(timeout);
                        } else {
                            lock.wait();
                        }
                    } catch (InterruptedException e) {
                        fail("wait interrupted");
                    }
                }
                completed.set(true);
            });
            vthread1.start();

            // wait for vthread1 to start and wait
            awaitTrue(ready);
            await(vthread1, timeout > 0 ? Thread.State.TIMED_WAITING : Thread.State.WAITING);

            // carrier should be released, use it for another thread
            var executed = new AtomicBoolean();
            var vthread2 = factory.newThread(() -> {
                executed.set(true);
            });
            vthread2.start();
            vthread2.join();
            assertTrue(executed.get());

            // wakeup vthread1
            synchronized (lock) {
                lock.notifyAll();
            }

            vthread1.join();
            assertTrue(completed.get());
        }
    }

    /**
     * Test that Object.wait releases the carrier. This test arranges for 4*ncores - 1
     * virtual threads to wait. For long timeout and no timeout cases, all virtual threads
     * will wait until they are notified.
     */
    @ParameterizedTest
    @ValueSource(ints = { 0, 10, 20, 100, 500, 30000, Integer.MAX_VALUE })
    void testReleaseWhenWaiting2(int timeout) throws Exception {
        int VTHREAD_COUNT = 4 * Runtime.getRuntime().availableProcessors();
        CountDownLatch latch = new CountDownLatch(VTHREAD_COUNT);
        Object lock = new Object();
        AtomicInteger counter = new AtomicInteger(0);

        for (int i = 0; i < VTHREAD_COUNT; i++) {
            Thread.ofVirtual().name("vthread-" + i).start(() -> {
                synchronized (lock) {
                    if (counter.incrementAndGet() == VTHREAD_COUNT) {
                        lock.notifyAll();
                    } else {
                        try {
                            if (timeout > 0) {
                                lock.wait(timeout);
                            } else {
                                lock.wait();
                            }
                        } catch (InterruptedException e) {}
                    }
                }
                latch.countDown();
            });
        }
        latch.await();
    }

    /**
     * Test that wait(long) throws IAE when timeout is negative.
     */
    @Test
    void testIllegalArgumentException() throws Exception {
        VThreadRunner.run(() -> {
            Object obj = new Object();
            synchronized (obj) {
                assertThrows(IllegalArgumentException.class, () -> obj.wait(-1L));
                assertThrows(IllegalArgumentException.class, () -> obj.wait(-1000L));
                assertThrows(IllegalArgumentException.class, () -> obj.wait(Long.MIN_VALUE));
            }
        });
    }

    /**
     * Test that wait throws IMSE when not owner.
     */
    @Test
    void testIllegalMonitorStateException() throws Exception {
        VThreadRunner.run(() -> {
            Object obj = new Object();
            assertThrows(IllegalMonitorStateException.class, () -> obj.wait());
            assertThrows(IllegalMonitorStateException.class, () -> obj.wait(0));
            assertThrows(IllegalMonitorStateException.class, () -> obj.wait(1000));
            assertThrows(IllegalMonitorStateException.class, () -> obj.wait(Long.MAX_VALUE));
        });
    }

    /**
     * Waits for the boolean value to become true.
     */
    private static void awaitTrue(AtomicBoolean ref) throws InterruptedException {
        while (!ref.get()) {
            Thread.sleep(20);
        }
    }

    /**
     * Waits for the given thread to reach a given state.
     */
    private void await(Thread thread, Thread.State expectedState) throws InterruptedException {
        Thread.State state = thread.getState();
        while (state != expectedState) {
            assertTrue(state != Thread.State.TERMINATED, "Thread has terminated");
            Thread.sleep(10);
            state = thread.getState();
        }
    }

    /**
     * Returns the current time in milliseconds.
     */
    private static long millisTime() {
        long now = System.nanoTime();
        return TimeUnit.MILLISECONDS.convert(now, TimeUnit.NANOSECONDS);
    }

    /**
     * Check a duration is within expected bounds.
     * @param duration, in milliseconds
     * @param min minimum expected duration, in milliseconds
     * @param max maximum expected duration, in milliseconds
     * @return the duration (now - start), in milliseconds
     */
    private static void checkDuration(long duration, long min, long max) {
        assertTrue(duration >= min,
                "Duration " + duration + "ms, expected >= " + min + "ms");
        assertTrue(duration <= max,
                "Duration " + duration + "ms, expected <= " + max + "ms");
    }
}<|MERGE_RESOLUTION|>--- conflicted
+++ resolved
@@ -57,10 +57,25 @@
 /*
  * @test id=Xint-LM_LIGHTWEIGHT
  * @requires os.arch=="amd64" | os.arch=="x86_64" | os.arch=="aarch64"
-<<<<<<< HEAD
  * @modules java.base/java.lang:+open
  * @library /test/lib
  * @run junit/othervm -Xint -XX:LockingMode=2 --enable-native-access=ALL-UNNAMED MonitorWaitNotify
+ */
+
+/*
+ * @test id=Xcomp-LM_LEGACY
+ * @requires os.arch=="amd64" | os.arch=="x86_64" | os.arch=="aarch64"
+ * @modules java.base/java.lang:+open
+ * @library /test/lib
+ * @run junit/othervm -Xcomp -XX:LockingMode=1 --enable-native-access=ALL-UNNAMED MonitorWaitNotify
+ */
+
+/*
+ * @test id=Xcomp-LM_LIGHTWEIGHT
+ * @requires os.arch=="amd64" | os.arch=="x86_64" | os.arch=="aarch64"
+ * @modules java.base/java.lang:+open
+ * @library /test/lib
+ * @run junit/othervm -Xcomp -XX:LockingMode=2 --enable-native-access=ALL-UNNAMED MonitorWaitNotify
  */
 
 /*
@@ -110,76 +125,6 @@
 import java.util.stream.Stream;
 import java.util.stream.Collectors;
 
-=======
- * @modules java.base/java.lang:+open
- * @library /test/lib
- * @run junit/othervm -Xint -XX:LockingMode=2 --enable-native-access=ALL-UNNAMED MonitorWaitNotify
- */
-
-/*
- * @test id=Xcomp-LM_LEGACY
- * @requires os.arch=="amd64" | os.arch=="x86_64" | os.arch=="aarch64"
- * @modules java.base/java.lang:+open
- * @library /test/lib
- * @run junit/othervm -Xcomp -XX:LockingMode=1 --enable-native-access=ALL-UNNAMED MonitorWaitNotify
- */
-
-/*
- * @test id=Xcomp-LM_LIGHTWEIGHT
- * @requires os.arch=="amd64" | os.arch=="x86_64" | os.arch=="aarch64"
- * @modules java.base/java.lang:+open
- * @library /test/lib
- * @run junit/othervm -Xcomp -XX:LockingMode=2 --enable-native-access=ALL-UNNAMED MonitorWaitNotify
- */
-
-/*
- * @test id=Xcomp-TieredStopAtLevel1-LM_LEGACY
- * @requires os.arch=="amd64" | os.arch=="x86_64" | os.arch=="aarch64"
- * @modules java.base/java.lang:+open
- * @library /test/lib
- * @run junit/othervm -Xcomp -XX:TieredStopAtLevel=1 -XX:LockingMode=1 --enable-native-access=ALL-UNNAMED MonitorWaitNotify
- */
-
-/*
- * @test id=Xcomp-TieredStopAtLevel1-LM_LIGHTWEIGHT
- * @modules java.base/java.lang:+open
- * @library /test/lib
- * @run junit/othervm -Xcomp -XX:TieredStopAtLevel=1 -XX:LockingMode=2 --enable-native-access=ALL-UNNAMED MonitorWaitNotify
- */
-
-/*
- * @test id=Xcomp-noTieredCompilation-LM_LEGACY
- * @requires os.arch=="amd64" | os.arch=="x86_64" | os.arch=="aarch64"
- * @modules java.base/java.lang:+open
- * @library /test/lib
- * @run junit/othervm -Xcomp -XX:-TieredCompilation -XX:LockingMode=1 --enable-native-access=ALL-UNNAMED MonitorWaitNotify
- */
-
-/*
- * @test id=Xcomp-noTieredCompilation-LM_LIGHTWEIGHT
- * @requires os.arch=="amd64" | os.arch=="x86_64" | os.arch=="aarch64"
- * @modules java.base/java.lang:+open
- * @library /test/lib
- * @run junit/othervm -Xcomp -XX:-TieredCompilation -XX:LockingMode=2 --enable-native-access=ALL-UNNAMED MonitorWaitNotify
- */
-
-import java.util.ArrayList;
-import java.util.List;
-import java.util.Set;
-import java.util.concurrent.CountDownLatch;
-import java.util.concurrent.Executors;
-import java.util.concurrent.ExecutorService;
-import java.util.concurrent.ThreadFactory;
-import java.util.concurrent.TimeUnit;
-import java.util.concurrent.atomic.AtomicBoolean;
-import java.util.concurrent.atomic.AtomicInteger;
-import java.util.concurrent.atomic.AtomicReference;
-import java.util.concurrent.locks.LockSupport;
-import java.util.stream.IntStream;
-import java.util.stream.Stream;
-import java.util.stream.Collectors;
-
->>>>>>> eead9cc0
 import jdk.test.lib.thread.VThreadScheduler;
 import jdk.test.lib.thread.VThreadRunner;
 import jdk.test.lib.thread.VThreadRunner;
@@ -334,7 +279,6 @@
             // poll thread state again, it should still be waiting
             Thread.sleep(10);
             assertEquals(thread.getState(), expectedState);
-<<<<<<< HEAD
         } finally {
             synchronized (lock) {
                 lock.notifyAll();
@@ -464,137 +408,6 @@
     }
 
     /**
-=======
-        } finally {
-            synchronized (lock) {
-                lock.notifyAll();
-            }
-            thread.join();
-        }
-    }
-
-    /**
-     * Returns a stream of elements that are ordered pairs of platform and virtual thread
-     * counts. 0,2,4,..8 platform threads. 2,4,6,..16 virtual threads.
-     */
-    static Stream<Arguments> threadCounts() {
-        return IntStream.range(0, 9)
-                .filter(i -> i % 2 == 0)
-                .mapToObj(i -> i)
-                .flatMap(np -> IntStream.range(2, 17)
-                        .filter(i -> i % 2 == 0)
-                        .mapToObj(vp -> Arguments.of(np, vp)));
-    }
-
-    /**
-     * Test notify wakes only one thread when platform and virtual threads are waiting.
-     */
-    @ParameterizedTest
-    @MethodSource("threadCounts")
-    void testNotifyOneThread(int nPlatformThreads, int nVirtualThreads) throws Exception {
-        int nThreads = nPlatformThreads + nVirtualThreads;
-
-        var lock = new Object();
-        var ready = new CountDownLatch(nThreads);
-        var notified = new AtomicInteger();
-
-        Runnable waitTask = () -> {
-            synchronized (lock) {
-                try {
-                    ready.countDown();
-                    lock.wait();
-                    notified.incrementAndGet();
-                } catch (InterruptedException e) { }
-            }
-        };
-
-        var threads = new ArrayList<Thread>();
-        try {
-            for (int i = 0; i < nPlatformThreads; i++) {
-                threads.add(Thread.ofPlatform().start(waitTask));
-            }
-            for (int i = 0; i < nVirtualThreads; i++) {
-                threads.add(Thread.ofVirtual().start(waitTask));
-            }
-
-            // wait for all threads to wait
-            ready.await();
-
-            // wake threads, one by one
-            for (int i = 0; i < threads.size(); i++) {
-
-                // wake one thread
-                synchronized (lock) {
-                    lock.notify();
-                }
-
-                // one thread should have awoken
-                int expectedWakeups = i + 1;
-                while (notified.get() < expectedWakeups) {
-                    Thread.sleep(10);
-                }
-                assertEquals(expectedWakeups, notified.get());
-            }
-        } finally {
-            for (Thread t : threads) {
-                t.interrupt();
-                t.join();
-            }
-        }
-    }
-
-    /**
-     * Test notifyAll wakes all threads.
-     */
-    @ParameterizedTest
-    @MethodSource("threadCounts")
-    void testNotifyAllThreads(int nPlatformThreads, int nVirtualThreads) throws Exception {
-        int nThreads = nPlatformThreads + nVirtualThreads;
-
-        var lock = new Object();
-        var ready = new CountDownLatch(nThreads);
-        var notified = new CountDownLatch(nThreads);
-
-        Runnable waitTask = () -> {
-            synchronized (lock) {
-                try {
-                    ready.countDown();
-                    lock.wait();
-                    notified.countDown();
-                } catch (InterruptedException e) { }
-            }
-        };
-
-        var threads = new ArrayList<Thread>();
-        try {
-            for (int i = 0; i < nPlatformThreads; i++) {
-                threads.add(Thread.ofPlatform().start(waitTask));
-            }
-            for (int i = 0; i < nVirtualThreads; i++) {
-                threads.add(Thread.ofVirtual().start(waitTask));
-            }
-
-            // wait for all threads to wait
-            ready.await();
-
-            // wakeup all threads
-            synchronized (lock) {
-                lock.notifyAll();
-            }
-
-            // wait for all threads to have awoken
-            notified.await();
-
-        } finally {
-            for (Thread t : threads) {
-                t.interrupt();
-                t.join();
-            }
-        }
-    }
-
-    /**
->>>>>>> eead9cc0
      * Test duration of timed Object.wait.
      */
     @Test
