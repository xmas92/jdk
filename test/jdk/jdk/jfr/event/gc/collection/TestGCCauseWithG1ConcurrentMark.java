/*
 * Copyright (c) 2013, 2022, Oracle and/or its affiliates. All rights reserved.
 * DO NOT ALTER OR REMOVE COPYRIGHT NOTICES OR THIS FILE HEADER.
 *
 * This code is free software; you can redistribute it and/or modify it
 * under the terms of the GNU General Public License version 2 only, as
 * published by the Free Software Foundation.
 *
 * This code is distributed in the hope that it will be useful, but WITHOUT
 * ANY WARRANTY; without even the implied warranty of MERCHANTABILITY or
 * FITNESS FOR A PARTICULAR PURPOSE.  See the GNU General Public License
 * version 2 for more details (a copy is included in the LICENSE file that
 * accompanied this code).
 *
 * You should have received a copy of the GNU General Public License version
 * 2 along with this work; if not, write to the Free Software Foundation,
 * Inc., 51 Franklin St, Fifth Floor, Boston, MA 02110-1301 USA.
 *
 * Please contact Oracle, 500 Oracle Parkway, Redwood Shores, CA 94065 USA
 * or visit www.oracle.com if you need additional information or have any
 * questions.
 */

package jdk.jfr.event.gc.collection;
import jdk.test.lib.jfr.GCHelper;

/**
 * @test
 * @key jfr
 * @requires vm.hasJFR
 *
 * @requires vm.gc == "G1" | vm.gc == null
 * @requires vm.opt.ExplicitGCInvokesConcurrent != false
 * @library /test/lib /test/jdk
 *
 * @run driver jdk.jfr.event.gc.collection.TestGCCauseWithG1ConcurrentMark
 */
public class TestGCCauseWithG1ConcurrentMark {
    public static void main(String[] args) throws Exception {
        String testID = "G1ConcurrentMark";
        String[] vmFlags = {"-XX:+UseG1GC", "-XX:+ExplicitGCInvokesConcurrent"};
        String[] gcNames = {GCHelper.gcG1New, GCHelper.gcG1Old, GCHelper.gcG1Full};
<<<<<<< HEAD
        String[] gcCauses = {"Metadata GC Threshold", "G1 Evacuation Pause", "G1 Preventive Collection", "G1 Compaction Pause", "System.gc()"};
=======
        String[] gcCauses = {"GCLocker Initiated GC", "G1 Evacuation Pause", "G1 Preventive Collection",
                             "G1 Compaction Pause", "System.gc()"};
>>>>>>> d70545d7
        GCGarbageCollectionUtil.test(testID, vmFlags, gcNames, gcCauses);
    }
}
<|MERGE_RESOLUTION|>--- conflicted
+++ resolved
@@ -40,12 +40,8 @@
         String testID = "G1ConcurrentMark";
         String[] vmFlags = {"-XX:+UseG1GC", "-XX:+ExplicitGCInvokesConcurrent"};
         String[] gcNames = {GCHelper.gcG1New, GCHelper.gcG1Old, GCHelper.gcG1Full};
-<<<<<<< HEAD
-        String[] gcCauses = {"Metadata GC Threshold", "G1 Evacuation Pause", "G1 Preventive Collection", "G1 Compaction Pause", "System.gc()"};
-=======
-        String[] gcCauses = {"GCLocker Initiated GC", "G1 Evacuation Pause", "G1 Preventive Collection",
+        String[] gcCauses = {"Metadata GC Threshold", "GCLocker Initiated GC", "G1 Evacuation Pause", "G1 Preventive Collection",
                              "G1 Compaction Pause", "System.gc()"};
->>>>>>> d70545d7
         GCGarbageCollectionUtil.test(testID, vmFlags, gcNames, gcCauses);
     }
 }
