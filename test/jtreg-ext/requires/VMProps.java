--- conflicted
+++ resolved
@@ -238,25 +238,14 @@
         if (WB.getBooleanVMFlag("EnableJVMCI") == null) {
             return "false";
         }
-
-<<<<<<< HEAD
+        
         if (vmCompMode().equals("Xint")) {
             return "false";
         }
 
-        switch (GC.selected()) {
-            case Serial:
-            case Parallel:
-            case G1:
-                // These GCs are supported with JVMCI
-                return "true";
-            default:
-                break;
-=======
         // Not all GCs have full JVMCI support
         if (!WB.isJVMCISupportedByGC()) {
           return "false";
->>>>>>> 37dc675c
         }
 
         return "true";
